#!/usr/bin/python

import os
import sys
import re
import gc
import codecs
import shutil
import time
import unittest
import doctest
import operator
import tempfile
import traceback
try:
    from StringIO import StringIO
except ImportError:
    from io import StringIO

try:
    import cPickle as pickle
except ImportError:
    import pickle

try:
    from io import open as io_open
except ImportError:
    from codecs import open as io_open

try:
    import threading
except ImportError: # No threads, no problems
    threading = None

try:
    from collections import defaultdict
except ImportError:
    class defaultdict(object):
        def __init__(self, default_factory=lambda : None):
            self._dict = {}
            self.default_factory = default_factory
        def __getitem__(self, key):
            if key not in self._dict:
                self._dict[key] = self.default_factory()
            return self._dict[key]
        def __setitem__(self, key, value):
            self._dict[key] = value
        def __repr__(self):
            return repr(self._dict)

WITH_CYTHON = True
CY3_DIR = None

from distutils.dist import Distribution
from distutils.core import Extension
from distutils.command.build_ext import build_ext as _build_ext
distutils_distro = Distribution()

if sys.platform == 'win32':
    # TODO: Figure out why this hackery (see http://thread.gmane.org/gmane.comp.python.cython.devel/8280/).
    config_files = distutils_distro.find_config_files()
    try: config_files.remove('setup.cfg')
    except ValueError: pass
    distutils_distro.parse_config_files(config_files)

    cfgfiles = distutils_distro.find_config_files()
    try: cfgfiles.remove('setup.cfg')
    except ValueError: pass
    distutils_distro.parse_config_files(cfgfiles)

EXT_DEP_MODULES = {
    'tag:numpy' : 'numpy',
    'tag:pstats': 'pstats',
    'tag:posix' : 'posix',
}

def update_numpy_extension(ext):
    import numpy
    ext.include_dirs.append(numpy.get_include())

EXT_EXTRAS = {
    'tag:numpy' : update_numpy_extension,
}

# TODO: use tags
VER_DEP_MODULES = {
    # tests are excluded if 'CurrentPythonVersion OP VersionTuple', i.e.
    # (2,4) : (operator.lt, ...) excludes ... when PyVer < 2.4.x
    (2,4) : (operator.lt, lambda x: x in ['run.extern_builtins_T258',
                                          'run.builtin_sorted'
                                          ]),
    (2,5) : (operator.lt, lambda x: x in ['run.any',
                                          'run.all',
                                          'run.relativeimport_T542',
                                          'run.relativeimport_star_T542',
                                          ]),
    (2,6) : (operator.lt, lambda x: x in ['run.print_function',
                                          'run.cython3',
                                          'run.generators_py', # generators, with statement
                                          'run.pure_py', # decorators, with statement
                                          ]),
    (2,7) : (operator.lt, lambda x: x in ['run.withstat_py', # multi context with statement
                                          ]),
    # The next line should start (3,); but this is a dictionary, so
    # we can only have one (3,) key.  Since 2.7 is supposed to be the
    # last 2.x release, things would have to change drastically for this
    # to be unsafe...
    (2,999): (operator.lt, lambda x: x in ['run.special_methods_T561_py3',
                                           'run.test_raisefrom',
                                           ]),
    (3,): (operator.ge, lambda x: x in ['run.non_future_division',
                                        'compile.extsetslice',
                                        'compile.extdelslice',
                                        'run.special_methods_T561_py2']),
}

# files that should not be converted to Python 3 code with 2to3
KEEP_2X_FILES = [
    os.path.join('Cython', 'Debugger', 'Tests', 'test_libcython_in_gdb.py'),
    os.path.join('Cython', 'Debugger', 'Tests', 'test_libpython_in_gdb.py'),
    os.path.join('Cython', 'Debugger', 'libcython.py'),
    os.path.join('Cython', 'Debugger', 'libpython.py'),
]

COMPILER = None
INCLUDE_DIRS = [ d for d in os.getenv('INCLUDE', '').split(os.pathsep) if d ]
CFLAGS = os.getenv('CFLAGS', '').split()

def memoize(f):
    uncomputed = object()
    f._cache = {}
    def func(*args):
        res = f._cache.get(args, uncomputed)
        if res is uncomputed:
            res = f._cache[args] = f(*args)
        return res
    return func

def parse_tags(filepath):
    tags = defaultdict(list)
    f = io_open(filepath, encoding='ISO-8859-1', errors='replace')
    try:
        for line in f:
            line = line.strip()
            if not line:
                continue
            if line[0] != '#':
                break
            ix = line.find(':')
            if ix != -1:
                tag = line[1:ix].strip()
                values = line[ix+1:].split(',')
                tags[tag].extend([value.strip() for value in values])
    finally:
        f.close()
    return tags

parse_tags = memoize(parse_tags)

list_unchanging_dir = memoize(lambda x: os.listdir(x))


class build_ext(_build_ext):
    def build_extension(self, ext):
        if ext.language == 'c++':
            try:
                try: # Py2.7+ & Py3.2+
                    compiler_obj = self.compiler_obj
                except AttributeError:
                    compiler_obj = self.compiler
                compiler_obj.compiler_so.remove('-Wstrict-prototypes')
            except Exception:
                pass
        _build_ext.build_extension(self, ext)

class ErrorWriter(object):
    match_error = re.compile('(warning:)?(?:.*:)?\s*([-0-9]+)\s*:\s*([-0-9]+)\s*:\s*(.*)').match
    def __init__(self):
        self.output = []
        self.write = self.output.append

    def _collect(self, collect_errors, collect_warnings):
        s = ''.join(self.output)
        result = []
        for line in s.split('\n'):
            match = self.match_error(line)
            if match:
                is_warning, line, column, message = match.groups()
                if (is_warning and collect_warnings) or \
                        (not is_warning and collect_errors):
                    result.append( (int(line), int(column), message.strip()) )
        result.sort()
        return [ "%d:%d: %s" % values for values in result ]

    def geterrors(self):
        return self._collect(True, False)

    def getwarnings(self):
        return self._collect(False, True)

    def getall(self):
        return self._collect(True, True)

class TestBuilder(object):
    def __init__(self, rootdir, workdir, selectors, exclude_selectors, annotate,
                 cleanup_workdir, cleanup_sharedlibs, with_pyregr, cython_only,
                 languages, test_bugs, fork, language_level):
        self.rootdir = rootdir
        self.workdir = workdir
        self.selectors = selectors
        self.exclude_selectors = exclude_selectors
        self.annotate = annotate
        self.cleanup_workdir = cleanup_workdir
        self.cleanup_sharedlibs = cleanup_sharedlibs
        self.with_pyregr = with_pyregr
        self.cython_only = cython_only
        self.languages = languages
        self.test_bugs = test_bugs
        self.fork = fork
        self.language_level = language_level

    def build_suite(self):
        suite = unittest.TestSuite()
        filenames = os.listdir(self.rootdir)
        filenames.sort()
        for filename in filenames:
            path = os.path.join(self.rootdir, filename)
            if os.path.isdir(path):
                if filename == 'pyregr' and not self.with_pyregr:
                    continue
                if filename == 'broken' and not self.test_bugs:
                    continue
                suite.addTest(
                    self.handle_directory(path, filename))
        if sys.platform not in ['win32']:
            # Non-Windows makefile.
            if [1 for selector in self.selectors if selector("embedded")] \
                and not [1 for selector in self.exclude_selectors if selector("embedded")]:
                suite.addTest(unittest.makeSuite(EmbedTest))
        return suite

    def handle_directory(self, path, context):
        workdir = os.path.join(self.workdir, context)
        if not os.path.exists(workdir):
            os.makedirs(workdir)

        suite = unittest.TestSuite()
        filenames = list_unchanging_dir(path)
        filenames.sort()
        for filename in filenames:
            filepath = os.path.join(path, filename)
            module, ext = os.path.splitext(filename)
            if ext not in ('.py', '.pyx', '.srctree'):
                continue
            if filename.startswith('.'):
                continue # certain emacs backup files
            tags = parse_tags(filepath)
            fqmodule = "%s.%s" % (context, module)
            if not [ 1 for match in self.selectors
                     if match(fqmodule, tags) ]:
                continue
            if self.exclude_selectors:
                if [1 for match in self.exclude_selectors 
                        if match(fqmodule, tags)]:
                    continue

            mode = 'run' # default
            if tags['mode']:
                mode = tags['mode'][0]
            elif context == 'pyregr':
                mode = 'pyregr'

            if ext == '.srctree':
                suite.addTest(EndToEndTest(filepath, workdir, self.cleanup_workdir))
                continue

            # Choose the test suite.
            if mode == 'pyregr':
                if not filename.startswith('test_'):
                    continue
                test_class = CythonPyregrTestCase
            elif mode == 'run':
                if module.startswith("test_"):
                    test_class = CythonUnitTestCase
                else:
                    test_class = CythonRunTestCase
            else:
                test_class = CythonCompileTestCase

            for test in self.build_tests(test_class, path, workdir,
                                         module, mode == 'error', tags):
                suite.addTest(test)
            if mode == 'run' and ext == '.py':
                # additionally test file in real Python
                suite.addTest(PureDoctestTestCase(module, os.path.join(path, filename)))
                
        return suite

    def build_tests(self, test_class, path, workdir, module, expect_errors, tags):
        if 'werror' in tags['tag']:
            warning_errors = True
        else:
            warning_errors = False

        if expect_errors:
            if 'cpp' in tags['tag'] and 'cpp' in self.languages:
                languages = ['cpp']
            else:
                languages = self.languages[:1]
        else:
            languages = self.languages
        if 'cpp' in tags['tag'] and 'c' in languages:
            languages = list(languages)
            languages.remove('c')
        tests = [ self.build_test(test_class, path, workdir, module,
                                  language, expect_errors, warning_errors)
                  for language in languages ]
        return tests

    def build_test(self, test_class, path, workdir, module,
                   language, expect_errors, warning_errors):
        workdir = os.path.join(workdir, language)
        if not os.path.exists(workdir):
            os.makedirs(workdir)
        return test_class(path, workdir, module,
                          language=language,
                          expect_errors=expect_errors,
                          annotate=self.annotate,
                          cleanup_workdir=self.cleanup_workdir,
                          cleanup_sharedlibs=self.cleanup_sharedlibs,
                          cython_only=self.cython_only,
                          fork=self.fork,
                          language_level=self.language_level,
                          warning_errors=warning_errors)

class CythonCompileTestCase(unittest.TestCase):
    def __init__(self, test_directory, workdir, module, language='c',
                 expect_errors=False, annotate=False, cleanup_workdir=True,
                 cleanup_sharedlibs=True, cython_only=False, fork=True,
                 language_level=2, warning_errors=False):
        self.test_directory = test_directory
        self.workdir = workdir
        self.module = module
        self.language = language
        self.expect_errors = expect_errors
        self.annotate = annotate
        self.cleanup_workdir = cleanup_workdir
        self.cleanup_sharedlibs = cleanup_sharedlibs
        self.cython_only = cython_only
        self.fork = fork
        self.language_level = language_level
        self.warning_errors = warning_errors
        unittest.TestCase.__init__(self)

    def shortDescription(self):
        return "compiling (%s) %s" % (self.language, self.module)

    def setUp(self):
        from Cython.Compiler import Options
        self._saved_options = [ (name, getattr(Options, name))
                                for name in ('warning_errors', 'error_on_unknown_names') ]
        Options.warning_errors = self.warning_errors

        if self.workdir not in sys.path:
            sys.path.insert(0, self.workdir)

    def tearDown(self):
        from Cython.Compiler import Options
        for name, value in self._saved_options:
            setattr(Options, name, value)

        try:
            sys.path.remove(self.workdir)
        except ValueError:
            pass
        try:
            del sys.modules[self.module]
        except KeyError:
            pass
        cleanup_c_files = WITH_CYTHON and self.cleanup_workdir
        cleanup_lib_files = self.cleanup_sharedlibs
        if os.path.exists(self.workdir):
            for rmfile in os.listdir(self.workdir):
                if not cleanup_c_files:
                    if rmfile[-2:] in (".c", ".h") or rmfile[-4:] == ".cpp":
                        continue
                if not cleanup_lib_files and rmfile.endswith(".so") or rmfile.endswith(".dll"):
                    continue
                if self.annotate and rmfile.endswith(".html"):
                    continue
                try:
                    rmfile = os.path.join(self.workdir, rmfile)
                    if os.path.isdir(rmfile):
                        shutil.rmtree(rmfile, ignore_errors=True)
                    else:
                        os.remove(rmfile)
                except IOError:
                    pass
        else:
            os.makedirs(self.workdir)

    def runTest(self):
        self.runCompileTest()

    def runCompileTest(self):
        self.compile(self.test_directory, self.module, self.workdir,
                     self.test_directory, self.expect_errors, self.annotate)

    def find_module_source_file(self, source_file):
        if not os.path.exists(source_file):
            source_file = source_file[:-1]
        return source_file

    def build_target_filename(self, module_name):
        target = '%s.%s' % (module_name, self.language)
        return target
    
    def related_files(self, test_directory, module_name):
        is_related = re.compile('%s_.*[.].*' % module_name).match
        return [filename for filename in list_unchanging_dir(test_directory)
            if is_related(filename)]

    def copy_files(self, test_directory, target_directory, file_list):
        for filename in file_list:
            shutil.copy(os.path.join(test_directory, filename),
                        target_directory)

    def source_files(self, workdir, module_name, file_list):
        return ([self.build_target_filename(module_name)] +
            [filename for filename in file_list
                if not os.path.isfile(os.path.join(workdir, filename))])

    def split_source_and_output(self, test_directory, module, workdir):
        source_file = self.find_module_source_file(os.path.join(test_directory, module) + '.pyx')
        source_and_output = io_open(source_file, 'rU', encoding='ISO-8859-1')
        try:
            out = io_open(os.path.join(workdir, module + os.path.splitext(source_file)[1]),
                              'w', encoding='ISO-8859-1')
            for line in source_and_output:
                last_line = line
                if line.startswith("_ERRORS"):
                    out.close()
                    out = ErrorWriter()
                else:
                    out.write(line)
        finally:
            source_and_output.close()
        try:
            geterrors = out.geterrors
        except AttributeError:
            out.close()
            return []
        else:
            return geterrors()

    def run_cython(self, test_directory, module, targetdir, incdir, annotate,
                   extra_compile_options=None):
        include_dirs = INCLUDE_DIRS[:]
        if incdir:
            include_dirs.append(incdir)
        source = self.find_module_source_file(
            os.path.join(test_directory, module + '.pyx'))
        target = os.path.join(targetdir, self.build_target_filename(module))

        if extra_compile_options is None:
            extra_compile_options = {}

        try:
            CompilationOptions
        except NameError:
            from Cython.Compiler.Main import CompilationOptions
            from Cython.Compiler.Main import compile as cython_compile
            from Cython.Compiler.Main import default_options

        options = CompilationOptions(
            default_options,
            include_path = include_dirs,
            output_file = target,
            annotate = annotate,
            use_listing_file = False,
            cplus = self.language == 'cpp',
            language_level = self.language_level,
            generate_pxi = False,
            evaluate_tree_assertions = True,
            **extra_compile_options
            )
        cython_compile(source, options=options,
                       full_module_name=module)

    def run_distutils(self, test_directory, module, workdir, incdir,
                      extra_extension_args=None):
        original_source = self.find_module_source_file(
            os.path.join(test_directory, module + '.pyx'))
        try:
            tags = parse_tags(original_source)
        except IOError:
            tags = {}
        cwd = os.getcwd()
        os.chdir(workdir)
        try:
            build_extension = build_ext(distutils_distro)
            build_extension.include_dirs = INCLUDE_DIRS[:]
            if incdir:
                build_extension.include_dirs.append(incdir)
            build_extension.finalize_options()
            if COMPILER:
                build_extension.compiler = COMPILER
            ext_compile_flags = CFLAGS[:]
            if  build_extension.compiler == 'mingw32':
                ext_compile_flags.append('-Wno-format')
            if extra_extension_args is None:
                extra_extension_args = {}

            related_files = self.related_files(test_directory, module)
            self.copy_files(test_directory, workdir, related_files)
            extension = Extension(
                module,
                sources = self.source_files(workdir, module, related_files),
                extra_compile_args = ext_compile_flags,
                **extra_extension_args
                )
            for matcher, fixer in EXT_EXTRAS.items():
                if isinstance(matcher, str):
                    del EXT_EXTRAS[matcher]
                    matcher = string_selector(matcher)
                    EXT_EXTRAS[matcher] = fixer
                if matcher(module, tags):
                    extension = fixer(extension) or extension
            if self.language == 'cpp':
                extension.language = 'c++'
            build_extension.extensions = [extension]
            build_extension.build_temp = workdir
            build_extension.build_lib  = workdir
            build_extension.run()
        finally:
            os.chdir(cwd)

    def compile(self, test_directory, module, workdir, incdir,
                expect_errors, annotate):
        expected_errors = errors = ()
        if expect_errors:
            expected_errors = self.split_source_and_output(
                test_directory, module, workdir)
            test_directory = workdir

        if WITH_CYTHON:
            old_stderr = sys.stderr
            try:
                sys.stderr = ErrorWriter()
                self.run_cython(test_directory, module, workdir, incdir, annotate)
                errors = sys.stderr.geterrors()
            finally:
                sys.stderr = old_stderr

        if errors or expected_errors:
            try:
                for expected, error in zip(expected_errors, errors):
                    self.assertEquals(expected, error)
                if len(errors) < len(expected_errors):
                    expected_error = expected_errors[len(errors)]
                    self.assertEquals(expected_error, None)
                elif len(errors) > len(expected_errors):
                    unexpected_error = errors[len(expected_errors)]
                    self.assertEquals(None, unexpected_error)
            except AssertionError:
                print("\n=== Expected errors: ===")
                print('\n'.join(expected_errors))
                print("\n\n=== Got errors: ===")
                print('\n'.join(errors))
                print('\n')
                raise
        else:
            if not self.cython_only:
                self.run_distutils(test_directory, module, workdir, incdir)

class CythonRunTestCase(CythonCompileTestCase):
    def shortDescription(self):
        return "compiling (%s) and running %s" % (self.language, self.module)

    def run(self, result=None):
        if result is None:
            result = self.defaultTestResult()
        result.startTest(self)
        try:
            self.setUp()
            try:
                self.runCompileTest()
                self.run_tests(result)
            finally:
                check_thread_termination()
        except Exception:
            result.addError(self, sys.exc_info())
            result.stopTest(self)
        try:
            self.tearDown()
        except Exception:
            pass

    def run_tests(self, result):
        if not self.cython_only:
            self.run_doctests(self.module, result)

    def run_doctests(self, module_name, result):
        def run_test(result):
            tests = doctest.DocTestSuite(module_name)
            tests.run(result)
        run_forked_test(result, run_test, self.shortDescription(), self.fork)

<<<<<<< HEAD

def run_forked_test(result, run_func, test_name, fork=True):
    if not fork or sys.version_info[0] >= 3 or not hasattr(os, 'fork'):
        run_func(result)
        gc.collect()
        return

=======

def run_forked_test(result, run_func, test_name, fork=True):
    if not fork or sys.version_info[0] >= 3 or not hasattr(os, 'fork'):
        run_func(result)
        gc.collect()
        return

>>>>>>> 96781217
    # fork to make sure we do not keep the tested module loaded
    result_handle, result_file = tempfile.mkstemp()
    os.close(result_handle)
    child_id = os.fork()
    if not child_id:
        result_code = 0
        try:
            try:
                tests = None
                try:
                    partial_result = PartialTestResult(result)
                    run_func(partial_result)
                    gc.collect()
                except Exception:
                    if tests is None:
                        # importing failed, try to fake a test class
                        tests = _FakeClass(
                            failureException=sys.exc_info()[1],
                            _shortDescription=test_name,
                            module_name=None)
                    partial_result.addError(tests, sys.exc_info())
                    result_code = 1
                output = open(result_file, 'wb')
                pickle.dump(partial_result.data(), output)
            except:
                traceback.print_exc()
        finally:
            try: output.close()
            except: pass
            os._exit(result_code)

    try:
        cid, result_code = os.waitpid(child_id, 0)
        # os.waitpid returns the child's result code in the
        # upper byte of result_code, and the signal it was
        # killed by in the lower byte
        if result_code & 255:
            raise Exception("Tests in module '%s' were unexpectedly killed by signal %d"%
                            (module_name, result_code & 255))
        result_code = result_code >> 8
        if result_code in (0,1):
            input = open(result_file, 'rb')
            try:
                PartialTestResult.join_results(result, pickle.load(input))
            finally:
                input.close()
        if result_code:
            raise Exception("Tests in module '%s' exited with status %d" %
                            (module_name, result_code))
    finally:
        try: os.unlink(result_file)
        except: pass

class PureDoctestTestCase(unittest.TestCase):
    def __init__(self, module_name, module_path):
        self.module_name = module_name
        self.module_path = module_path
        unittest.TestCase.__init__(self, 'run')

    def shortDescription(self):
        return "running pure doctests in %s" % self.module_name

    def run(self, result=None):
        if result is None:
            result = self.defaultTestResult()
        loaded_module_name = 'pure_doctest__' + self.module_name
        result.startTest(self)
        try:
            self.setUp()

            import imp
            m = imp.load_source(loaded_module_name, self.module_path)
            try:
                doctest.DocTestSuite(m).run(result)
            finally:
                del m
                if loaded_module_name in sys.modules:
                    del sys.modules[loaded_module_name]
                check_thread_termination()
        except Exception:
            result.addError(self, sys.exc_info())
            result.stopTest(self)
        try:
            self.tearDown()
        except Exception:
            pass

is_private_field = re.compile('^_[^_]').match

class _FakeClass(object):
    def __init__(self, **kwargs):
        self._shortDescription = kwargs.get('module_name')
        self.__dict__.update(kwargs)
    def shortDescription(self):
        return self._shortDescription

try: # Py2.7+ and Py3.2+
    from unittest.runner import _TextTestResult
except ImportError:
    from unittest import _TextTestResult

class PartialTestResult(_TextTestResult):
    def __init__(self, base_result):
        _TextTestResult.__init__(
            self, self._StringIO(), True,
            base_result.dots + base_result.showAll*2)

    def strip_error_results(self, results):
        for test_case, error in results:
            for attr_name in filter(is_private_field, dir(test_case)):
                if attr_name == '_dt_test':
                    test_case._dt_test = _FakeClass(
                        name=test_case._dt_test.name)
                elif attr_name != '_shortDescription':
                    setattr(test_case, attr_name, None)

    def data(self):
        self.strip_error_results(self.failures)
        self.strip_error_results(self.errors)
        return (self.failures, self.errors, self.testsRun,
                self.stream.getvalue())

    def join_results(result, data):
        """Static method for merging the result back into the main
        result object.
        """
        failures, errors, tests_run, output = data
        if output:
            result.stream.write(output)
        result.errors.extend(errors)
        result.failures.extend(failures)
        result.testsRun += tests_run

    join_results = staticmethod(join_results)

    class _StringIO(StringIO):
        def writeln(self, line):
            self.write("%s\n" % line)


class CythonUnitTestCase(CythonRunTestCase):
    def shortDescription(self):
        return "compiling (%s) tests in %s" % (self.language, self.module)

    def run_tests(self, result):
        unittest.defaultTestLoader.loadTestsFromName(self.module).run(result)


class CythonPyregrTestCase(CythonRunTestCase):
    def setUp(self):
        CythonRunTestCase.setUp(self)
        from Cython.Compiler import Options
        Options.error_on_unknown_names = False

    def _run_unittest(self, result, *classes):
        """Run tests from unittest.TestCase-derived classes."""
        valid_types = (unittest.TestSuite, unittest.TestCase)
        suite = unittest.TestSuite()
        for cls in classes:
            if isinstance(cls, str):
                if cls in sys.modules:
                    suite.addTest(unittest.findTestCases(sys.modules[cls]))
                else:
                    raise ValueError("str arguments must be keys in sys.modules")
            elif isinstance(cls, valid_types):
                suite.addTest(cls)
            else:
                suite.addTest(unittest.makeSuite(cls))
        suite.run(result)

    def _run_doctest(self, result, module):
        self.run_doctests(module, result)

    def run_tests(self, result):
        try:
            from test import test_support as support
        except ImportError: # Py3k
            from test import support

        def run_test(result):
            def run_unittest(*classes):
                return self._run_unittest(result, *classes)
            def run_doctest(module, verbosity=None):
                return self._run_doctest(result, module)

            support.run_unittest = run_unittest
            support.run_doctest = run_doctest

            try:
                module = __import__(self.module)
                if hasattr(module, 'test_main'):
                    module.test_main()
            except (unittest.SkipTest, support.ResourceDenied):
                result.addSkip(self, 'ok')

        run_forked_test(result, run_test, self.shortDescription(), self.fork)

include_debugger = sys.version_info[:2] > (2, 5)

def collect_unittests(path, module_prefix, suite, selectors):
    def file_matches(filename):
        return filename.startswith("Test") and filename.endswith(".py")

    def package_matches(dirname):
        return dirname == "Tests"

    loader = unittest.TestLoader()

    if include_debugger:
        skipped_dirs = []
    else:
        skipped_dirs = ['Cython' + os.path.sep + 'Debugger' + os.path.sep]

    for dirpath, dirnames, filenames in os.walk(path):
        if dirpath != path and "__init__.py" not in filenames:
            skipped_dirs.append(dirpath + os.path.sep)
            continue
        skip = False
        for dir in skipped_dirs:
            if dirpath.startswith(dir):
                skip = True
        if skip:
            continue
        parentname = os.path.split(dirpath)[-1]
        if package_matches(parentname):
            for f in filenames:
                if file_matches(f):
                    filepath = os.path.join(dirpath, f)[:-len(".py")]
                    modulename = module_prefix + filepath[len(path)+1:].replace(os.path.sep, '.')
                    if not [ 1 for match in selectors if match(modulename) ]:
                        continue
                    module = __import__(modulename)
                    for x in modulename.split('.')[1:]:
                        module = getattr(module, x)
                    suite.addTests([loader.loadTestsFromModule(module)])



def collect_doctests(path, module_prefix, suite, selectors):
    def package_matches(dirname):
        if dirname == 'Debugger' and not include_debugger:
            return False
        return dirname not in ("Mac", "Distutils", "Plex")
    def file_matches(filename):
        filename, ext = os.path.splitext(filename)
        blacklist = ['libcython', 'libpython', 'test_libcython_in_gdb',
                     'TestLibCython']
        return (ext == '.py' and not
                '~' in filename and not
                '#' in filename and not
                filename.startswith('.') and not
                filename in blacklist)
    import doctest, types
    for dirpath, dirnames, filenames in os.walk(path):
        for dir in list(dirnames):
            if not package_matches(dir):
                dirnames.remove(dir)
        for f in filenames:
            if file_matches(f):
                if not f.endswith('.py'): continue
                filepath = os.path.join(dirpath, f)
                if os.path.getsize(filepath) == 0: continue
                filepath = filepath[:-len(".py")]
                modulename = module_prefix + filepath[len(path)+1:].replace(os.path.sep, '.')
                if not [ 1 for match in selectors if match(modulename) ]:
                    continue
                if 'in_gdb' in modulename:
                    # These should only be imported from gdb.
                    continue
                module = __import__(modulename)
                for x in modulename.split('.')[1:]:
                    module = getattr(module, x)
                if hasattr(module, "__doc__") or hasattr(module, "__test__"):
                    try:
                        suite.addTest(doctest.DocTestSuite(module))
                    except ValueError: # no tests
                        pass


class EndToEndTest(unittest.TestCase):
    """
    This is a test of build/*.srctree files, where srctree defines a full
    directory structure and its header gives a list of commands to run.
    """
    cython_root = os.path.dirname(os.path.abspath(__file__))

    def __init__(self, treefile, workdir, cleanup_workdir=True):
        self.name = os.path.splitext(os.path.basename(treefile))[0]
        self.treefile = treefile
        self.workdir = os.path.join(workdir, self.name)
        self.cleanup_workdir = cleanup_workdir
        cython_syspath = self.cython_root
        for path in sys.path[::-1]:
            if path.startswith(self.cython_root):
                # Py3 installation and refnanny build prepend their
                # fixed paths to sys.path => prefer that over the
                # generic one
                cython_syspath = path + os.pathsep + cython_syspath
        self.cython_syspath = cython_syspath
        unittest.TestCase.__init__(self)

    def shortDescription(self):
        return "End-to-end %s" % self.name

    def setUp(self):
        from Cython.TestUtils import unpack_source_tree
        _, self.commands = unpack_source_tree(self.treefile, self.workdir)
        self.old_dir = os.getcwd()
        os.chdir(self.workdir)
        if self.workdir not in sys.path:
            sys.path.insert(0, self.workdir)

    def tearDown(self):
        if self.cleanup_workdir:
            for trial in range(5):
                try:
                    shutil.rmtree(self.workdir)
                except OSError:
                    time.sleep(0.1)
                else:
                    break
        os.chdir(self.old_dir)

    def runTest(self):
        commands = (self.commands
            .replace("CYTHON", "PYTHON %s" % os.path.join(self.cython_root, 'cython.py'))
            .replace("PYTHON", sys.executable))
        try:
            old_path = os.environ.get('PYTHONPATH')
            os.environ['PYTHONPATH'] = self.cython_syspath + os.pathsep + os.path.join(self.cython_syspath, (old_path or ''))
            for command in commands.split('\n'):
                if sys.version_info[:2] >= (2,4):
                    import subprocess
                    p = subprocess.Popen(commands,
                                         stderr=subprocess.PIPE,
                                         stdout=subprocess.PIPE,
                                         shell=True)
                    out, err = p.communicate()
                    res = p.returncode
                    if res != 0:
                        print(command)
                        print(out)
                        print(err)
                else:
                    res = os.system(command)
                self.assertEqual(0, res, "non-zero exit status")
        finally:
            if old_path:
                os.environ['PYTHONPATH'] = old_path
            else:
                del os.environ['PYTHONPATH']


# TODO: Support cython_freeze needed here as well.
# TODO: Windows support.

class EmbedTest(unittest.TestCase):

    working_dir = "Demos/embed"

    def setUp(self):
        self.old_dir = os.getcwd()
        os.chdir(self.working_dir)
        os.system(
            "make PYTHON='%s' clean > /dev/null" % sys.executable)

    def tearDown(self):
        try:
            os.system(
                "make PYTHON='%s' clean > /dev/null" % sys.executable)
        except:
            pass
        os.chdir(self.old_dir)

    def test_embed(self):
        from distutils import sysconfig
        libname = sysconfig.get_config_var('LIBRARY')
        libdir = sysconfig.get_config_var('LIBDIR')
        if not os.path.isdir(libdir) or libname not in os.listdir(libdir):
            libdir = os.path.join(os.path.dirname(sys.executable), '..', 'lib')
            if not os.path.isdir(libdir) or libname not in os.listdir(libdir):
                libdir = os.path.join(libdir, 'python%d.%d' % sys.version_info[:2], 'config')
                if not os.path.isdir(libdir) or libname not in os.listdir(libdir):
                    # report the error for the original directory
                    libdir = sysconfig.get_config_var('LIBDIR')
        cython = 'cython.py'
        if sys.version_info[0] >=3 and CY3_DIR:
            cython = os.path.join(CY3_DIR, cython)
        cython = os.path.abspath(os.path.join('..', '..', cython))
        self.assert_(os.system(
            "make PYTHON='%s' CYTHON='%s' LIBDIR1='%s' test > make.output" % (sys.executable, cython, libdir)) == 0)
        try:
            os.remove('make.output')
        except OSError:
            pass

class MissingDependencyExcluder:
    def __init__(self, deps):
        # deps: { matcher func : module name }
        self.exclude_matchers = []
        for matcher, mod in deps.items():
            try:
                __import__(mod)
            except ImportError:
                self.exclude_matchers.append(string_selector(matcher))
        self.tests_missing_deps = []
    def __call__(self, testname, tags=None):
        for matcher in self.exclude_matchers:
            if matcher(testname, tags):
                self.tests_missing_deps.append(testname)
                return True
        return False

class VersionDependencyExcluder:
    def __init__(self, deps):
        # deps: { version : matcher func }
        from sys import version_info
        self.exclude_matchers = []
        for ver, (compare, matcher) in deps.items():
            if compare(version_info, ver):
                self.exclude_matchers.append(matcher)
        self.tests_missing_deps = []
    def __call__(self, testname, tags=None):
        for matcher in self.exclude_matchers:
            if matcher(testname):
                self.tests_missing_deps.append(testname)
                return True
        return False

class FileListExcluder:

    def __init__(self, list_file):
        self.excludes = {}
        f = open(list_file)
        try:
            for line in f.readlines():
                line = line.strip()
                if line and line[0] != '#':
                    self.excludes[line.split()[0]] = True
        finally:
            f.close()

    def __call__(self, testname, tags=None):
        return testname in self.excludes or testname.split('.')[-1] in self.excludes

class TagsSelector:

    def __init__(self, tag, value):
        self.tag = tag
        self.value = value
    
    def __call__(self, testname, tags=None):
        if tags is None:
            return False
        else:
            return self.value in tags[self.tag]

class RegExSelector:
    
    def __init__(self, pattern_string):
        self.pattern = re.compile(pattern_string, re.I|re.U)

    def __call__(self, testname, tags=None):
        return self.pattern.search(testname)

def string_selector(s):
    ix = s.find(':')
    if ix == -1:
        return RegExSelector(s)
    else:
        return TagsSelector(s[:ix], s[ix+1:])
        

def refactor_for_py3(distdir, cy3_dir):
    # need to convert Cython sources first
    import lib2to3.refactor
    from distutils.util import copydir_run_2to3
    fixers = [ fix for fix in lib2to3.refactor.get_fixers_from_package("lib2to3.fixes")
               if fix.split('fix_')[-1] not in ('next',)
               ]
    if not os.path.exists(cy3_dir):
        os.makedirs(cy3_dir)
    import distutils.log as dlog
    dlog.set_threshold(dlog.INFO)
    copydir_run_2to3(distdir, cy3_dir, fixer_names=fixers,
                     template = '''
                     global-exclude *
                     graft Cython
                     recursive-exclude Cython *
                     recursive-include Cython *.py *.pyx *.pxd
                     recursive-include Cython/Debugger/Tests *
                     include runtests.py
                     include cython.py
                     ''')
    sys.path.insert(0, cy3_dir)

    for keep_2x_file in KEEP_2X_FILES:
        destfile = os.path.join(cy3_dir, keep_2x_file)
        shutil.copy(keep_2x_file, destfile)

class PendingThreadsError(RuntimeError):
    pass

threads_seen = []

def check_thread_termination(ignore_seen=True):
    if threading is None: # no threading enabled in CPython
        return
    current = threading.currentThread()
    blocking_threads = []
    for t in threading.enumerate():
        if not t.isAlive() or t == current:
            continue
        t.join(timeout=2)
        if t.isAlive():
            if not ignore_seen:
                blocking_threads.append(t)
                continue
            for seen in threads_seen:
                if t is seen:
                    break
            else:
                threads_seen.append(t)
                blocking_threads.append(t)
    if not blocking_threads:
        return
    sys.stderr.write("warning: left-over threads found after running test:\n")
    for t in blocking_threads:
        sys.stderr.write('...%s\n'  % repr(t))
    raise PendingThreadsError("left-over threads found after running test")

def main():

    DISTDIR = os.path.join(os.getcwd(), os.path.dirname(sys.argv[0]))

    from optparse import OptionParser
    parser = OptionParser()
    parser.add_option("--no-cleanup", dest="cleanup_workdir",
                      action="store_false", default=True,
                      help="do not delete the generated C files (allows passing --no-cython on next run)")
    parser.add_option("--no-cleanup-sharedlibs", dest="cleanup_sharedlibs",
                      action="store_false", default=True,
                      help="do not delete the generated shared libary files (allows manual module experimentation)")
    parser.add_option("--no-cython", dest="with_cython",
                      action="store_false", default=True,
                      help="do not run the Cython compiler, only the C compiler")
    parser.add_option("--compiler", dest="compiler", default=None,
                      help="C compiler type")
    parser.add_option("--no-c", dest="use_c",
                      action="store_false", default=True,
                      help="do not test C compilation")
    parser.add_option("--no-cpp", dest="use_cpp",
                      action="store_false", default=True,
                      help="do not test C++ compilation")
    parser.add_option("--no-unit", dest="unittests",
                      action="store_false", default=True,
                      help="do not run the unit tests")
    parser.add_option("--no-doctest", dest="doctests",
                      action="store_false", default=True,
                      help="do not run the doctests")
    parser.add_option("--no-file", dest="filetests",
                      action="store_false", default=True,
                      help="do not run the file based tests")
    parser.add_option("--no-pyregr", dest="pyregr",
                      action="store_false", default=True,
                      help="do not run the regression tests of CPython in tests/pyregr/")
    parser.add_option("--cython-only", dest="cython_only",
                      action="store_true", default=False,
                      help="only compile pyx to c, do not run C compiler or run the tests")
    parser.add_option("--no-refnanny", dest="with_refnanny",
                      action="store_false", default=True,
                      help="do not regression test reference counting")
    parser.add_option("--no-fork", dest="fork",
                      action="store_false", default=True,
                      help="do not fork to run tests")
    parser.add_option("--sys-pyregr", dest="system_pyregr",
                      action="store_true", default=False,
                      help="run the regression tests of the CPython installation")
    parser.add_option("-x", "--exclude", dest="exclude",
                      action="append", metavar="PATTERN",
                      help="exclude tests matching the PATTERN")
    parser.add_option("-C", "--coverage", dest="coverage",
                      action="store_true", default=False,
                      help="collect source coverage data for the Compiler")
    parser.add_option("--coverage-xml", dest="coverage_xml",
                      action="store_true", default=False,
                      help="collect source coverage data for the Compiler in XML format")
    parser.add_option("--coverage-html", dest="coverage_html",
                      action="store_true", default=False,
                      help="collect source coverage data for the Compiler in HTML format")
    parser.add_option("-A", "--annotate", dest="annotate_source",
                      action="store_true", default=True,
                      help="generate annotated HTML versions of the test source files")
    parser.add_option("--no-annotate", dest="annotate_source",
                      action="store_false",
                      help="do not generate annotated HTML versions of the test source files")
    parser.add_option("-v", "--verbose", dest="verbosity",
                      action="count", default=0,
                      help="display test progress, pass twice to print test names")
    parser.add_option("-T", "--ticket", dest="tickets",
                      action="append",
                      help="a bug ticket number to run the respective test in 'tests/*'")
    parser.add_option("-3", dest="language_level",
                      action="store_const", const=3, default=2,
                      help="set language level to Python 3 (useful for running the CPython regression tests)'")
    parser.add_option("--xml-output", dest="xml_output_dir", metavar="DIR",
                      help="write test results in XML to directory DIR")
    parser.add_option("--exit-ok", dest="exit_ok", default=False,
                      action="store_true",
                      help="exit without error code even on test failures")
    parser.add_option("--root-dir", dest="root_dir", default=os.path.join(DISTDIR, 'tests'),
                      help="working directory")
    parser.add_option("--work-dir", dest="work_dir", default=os.path.join(os.getcwd(), 'BUILD'),
                      help="working directory")

    options, cmd_args = parser.parse_args()

    ROOTDIR = os.path.abspath(options.root_dir)
    WORKDIR = os.path.abspath(options.work_dir)

    if sys.version_info[0] >= 3:
        options.doctests = False
        if options.with_cython:
            try:
                # try if Cython is installed in a Py3 version
                import Cython.Compiler.Main
            except Exception:
                # back out anything the import process loaded, then
                # 2to3 the Cython sources to make them re-importable
                cy_modules = [ name for name in sys.modules
                               if name == 'Cython' or name.startswith('Cython.') ]
                for name in cy_modules:
                    del sys.modules[name]
                # hasn't been refactored yet - do it now
                global CY3_DIR
                CY3_DIR = cy3_dir = os.path.join(WORKDIR, 'Cy3')
                if sys.version_info >= (3,1):
                    refactor_for_py3(DISTDIR, cy3_dir)
                elif os.path.isdir(cy3_dir):
                    sys.path.insert(0, cy3_dir)
                else:
                    options.with_cython = False

    WITH_CYTHON = options.with_cython

    if options.coverage or options.coverage_xml or options.coverage_html:
        if not WITH_CYTHON:
            options.coverage = options.coverage_xml = options.coverage_html = False
        else:
            from coverage import coverage as _coverage
            coverage = _coverage(branch=True)
            coverage.erase()
            coverage.start()

    if WITH_CYTHON:
        global CompilationOptions, pyrex_default_options, cython_compile
        from Cython.Compiler.Main import \
            CompilationOptions, \
            default_options as pyrex_default_options, \
            compile as cython_compile
        from Cython.Compiler import Errors
        Errors.LEVEL = 0 # show all warnings
        from Cython.Compiler import Options
        Options.generate_cleanup_code = 3   # complete cleanup code
        from Cython.Compiler import DebugFlags
        DebugFlags.debug_temp_code_comments = 1

    # RUN ALL TESTS!
    UNITTEST_MODULE = "Cython"
    UNITTEST_ROOT = os.path.join(os.path.dirname(__file__), UNITTEST_MODULE)
    if WITH_CYTHON:
        if os.path.exists(WORKDIR):
            for path in os.listdir(WORKDIR):
                if path in ("support", "Cy3"): continue
                shutil.rmtree(os.path.join(WORKDIR, path), ignore_errors=True)
    if not os.path.exists(WORKDIR):
        os.makedirs(WORKDIR)

    sys.stderr.write("Python %s\n" % sys.version)
    sys.stderr.write("\n")
    if WITH_CYTHON:
        from Cython.Compiler.Version import version
        sys.stderr.write("Running tests against Cython %s\n" % version)
    else:
        sys.stderr.write("Running tests without Cython.\n")

    if options.with_refnanny:
        from pyximport.pyxbuild import pyx_to_dll
        libpath = pyx_to_dll(os.path.join("Cython", "Runtime", "refnanny.pyx"),
                             build_in_temp=True,
                             pyxbuild_dir=os.path.join(WORKDIR, "support"))
        sys.path.insert(0, os.path.split(libpath)[0])
        CFLAGS.append("-DCYTHON_REFNANNY=1")

    if options.xml_output_dir and options.fork:
        # doesn't currently work together
        sys.stderr.write("Disabling forked testing to support XML test output\n")
        options.fork = False

    if WITH_CYTHON and options.language_level == 3:
        sys.stderr.write("Using Cython language level 3.\n")

    sys.stderr.write("\n")

    test_bugs = False
    if options.tickets:
        for ticket_number in options.tickets:
            test_bugs = True
            cmd_args.append('ticket:%s' % ticket_number)
    if not test_bugs:
        for selector in cmd_args:
            if selector.startswith('bugs'):
                test_bugs = True

    import re
    selectors = [ string_selector(r) for r in cmd_args ]
    if not selectors:
        selectors = [ lambda x, tags=None: True ]

    # Chech which external modules are not present and exclude tests
    # which depends on them (by prefix)

    missing_dep_excluder = MissingDependencyExcluder(EXT_DEP_MODULES)
    version_dep_excluder = VersionDependencyExcluder(VER_DEP_MODULES)
    exclude_selectors = [missing_dep_excluder, version_dep_excluder] # want to pring msg at exit

    if options.exclude:
        exclude_selectors += [ string_selector(r) for r in options.exclude ]

    if not test_bugs:
        exclude_selectors += [ FileListExcluder(os.path.join(ROOTDIR, "bugs.txt")) ]

    if sys.platform in ['win32', 'cygwin'] and sys.version_info < (2,6):
        exclude_selectors += [ lambda x: x == "run.specialfloat" ]

    global COMPILER
    if options.compiler:
        COMPILER = options.compiler
    languages = []
    if options.use_c:
        languages.append('c')
    if options.use_cpp:
        languages.append('cpp')

    test_suite = unittest.TestSuite()

    if options.unittests:
        collect_unittests(UNITTEST_ROOT, UNITTEST_MODULE + ".", test_suite, selectors)

    if options.doctests:
        collect_doctests(UNITTEST_ROOT, UNITTEST_MODULE + ".", test_suite, selectors)

    if options.filetests and languages:
        filetests = TestBuilder(ROOTDIR, WORKDIR, selectors, exclude_selectors,
                                options.annotate_source, options.cleanup_workdir,
                                options.cleanup_sharedlibs, options.pyregr,
                                options.cython_only, languages, test_bugs,
                                options.fork, options.language_level)
        test_suite.addTest(filetests.build_suite())

    if options.system_pyregr and languages:
        sys_pyregr_dir = os.path.join(sys.prefix, 'lib', 'python'+sys.version[:3], 'test')
        if os.path.isdir(sys_pyregr_dir):
            filetests = TestBuilder(ROOTDIR, WORKDIR, selectors, exclude_selectors,
                                    options.annotate_source, options.cleanup_workdir,
                                    options.cleanup_sharedlibs, True,
                                    options.cython_only, languages, test_bugs,
                                    options.fork, sys.version_info[0])
            sys.stderr.write("Including CPython regression tests in %s\n" % sys_pyregr_dir)
            test_suite.addTest(filetests.handle_directory(sys_pyregr_dir, 'pyregr'))

    if options.xml_output_dir:
        from Cython.Tests.xmlrunner import XMLTestRunner
        test_runner = XMLTestRunner(output=options.xml_output_dir,
                                    verbose=options.verbosity > 0)
    else:
        test_runner = unittest.TextTestRunner(verbosity=options.verbosity)

    result = test_runner.run(test_suite)

    if options.coverage or options.coverage_xml or options.coverage_html:
        coverage.stop()
        ignored_modules = ('Options', 'Version', 'DebugFlags', 'CmdLine')
        modules = [ module for name, module in sys.modules.items()
                    if module is not None and
                    name.startswith('Cython.Compiler.') and
                    name[len('Cython.Compiler.'):] not in ignored_modules ]
        if options.coverage:
            coverage.report(modules, show_missing=0)
        if options.coverage_xml:
            coverage.xml_report(modules, outfile="coverage-report.xml")
        if options.coverage_html:
            coverage.html_report(modules, directory="coverage-report-html")

    if missing_dep_excluder.tests_missing_deps:
        sys.stderr.write("Following tests excluded because of missing dependencies on your system:\n")
        for test in missing_dep_excluder.tests_missing_deps:
            sys.stderr.write("   %s\n" % test)

    if options.with_refnanny:
        import refnanny
        sys.stderr.write("\n".join([repr(x) for x in refnanny.reflog]))

    print("ALL DONE")

    if options.exit_ok:
        return_code = 0
    else:
        return_code = not result.wasSuccessful()

    try:
        check_thread_termination(ignore_seen=False)
        sys.exit(return_code)
    except PendingThreadsError:
        # normal program exit won't kill the threads, do it the hard way here
        os._exit(return_code)

if __name__ == '__main__':
    try:
        main()
    except SystemExit: # <= Py2.4 ...
        raise
    except Exception:
        traceback.print_exc()
        try:
            check_thread_termination(ignore_seen=False)
        except PendingThreadsError:
            # normal program exit won't kill the threads, do it the hard way here
            os._exit(1)<|MERGE_RESOLUTION|>--- conflicted
+++ resolved
@@ -606,7 +606,6 @@
             tests.run(result)
         run_forked_test(result, run_test, self.shortDescription(), self.fork)
 
-<<<<<<< HEAD
 
 def run_forked_test(result, run_func, test_name, fork=True):
     if not fork or sys.version_info[0] >= 3 or not hasattr(os, 'fork'):
@@ -614,15 +613,6 @@
         gc.collect()
         return
 
-=======
-
-def run_forked_test(result, run_func, test_name, fork=True):
-    if not fork or sys.version_info[0] >= 3 or not hasattr(os, 'fork'):
-        run_func(result)
-        gc.collect()
-        return
-
->>>>>>> 96781217
     # fork to make sure we do not keep the tested module loaded
     result_handle, result_file = tempfile.mkstemp()
     os.close(result_handle)
