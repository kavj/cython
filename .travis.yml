os: linux
language: python

addons:
  apt:
    packages:
      - gdb
      - python-dbg
      - python3-dbg
      - libzmq-dev  # needed by IPython/Tornado
      #- gcc-8
      #- g++-8

cache:
  pip: true
  directories:
    - $HOME/.ccache

python:
  - 3.8
  - 2.7
  - 3.9-dev
  - 3.7
  - 3.6
  - 3.5
  - 3.4

env:
  global:
    - USE_CCACHE=1
    - CCACHE_SLOPPINESS=pch_defines,time_macros
    - CCACHE_COMPRESS=1
    - CCACHE_MAXSIZE=250M
    - PATH="/usr/lib/ccache:$HOME/miniconda/bin:$PATH"
    - BACKEND=c,cpp
  matrix:
    - BACKEND=c
    - BACKEND=cpp

matrix:
  include:
    # slowest first
    - os: osx
      osx_image: xcode10.3
      env: PY=2 MACOSX_DEPLOYMENT_TARGET=10.9
      python: 2.7
      language: c
      compiler: clang
      cache: false
    - os: osx
      osx_image: xcode10.3
      env: PY=3 MACOSX_DEPLOYMENT_TARGET=10.9
      python: 3.9
      language: c
      compiler: clang
      cache: false
# Disabled: coverage analysis takes excessively long, several times longer than without.
#    - python: 3.7
#      env: COVERAGE=1
    - python: 3.7
      env: TEST_CODE_STYLE=1
    - python: 3.8
      env: LIMITED_API=--limited-api EXCLUDE=--no-file
    - python: 3.7
      env: LIMITED_API=--limited-api EXCLUDE=--no-file
    - python: 3.6
      env: LIMITED_API=--limited-api EXCLUDE=--no-file
    - python: 3.8
      arch: arm64
      env: BACKEND=c
    - python: 3.8
      arch: arm64
      env: BACKEND=cpp
    - python: 3.8
      arch: ppc64le
      env: BACKEND=c
    - python: 3.8
      arch: ppc64le
      env: BACKEND=cpp
# s390x currently shows test failures.
#    - python: 3.8
#      arch: s390x
#      env: BACKEND=c
#    - python: 3.8
#      arch: s390x
#      env: BACKEND=cpp
    - env: STACKLESS=true BACKEND=c PY=2
      python: 2.7
    - env: STACKLESS=true BACKEND=c PY=3
      python: 3.6
    - python: pypy
      env: BACKEND=c
    - python: pypy3
      env: BACKEND=c
# a secondary pypy tests which is allowed to fail and which specifically
# tests known bugs
    - python: pypy
      env: BACKEND=c EXCLUDE="--listfile=tests/pypy_bugs.txt --listfile=tests/pypy2_bugs.txt bugs"
    - python: pypy3
      env: BACKEND=c EXCLUDE="--listfile=tests/pypy_bugs.txt bugs"
  allow_failures:
    - env: BACKEND=c EXCLUDE="--listfile=tests/pypy_bugs.txt bugs"
    - env: BACKEND=c EXCLUDE="--listfile=tests/pypy_bugs.txt --listfile=tests/pypy2_bugs.txt bugs"

<<<<<<< HEAD
=======
branches:
  only:
    - master
    - release
    - 0.29.x
>>>>>>> d21f970f

before_install:
  - |
    if [ "$TRAVIS_OS_NAME" == "linux" ]; then
      # adding apt repos in travis is really fragile => retry a couple of times.
      for i in {1..10}; do travis_retry sudo apt-add-repository --yes 'ppa:ubuntu-toolchain-r/test' && break; sleep 2; done
      for i in {1..10}; do travis_retry sudo apt-get update && travis_retry sudo apt-get install --yes gcc-8  $(if [ -z "${BACKEND##*cpp*}" ]; then echo -n "g++-8"; fi ) && break; sleep 2; done
      sudo update-alternatives --install /usr/bin/gcc gcc /usr/bin/gcc-8 60 $(if [ -z "${BACKEND##*cpp*}" ]; then echo " --slave /usr/bin/g++ g++ /usr/bin/g++-8"; fi)
      sudo update-alternatives --set gcc /usr/bin/gcc-8
      export CC=gcc
      if [ -z "${BACKEND##*cpp*}" ]; then sudo update-alternatives --set g++ /usr/bin/g++-8; export CXX=g++; fi
    fi

  - |
    if [ "$TRAVIS_OS_NAME" == "osx" -o "$STACKLESS" == "true" ]; then
      echo "Installing Miniconda"
      if [ "$TRAVIS_OS_NAME" == "osx" ]; then CONDA_PLATFORM=MacOSX; else CONDA_PLATFORM=Linux; fi
      travis_retry wget -O miniconda.sh https://repo.continuum.io/miniconda/Miniconda$PY-latest-${CONDA_PLATFORM}-x86_64.sh || exit 1
      bash miniconda.sh -b -p $HOME/miniconda && rm miniconda.sh || exit 1
      conda --version || exit 1
      #conda install --quiet --yes nomkl --file=test-requirements.txt --file=test-requirements-cpython.txt
      if [ "$TRAVIS_OS_NAME" == "osx" ]; then
        which clang && clang --version && export CC="clang -Wno-deprecated-declarations" || true
        which clang++ && clang++ --version && export CXX="clang++ -stdlib=libc++ -Wno-deprecated-declarations" || true
      fi
    fi

  - if [ -n "$CC" ]; then which ${CC%% *}; $CC --version; fi
  - if [ -n "$CXX" ]; then which ${CXX%% *}; $CXX --version; fi

  - if [ "$STACKLESS" == "true" ]; then
      conda config --add channels stackless;
      travis_retry conda install --quiet --yes stackless;
    fi

install:
  - python -c 'import sys; print("Python %s" % (sys.version,))'
  - if [ -n "${TRAVIS_PYTHON_VERSION##*-dev}" ]; then pip install -r test-requirements.txt $( [ -z "${TRAVIS_PYTHON_VERSION##pypy*}" -o -z "${TRAVIS_PYTHON_VERSION##3.[4789]*}" ] || echo " -r test-requirements-cpython.txt" ) ; fi
#  - CFLAGS="-O2 -ggdb -Wall -Wextra $(python -c 'import sys; print("-fno-strict-aliasing" if sys.version_info[0] == 2 else "")')" python setup.py build

before_script: ccache -s || true

script:
  - PYTHON_DBG="python$( python -c 'import sys; print("%d.%d" % sys.version_info[:2])' )-dbg"
  - if [ "$TEST_CODE_STYLE" = "1" ]; then
      STYLE_ARGS="--no-unit --no-doctest --no-file --no-pyregr --no-examples";
    else
      STYLE_ARGS=--no-code-style;
      if $PYTHON_DBG -V >&2; then CFLAGS="-O0 -ggdb" $PYTHON_DBG runtests.py -vv --no-code-style Debugger --backends=$BACKEND; fi;
      if [ -z "${BACKEND##*cpp*}" -a -n "${TRAVIS_PYTHON_VERSION##*-dev}" ]; then pip install pythran; fi;
      if [ "$BACKEND" != "cpp" -a -n "${TRAVIS_PYTHON_VERSION##2*}"  -a -n "${TRAVIS_PYTHON_VERSION##pypy*}" -a -n "${TRAVIS_PYTHON_VERSION##*-dev}" -a -n "${TRAVIS_PYTHON_VERSION##*3.4}" ]; then pip install mypy; fi;
    fi
# Need to clear the ccache? Try something like this:
#  - if [ -n "${BACKEND##*cpp*}" -a -z "${TRAVIS_PYTHON_VERSION##*3.4}" ]; then ccache -C || true; fi
  - if [ "$COVERAGE" != "1" ]; then CFLAGS="-O2 -ggdb -Wall -Wextra $(python -c 'import sys; print("-fno-strict-aliasing" if sys.version_info[0] == 2 else "")')" python setup.py build_ext -i $(python -c 'import sys; print("-j5" if sys.version_info >= (3,5) else "")'); fi
  - CFLAGS="-O0 -ggdb -Wall -Wextra" python runtests.py -vv $STYLE_ARGS -x Debugger --backends=$BACKEND $LIMITED_API $EXCLUDE $(if [ "$COVERAGE" == "1" ]; then echo " --coverage"; fi) $(if [ -z "$TEST_CODE_STYLE" ]; then echo " -j7 "; fi)
  - ccache -s || true<|MERGE_RESOLUTION|>--- conflicted
+++ resolved
@@ -102,15 +102,6 @@
     - env: BACKEND=c EXCLUDE="--listfile=tests/pypy_bugs.txt bugs"
     - env: BACKEND=c EXCLUDE="--listfile=tests/pypy_bugs.txt --listfile=tests/pypy2_bugs.txt bugs"
 
-<<<<<<< HEAD
-=======
-branches:
-  only:
-    - master
-    - release
-    - 0.29.x
->>>>>>> d21f970f
-
 before_install:
   - |
     if [ "$TRAVIS_OS_NAME" == "linux" ]; then
