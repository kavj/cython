*.pyc
*.pyo
__pycache__
*.so
*.o

*.egg
*.egg-info
.*cache*/
*venv*/

Cython/Compiler/*.c
Cython/Plex/*.c
Cython/Runtime/refnanny.c
Cython/Tempita/*.c
Cython/*.c
Cython/*.html
Cython/*/*.html

Tools/*.elc
Demos/*.html
Demos/*/*.html

/TEST_TMP/
/build/
/cython_build/
/wheelhouse*/
!tests/build/
/dist/
.gitrev
.coverage
*.patch
*.diff
*.orig
*.prof
*.rej
*.log
*.dep
*.swp
*~
callgrind.out.*

.ipynb_checkpoints
docs/build

tags
TAGS
MANIFEST

.tox

# Jetbrains IDE project files
/.idea
/*.iml

<<<<<<< HEAD
# Komodo EDIT/IDE project files
/*.komodoproject
=======
# Visual Studio Code files
.vscode
>>>>>>> 3ae58fea
<|MERGE_RESOLUTION|>--- conflicted
+++ resolved
@@ -53,10 +53,8 @@
 /.idea
 /*.iml
 
-<<<<<<< HEAD
 # Komodo EDIT/IDE project files
 /*.komodoproject
-=======
+
 # Visual Studio Code files
-.vscode
->>>>>>> 3ae58fea
+.vscode