# mode: error
# ticket: 1772

cimport cython
from cython import fused_type

# This is all invalid
# ctypedef foo(int) dtype1
# ctypedef foo.bar(float) dtype2
# ctypedef fused_type(foo) dtype3
dtype4 = cython.fused_type(int, long, kw=None)

# ctypedef public cython.fused_type(int, long) dtype7
# ctypedef api cython.fused_type(int, long) dtype8

int_t = cython.fused_type(short, short, int)
int2_t = cython.fused_type(int, long)
dtype9 = cython.fused_type(int2_t, int)

floating = cython.fused_type(float, double)

cdef func(floating x, int2_t y):
    print x, y

cdef float x = 10.0
cdef int y = 10
func[float](x, y)
func[float][int](x, y)
func[float, int](x)
func[float, int](x, y, y)
func(x, y=y)

ctypedef fused memslice_dtype_t:
    cython.p_int # invalid dtype
    cython.long

def f(memslice_dtype_t[:, :] a):
    pass

lambda cython.integral i: i


cdef cython.floating x

cdef class Foo(object):
    cdef cython.floating attr

def outer(cython.floating f):
    def inner():
        cdef cython.floating g


# Mixing const and non-const type makes fused type ambiguous
cdef fused mix_const_t:
    int
    const int

cdef cdef_func_with_mix_const_type(mix_const_t val):
    print(val)

cdef_func_with_mix_const_type(1)


# This is all valid
dtype5 = fused_type(int, long, float)
dtype6 = cython.fused_type(int, long)
func[float, int](x, y)

cdef fused fused1:
    int
    long long

ctypedef fused fused2:
    int
    long long

func(x, y)

cdef floating return_type_unfindable1(cython.integral x):
    return 1.0

cpdef floating return_type_unfindable2(cython.integral x):
    return 1.0

cdef void contents_unfindable1(cython.integral x):
    z: floating = 1  # note: cdef variables also fail with an error but not by the time this test aborts
    sz = sizeof(floating)


cdef fused mix_const_t:
    int
    const int

cdef cdef_func_with_mix_const_type(mix_const_t val):
    print(val)

# Mixing const and non-const type makes fused type ambiguous
cdef_func_with_mix_const_type(1)


_ERRORS = u"""
11:15: fused_type does not take keyword arguments
16:33: Type specified multiple times
27:0: Invalid use of fused types, type cannot be specialized
27:4: Not enough types specified to specialize the function, int2_t is still fused
28:0: Invalid use of fused types, type cannot be specialized
28:4: Not enough types specified to specialize the function, int2_t is still fused
29:16: Call with wrong number of arguments (expected 2, got 1)
30:16: Call with wrong number of arguments (expected 2, got 3)
37:6: Invalid base type for memoryview slice: int *
40:0: Fused lambdas not allowed
43:5: Fused types not allowed here
<<<<<<< HEAD
43:21: cdef variable 'x' declared after it is used
46:9: Fused types not allowed here
61:0: Invalid use of fused types, type cannot be specialized
61:29: ambiguous overloaded method
# Possibly duplicates the errors more often than we want
79:5: Return type is a fused type that cannot be determined from the function arguments
82:6: Return type is a fused type that cannot be determined from the function arguments
86:4: 'z' cannot be specialized since its type is not a fused argument to this function
86:4: 'z' cannot be specialized since its type is not a fused argument to this function
86:4: 'z' cannot be specialized since its type is not a fused argument to this function
87:16: Type cannot be specialized since it is not a fused argument to this function
87:16: Type cannot be specialized since it is not a fused argument to this function
87:16: Type cannot be specialized since it is not a fused argument to this function
=======
46:9: Fused types not allowed here
76:0: Invalid use of fused types, type cannot be specialized
76:29: ambiguous overloaded method
>>>>>>> 78bb6405
"""<|MERGE_RESOLUTION|>--- conflicted
+++ resolved
@@ -1,5 +1,5 @@
 # mode: error
-# ticket: 1772
+# ticket: t1772
 
 cimport cython
 from cython import fused_type
@@ -87,17 +87,6 @@
     sz = sizeof(floating)
 
 
-cdef fused mix_const_t:
-    int
-    const int
-
-cdef cdef_func_with_mix_const_type(mix_const_t val):
-    print(val)
-
-# Mixing const and non-const type makes fused type ambiguous
-cdef_func_with_mix_const_type(1)
-
-
 _ERRORS = u"""
 11:15: fused_type does not take keyword arguments
 16:33: Type specified multiple times
@@ -110,7 +99,6 @@
 37:6: Invalid base type for memoryview slice: int *
 40:0: Fused lambdas not allowed
 43:5: Fused types not allowed here
-<<<<<<< HEAD
 43:21: cdef variable 'x' declared after it is used
 46:9: Fused types not allowed here
 61:0: Invalid use of fused types, type cannot be specialized
@@ -124,9 +112,4 @@
 87:16: Type cannot be specialized since it is not a fused argument to this function
 87:16: Type cannot be specialized since it is not a fused argument to this function
 87:16: Type cannot be specialized since it is not a fused argument to this function
-=======
-46:9: Fused types not allowed here
-76:0: Invalid use of fused types, type cannot be specialized
-76:29: ambiguous overloaded method
->>>>>>> 78bb6405
 """