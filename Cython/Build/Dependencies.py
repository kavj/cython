--- conflicted
+++ resolved
@@ -46,12 +46,7 @@
 
 from .. import Utils
 from ..Utils import (cached_function, cached_method, path_exists,
-<<<<<<< HEAD
-    safe_makedirs, copy_file_to_dir_if_changed, find_root_package_dir,
-    is_package_dir)
-=======
     safe_makedirs, copy_file_to_dir_if_changed, is_package_dir)
->>>>>>> 73d9b84f
 from ..Compiler.Main import Context, CompilationOptions, default_options
 
 join_path = cached_function(os.path.join)
@@ -794,11 +789,7 @@
     to_compile = []
     for m in module_list:
         if build_dir:
-<<<<<<< HEAD
-            root = os.path.abspath(find_root_package_dir(m.sources[0]))
-=======
             root = os.getcwd()
->>>>>>> 73d9b84f
             def copy_to_build_dir(filepath, root=root):
                 filepath_abs = os.path.abspath(filepath)
                 if os.path.isabs(filepath):
