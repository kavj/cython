# Grammar for Python

# Note:  Changing the grammar specified in this file will most likely
#        require corresponding changes in the parser module
#        (../Modules/parsermodule.c).  If you can't make the changes to
#        that module yourself, please co-ordinate the required changes
#        with someone who can; ask around on python-dev for help.  Fred
#        Drake <fdrake@acm.org> will probably be listening there.

# NOTE WELL: You should also follow all the steps listed in PEP 306,
# "How to Change Python's Grammar"

# Start symbols for the grammar:
#       single_input is a single interactive statement;
#       file_input is a module or sequence of commands read from an input file;
#       eval_input is the input for the eval() functions.
# NB: compound_stmt in single_input is followed by extra NEWLINE!
single_input: NEWLINE | simple_stmt | compound_stmt NEWLINE
file_input: (NEWLINE | stmt)* ENDMARKER
eval_input: testlist NEWLINE* ENDMARKER

decorator: '@' dotted_PY_NAME [ '(' [arglist] ')' ] NEWLINE
decorators: decorator+
<<<<<<< HEAD
decorated: decorators (classdef | funcdef | cdef_stmt)
funcdef: 'def' PY_NAME parameters ':' suite
parameters: '(' [varargslist] ')'
varargslist: ((fpdef ['=' test] ',')*
              ('*' PY_NAME [',' '**' PY_NAME] | '**' PY_NAME) |
              fpdef ['=' (test | '*')] (',' fpdef ['=' (test | '*')])* [',']
              ['.' '.' '.'])
fpdef: maybe_typed_name | '(' fplist ')'
fplist: fpdef (',' fpdef)* [',']
=======
decorated: decorators (classdef | funcdef)
funcdef: 'def' PY_NAME parameters ['->' test] ':' suite
parameters: '(' [typedargslist] ')'
typedargslist: (tfpdef ['=' test] (',' tfpdef ['=' test])* [','
       ['*' [tfpdef] (',' tfpdef ['=' test])* [',' '**' tfpdef] | '**' tfpdef]]
     |  '*' [tfpdef] (',' tfpdef ['=' test])* [',' '**' tfpdef] | '**' tfpdef)
tfpdef: PY_NAME [':' test]
varargslist: (vfpdef ['=' test] (',' vfpdef ['=' test])* [','
       ['*' [vfpdef] (',' vfpdef ['=' test])* [',' '**' vfpdef] | '**' vfpdef]]
     |  '*' [vfpdef] (',' vfpdef ['=' test])* [',' '**' vfpdef] | '**' vfpdef)
vfpdef: PY_NAME
>>>>>>> 3aa90569

stmt: simple_stmt | compound_stmt | cdef_stmt | ctypedef_stmt | DEF_stmt | IF_stmt
simple_stmt: small_stmt (';' small_stmt)* [';'] NEWLINE
small_stmt: (expr_stmt | del_stmt | pass_stmt | flow_stmt |
             import_stmt | global_stmt | nonlocal_stmt | assert_stmt)
expr_stmt: testlist_star_expr (augassign (yield_expr|testlist) |
                     ('=' (yield_expr|testlist_star_expr))*)
testlist_star_expr: (test|star_expr) (',' (test|star_expr))* [',']
augassign: ('+=' | '-=' | '*=' | '/=' | '%=' | '&=' | '|=' | '^=' |
            '<<=' | '>>=' | '**=' | '//=')
# For normal assignments, additional restrictions enforced by the interpreter
del_stmt: 'del' exprlist
pass_stmt: 'pass'
flow_stmt: break_stmt | continue_stmt | return_stmt | raise_stmt | yield_stmt
break_stmt: 'break'
continue_stmt: 'continue'
return_stmt: 'return' [testlist]
yield_stmt: yield_expr
<<<<<<< HEAD
raise_stmt: 'raise' [test [',' test [',' test]]]
import_stmt: import_name | import_from
import_name: ('import' | 'cimport') dotted_as_names
import_from: ('from' ('.'* dotted_name | '.'+)
              ('import' | 'cimport') ('*' | '(' import_as_names ')' | import_as_names))
import_as_name: PY_NAME ['as' PY_NAME]
dotted_as_name: dotted_name ['as' PY_NAME]
import_as_names: import_as_name (',' import_as_name)* [',']
dotted_as_names: dotted_as_name (',' dotted_as_name)*
dotted_name: PY_NAME ('.' PY_NAME)*
global_stmt: ('global' | 'nonlocal') PY_NAME (',' PY_NAME)*
exec_stmt: 'exec' expr ['in' test [',' test]]
=======
raise_stmt: 'raise' [test ['from' test]]
import_stmt: import_PY_NAME | import_from
import_PY_NAME: 'import' dotted_as_PY_NAMEs
# note below: the ('.' | '...') is necessary because '...' is tokenized as ELLIPSIS
import_from: ('from' (('.' | '...')* dotted_PY_NAME | ('.' | '...')+)
              'import' ('*' | '(' import_as_PY_NAMEs ')' | import_as_PY_NAMEs))
import_as_PY_NAME: PY_NAME ['as' PY_NAME]
dotted_as_PY_NAME: dotted_PY_NAME ['as' PY_NAME]
import_as_PY_NAMEs: import_as_PY_NAME (',' import_as_PY_NAME)* [',']
dotted_as_PY_NAMEs: dotted_as_PY_NAME (',' dotted_as_PY_NAME)*
dotted_PY_NAME: PY_NAME ('.' PY_NAME)*
global_stmt: 'global' PY_NAME (',' PY_NAME)*
nonlocal_stmt: 'nonlocal' PY_NAME (',' PY_NAME)*
>>>>>>> 3aa90569
assert_stmt: 'assert' test [',' test]

compound_stmt: if_stmt | while_stmt | for_stmt | try_stmt | with_stmt | funcdef | classdef | decorated
if_stmt: 'if' test ':' suite ('elif' test ':' suite)* ['else' ':' suite]
while_stmt: 'while' test ':' suite ['else' ':' suite]
for_stmt: 'for' exprlist ('in' testlist | for_from_clause)':' suite ['else' ':' suite]
for_from_clause: 'from' expr comp_op PY_NAME comp_op expr ['by' expr]
try_stmt: ('try' ':' suite
           ((except_clause ':' suite)+
            ['else' ':' suite]
            ['finally' ':' suite] |
           'finally' ':' suite))
with_stmt: 'with' with_item (',' with_item)*  ':' suite
with_item: test ['as' expr]
# NB compile.c makes sure that the default except clause is last
except_clause: 'except' [test ['as' PY_NAME]]
suite: simple_stmt | NEWLINE INDENT stmt+ DEDENT

test: or_test ['if' or_test 'else' test] | lambdef
test_nocond: or_test | lambdef_nocond
lambdef: 'lambda' [varargslist] ':' test
lambdef_nocond: 'lambda' [varargslist] ':' test_nocond
or_test: and_test ('or' and_test)*
and_test: not_test ('and' not_test)*
not_test: 'not' not_test | comparison
comparison: expr (comp_op expr)*
# <> isn't actually a valid comparison operator in Python. It's here for the
# sake of a __future__ import described in PEP 401
comp_op: '<'|'>'|'=='|'>='|'<='|'<>'|'!='|'in'|'not' 'in'|'is'|'is' 'not'
star_expr: '*' expr
expr: xor_expr ('|' xor_expr)*
xor_expr: and_expr ('^' and_expr)*
and_expr: shift_expr ('&' shift_expr)*
shift_expr: arith_expr (('<<'|'>>') arith_expr)*
arith_expr: term (('+'|'-') term)*
term: factor (('*'|'/'|'%'|'//') factor)*
factor: ('+'|'-'|'~') factor | power | address | size_of | cast
power: atom trailer* ['**' factor]
atom: ('(' [yield_expr|testlist_comp] ')' |
       '[' [testlist_comp] ']' |
       '{' [dictorsetmaker] '}' |
<<<<<<< HEAD
       '`' testlist1 '`' |
       new_expr |
       PY_NAME | NUMBER | STRING+)
listmaker: test ( list_for | (',' test)* [','] )
testlist_comp: test ( comp_for | (',' test)* [','] )
lambdef: 'lambda' [varargslist] ':' test
trailer: '(' [arglist] ')' | '[' subscriptlist ']' | '.' (PY_NAME | 'sizeof')
=======
       PY_NAME | NUMBER | STRING+ | '...' | 'None' | 'True' | 'False')
testlist_comp: (test|star_expr) ( comp_for | (',' (test|star_expr))* [','] )
trailer: '(' [arglist] ')' | '[' subscriptlist ']' | '.' PY_NAME
>>>>>>> 3aa90569
subscriptlist: subscript (',' subscript)* [',']
subscript: test | [test] ':' [test] [sliceop]
sliceop: ':' [test]
exprlist: (expr|star_expr) (',' (expr|star_expr))* [',']
testlist: test (',' test)* [',']
dictorsetmaker: ( (test ':' test (comp_for | (',' test ':' test)* [','])) |
                  (test (comp_for | (',' test)* [','])) )

<<<<<<< HEAD
classdef: 'class' PY_NAME ['(' [testlist] ')'] ':' suite
=======
classdef: 'class' PY_NAME ['(' [arglist] ')'] ':' suite
>>>>>>> 3aa90569

arglist: (argument ',')* (argument [',']
                         |'*' test (',' argument)* [',' '**' test]
                         |'**' test)
<<<<<<< HEAD
# The reason that keywords are test nodes instead of NAME is that using NAME
# results in an ambiguity. ast.c makes sure it's a NAME.
argument: test [comp_for] | test '=' test

list_iter: list_for | list_if
list_for: 'for' exprlist ('in' testlist_safe [list_iter] | for_from_clause)
list_if: 'if' old_test [list_iter]

comp_iter: comp_for | comp_if
comp_for: 'for' exprlist ('in' or_test [comp_iter] | for_from_clause)
comp_if: 'if' old_test [comp_iter]

testlist1: test (',' test)*
=======
# The reason that keywords are test nodes instead of PY_NAME is that using PY_NAME
# results in an ambiguity. ast.c makes sure it's a PY_NAME.
argument: test [comp_for] | test '=' test  # Really [keyword '='] test
comp_iter: comp_for | comp_if
comp_for: 'for' exprlist 'in' or_test [comp_iter]
comp_if: 'if' test_nocond [comp_iter]
>>>>>>> 3aa90569

# not used in grammar, but may appear in "node" passed from Parser to Compiler
encoding_decl: NAME

<<<<<<< HEAD
yield_expr: 'yield' ['from'] [testlist]


# Cython extensions

signedness: 'unsigned' | 'signed'
longness: 'char' | 'short' | 'long' | 'long' 'long'
# TODO: [unsigned] double doesn't make sens, but we need long double
int_type: signedness [longness] | longness | [signedness] [longness] ('int' | 'double')  | 'complex'

type: ['const'] (NAME ('.' PY_NAME)* | int_type | '(' type ')') ['complex'] [type_qualifiers]
maybe_typed_name: ['const'] (NAME [('.' PY_NAME)* ['complex'] [type_qualifiers] NAME] | (int_type | '(' type ')') ['complex'] [type_qualifiers] NAME) ['not' NAME]
teplate_params: '[' NAME (',' NAME)* ']'
type_qualifiers: type_qualifier+
type_qualifier: '*' | '**' | '&' | type_index
# TODO: old buffer syntax
type_index: '[' [(NUMBER | type (',' type)* | (memory_view_index (',' memory_view_index)*))] ']'
memory_view_index: ':' [':'] [NUMBER]

address: '&' factor
cast: '<' type ['?'] '>' factor
size_of: 'sizeof' '(' (type) ')'
new_expr: 'new' type '(' [arglist] ')'

# TODO: Restrict cdef_stmt to "top-level" statements.
cdef_stmt: ('cdef' | 'cpdef') (cvar_def | cdef_type_decl | extern_block)
cdef_type_decl: ctype_decl | fused | cclass
ctype_decl: struct | enum | cppclass
# TODO: Does the cdef/ctypedef distinction even make sense for fused?
ctypedef_stmt: 'ctypedef' (cvar_decl | struct | enum | fused)

# Note: these two are similar but can't be used in an or clause
# as it would cause ambiguity in the LL(1) parser.
# Requires a type
cvar_decl: [visibility] type cname (NEWLINE | cfunc)
# Allows an assignment
cvar_def: [visibility] maybe_typed_name (['=' test] (',' PY_NAME ['=' test])* NEWLINE | cfunc)

visibility: 'public' | 'api' | 'readonly'
cfunc: [teplate_params] parameters [exception_value] [gil_spec] (':' suite | NEWLINE)
exception_value: 'except' (['?'] expr | '*' | '+' [PY_NAME])
gil_spec: 'with' ('gil' | 'nogil') | 'nogil'

cname: NAME [STRING]
cclass: classdef
fused: 'fused' PY_NAME ':' NEWLINE INDENT ( type NEWLINE)+ DEDENT
enum: 'enum' [cname] (NEWLINE | ':' enum_suite)
enum_suite: NEWLINE INDENT (cname ['=' NUMBER] NEWLINE | pass_stmt NEWLINE)+ DEDENT
struct: ('struct' | 'union') cname (NEWLINE | (':' struct_suite))
struct_suite: NEWLINE INDENT (cvar_decl | pass_stmt NEWLINE)+ DEDENT
cppclass: 'cppclass' cname [teplate_params] [cppclass_bases] (NEWLINE | ':' cppclass_suite)
cppclass_bases: '(' dotted_name (',' dotted_name [teplate_params])*')'
cppclass_suite: NEWLINE INDENT (cvar_decl | ctype_decl | pass_stmt NEWLINE)+ DEDENT
# TODO: C++ constructors, operators

extern_block: 'extern' (cvar_decl | 'from' ('*' | STRING) ['namespace' STRING] [gil_spec] ':' (pass_stmt | extern_suite))
extern_suite: NEWLINE INDENT (['cdef' | 'cpdef'] (cvar_decl | cdef_type_decl) | ctypedef_stmt)+ DEDENT

cy_type_kwd: 'struct' | 'union' | 'fused' | 'cppclass' | 'int' | 'double' | 'complex'
cy_kwd: cy_type_kwd | signedness | longness | visibility | 'gil' | 'nogil' | 'namespace' | 'const' | 'by' | 'extern' | 'namespace'
PY_NAME: NAME | cy_kwd

# TODO: Do we really want these? Don't play well with include...
DEF_stmt: 'DEF' NAME '=' testlist
IF_stmt: 'IF' test ':' suite ('ELIF' test ':' suite)* ['ELSE' ':' suite]
=======
yield_expr: 'yield' [yield_arg]
yield_arg: 'from' test | testlist
>>>>>>> 3aa90569
<|MERGE_RESOLUTION|>--- conflicted
+++ resolved
@@ -21,39 +21,29 @@
 
 decorator: '@' dotted_PY_NAME [ '(' [arglist] ')' ] NEWLINE
 decorators: decorator+
-<<<<<<< HEAD
 decorated: decorators (classdef | funcdef | cdef_stmt)
-funcdef: 'def' PY_NAME parameters ':' suite
-parameters: '(' [varargslist] ')'
-varargslist: ((fpdef ['=' test] ',')*
-              ('*' PY_NAME [',' '**' PY_NAME] | '**' PY_NAME) |
-              fpdef ['=' (test | '*')] (',' fpdef ['=' (test | '*')])* [',']
-              ['.' '.' '.'])
-fpdef: maybe_typed_name | '(' fplist ')'
-fplist: fpdef (',' fpdef)* [',']
-=======
-decorated: decorators (classdef | funcdef)
 funcdef: 'def' PY_NAME parameters ['->' test] ':' suite
-parameters: '(' [typedargslist] ')'
+parameters: '(' [typedargslist] [',' '...'] ')'
 typedargslist: (tfpdef ['=' test] (',' tfpdef ['=' test])* [','
        ['*' [tfpdef] (',' tfpdef ['=' test])* [',' '**' tfpdef] | '**' tfpdef]]
      |  '*' [tfpdef] (',' tfpdef ['=' test])* [',' '**' tfpdef] | '**' tfpdef)
-tfpdef: PY_NAME [':' test]
+tfpdef: maybe_typed_name [':' test]
 varargslist: (vfpdef ['=' test] (',' vfpdef ['=' test])* [','
        ['*' [vfpdef] (',' vfpdef ['=' test])* [',' '**' vfpdef] | '**' vfpdef]]
      |  '*' [vfpdef] (',' vfpdef ['=' test])* [',' '**' vfpdef] | '**' vfpdef)
-vfpdef: PY_NAME
->>>>>>> 3aa90569
+vfpdef: maybe_typed_name
 
 stmt: simple_stmt | compound_stmt | cdef_stmt | ctypedef_stmt | DEF_stmt | IF_stmt
 simple_stmt: small_stmt (';' small_stmt)* [';'] NEWLINE
 small_stmt: (expr_stmt | del_stmt | pass_stmt | flow_stmt |
-             import_stmt | global_stmt | nonlocal_stmt | assert_stmt)
+             import_stmt | global_stmt | nonlocal_stmt | assert_stmt | print_stmt)
 expr_stmt: testlist_star_expr (augassign (yield_expr|testlist) |
                      ('=' (yield_expr|testlist_star_expr))*)
 testlist_star_expr: (test|star_expr) (',' (test|star_expr))* [',']
 augassign: ('+=' | '-=' | '*=' | '/=' | '%=' | '&=' | '|=' | '^=' |
             '<<=' | '>>=' | '**=' | '//=')
+print_stmt: 'print' ( [ test (',' test)* [','] ] |
+                      '>>' test [ (',' test)+ [','] ] )
 # For normal assignments, additional restrictions enforced by the interpreter
 del_stmt: 'del' exprlist
 pass_stmt: 'pass'
@@ -62,26 +52,13 @@
 continue_stmt: 'continue'
 return_stmt: 'return' [testlist]
 yield_stmt: yield_expr
-<<<<<<< HEAD
-raise_stmt: 'raise' [test [',' test [',' test]]]
-import_stmt: import_name | import_from
-import_name: ('import' | 'cimport') dotted_as_names
-import_from: ('from' ('.'* dotted_name | '.'+)
-              ('import' | 'cimport') ('*' | '(' import_as_names ')' | import_as_names))
-import_as_name: PY_NAME ['as' PY_NAME]
-dotted_as_name: dotted_name ['as' PY_NAME]
-import_as_names: import_as_name (',' import_as_name)* [',']
-dotted_as_names: dotted_as_name (',' dotted_as_name)*
-dotted_name: PY_NAME ('.' PY_NAME)*
-global_stmt: ('global' | 'nonlocal') PY_NAME (',' PY_NAME)*
-exec_stmt: 'exec' expr ['in' test [',' test]]
-=======
 raise_stmt: 'raise' [test ['from' test]]
+# raise_stmt: 'raise' [test [',' test [',' test]]]
 import_stmt: import_PY_NAME | import_from
-import_PY_NAME: 'import' dotted_as_PY_NAMEs
+import_PY_NAME: ('import' | 'cimport') dotted_as_PY_NAMEs
 # note below: the ('.' | '...') is necessary because '...' is tokenized as ELLIPSIS
 import_from: ('from' (('.' | '...')* dotted_PY_NAME | ('.' | '...')+)
-              'import' ('*' | '(' import_as_PY_NAMEs ')' | import_as_PY_NAMEs))
+              ('import' | 'cimport') ('*' | '(' import_as_PY_NAMEs ')' | import_as_PY_NAMEs))
 import_as_PY_NAME: PY_NAME ['as' PY_NAME]
 dotted_as_PY_NAME: dotted_PY_NAME ['as' PY_NAME]
 import_as_PY_NAMEs: import_as_PY_NAME (',' import_as_PY_NAME)* [',']
@@ -89,7 +66,7 @@
 dotted_PY_NAME: PY_NAME ('.' PY_NAME)*
 global_stmt: 'global' PY_NAME (',' PY_NAME)*
 nonlocal_stmt: 'nonlocal' PY_NAME (',' PY_NAME)*
->>>>>>> 3aa90569
+exec_stmt: 'exec' expr ['in' test [',' test]]
 assert_stmt: 'assert' test [',' test]
 
 compound_stmt: if_stmt | while_stmt | for_stmt | try_stmt | with_stmt | funcdef | classdef | decorated
@@ -131,19 +108,10 @@
 atom: ('(' [yield_expr|testlist_comp] ')' |
        '[' [testlist_comp] ']' |
        '{' [dictorsetmaker] '}' |
-<<<<<<< HEAD
-       '`' testlist1 '`' |
        new_expr |
-       PY_NAME | NUMBER | STRING+)
-listmaker: test ( list_for | (',' test)* [','] )
-testlist_comp: test ( comp_for | (',' test)* [','] )
-lambdef: 'lambda' [varargslist] ':' test
-trailer: '(' [arglist] ')' | '[' subscriptlist ']' | '.' (PY_NAME | 'sizeof')
-=======
        PY_NAME | NUMBER | STRING+ | '...' | 'None' | 'True' | 'False')
 testlist_comp: (test|star_expr) ( comp_for | (',' (test|star_expr))* [','] )
-trailer: '(' [arglist] ')' | '[' subscriptlist ']' | '.' PY_NAME
->>>>>>> 3aa90569
+trailer: '(' [arglist] ')' | '[' subscriptlist ']' | '.' (PY_NAME | 'sizeof')
 subscriptlist: subscript (',' subscript)* [',']
 subscript: test | [test] ':' [test] [sliceop]
 sliceop: ':' [test]
@@ -152,43 +120,23 @@
 dictorsetmaker: ( (test ':' test (comp_for | (',' test ':' test)* [','])) |
                   (test (comp_for | (',' test)* [','])) )
 
-<<<<<<< HEAD
-classdef: 'class' PY_NAME ['(' [testlist] ')'] ':' suite
-=======
 classdef: 'class' PY_NAME ['(' [arglist] ')'] ':' suite
->>>>>>> 3aa90569
 
 arglist: (argument ',')* (argument [',']
                          |'*' test (',' argument)* [',' '**' test]
                          |'**' test)
-<<<<<<< HEAD
 # The reason that keywords are test nodes instead of NAME is that using NAME
 # results in an ambiguity. ast.c makes sure it's a NAME.
-argument: test [comp_for] | test '=' test
-
-list_iter: list_for | list_if
-list_for: 'for' exprlist ('in' testlist_safe [list_iter] | for_from_clause)
-list_if: 'if' old_test [list_iter]
-
-comp_iter: comp_for | comp_if
-comp_for: 'for' exprlist ('in' or_test [comp_iter] | for_from_clause)
-comp_if: 'if' old_test [comp_iter]
-
-testlist1: test (',' test)*
-=======
-# The reason that keywords are test nodes instead of PY_NAME is that using PY_NAME
-# results in an ambiguity. ast.c makes sure it's a PY_NAME.
 argument: test [comp_for] | test '=' test  # Really [keyword '='] test
 comp_iter: comp_for | comp_if
-comp_for: 'for' exprlist 'in' or_test [comp_iter]
+comp_for: 'for' exprlist ('in' or_test | for_from_clause) [comp_iter]
 comp_if: 'if' test_nocond [comp_iter]
->>>>>>> 3aa90569
 
 # not used in grammar, but may appear in "node" passed from Parser to Compiler
 encoding_decl: NAME
 
-<<<<<<< HEAD
-yield_expr: 'yield' ['from'] [testlist]
+yield_expr: 'yield' [yield_arg]
+yield_arg: 'from' test | testlist
 
 
 # Cython extensions
@@ -252,8 +200,4 @@
 
 # TODO: Do we really want these? Don't play well with include...
 DEF_stmt: 'DEF' NAME '=' testlist
-IF_stmt: 'IF' test ':' suite ('ELIF' test ':' suite)* ['ELSE' ':' suite]
-=======
-yield_expr: 'yield' [yield_arg]
-yield_arg: 'from' test | testlist
->>>>>>> 3aa90569
+IF_stmt: 'IF' test ':' suite ('ELIF' test ':' suite)* ['ELSE' ':' suite]