--- conflicted
+++ resolved
@@ -1484,12 +1484,7 @@
         // python classes
         return PyClassMethod_New(PyMethod_GET_FUNCTION(method));
     }
-<<<<<<< HEAD
-    else
-    {
-=======
     else {
->>>>>>> 8359cf76
         return PyClassMethod_New(method);
     }
 }