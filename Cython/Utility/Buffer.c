/////////////// BufferStructDeclare.proto ///////////////

/* structs for buffer access */

typedef struct {
  Py_ssize_t shape, strides, suboffsets;
} __Pyx_Buf_DimInfo;

typedef struct {
  size_t refcount;
  Py_buffer pybuffer;
} __Pyx_Buffer;

typedef struct {
  __Pyx_Buffer *rcbuffer;
  char *data;
  __Pyx_Buf_DimInfo diminfo[{{max_dims}}];
} __Pyx_LocalBuf_ND;

/////////////// BufferIndexError.proto ///////////////
static void __Pyx_RaiseBufferIndexError(int axis); /*proto*/

/////////////// BufferIndexError ///////////////
static void __Pyx_RaiseBufferIndexError(int axis) {
  PyErr_Format(PyExc_IndexError,
     "Out of bounds on buffer access (axis %d)", axis);
}

/////////////// BufferIndexErrorNogil.proto ///////////////
//@requires: BufferIndexError

static void __Pyx_RaiseBufferIndexErrorNogil(int axis); /*proto*/

/////////////// BufferIndexErrorNogil ///////////////
static void __Pyx_RaiseBufferIndexErrorNogil(int axis) {
    #ifdef WITH_THREAD
    PyGILState_STATE gilstate = PyGILState_Ensure();
    #endif
    __Pyx_RaiseBufferIndexError(axis);
    #ifdef WITH_THREAD
    PyGILState_Release(gilstate);
    #endif
}

/////////////// BufferFallbackError.proto ///////////////
static void __Pyx_RaiseBufferFallbackError(void); /*proto*/

/////////////// BufferFallbackError ///////////////
static void __Pyx_RaiseBufferFallbackError(void) {
  PyErr_SetString(PyExc_ValueError,
     "Buffer acquisition failed on assignment; and then reacquiring the old buffer failed too!");
}

/////////////// BufferFormatStructs.proto ///////////////

#define IS_UNSIGNED(type) (((type) -1) > 0)

/* Run-time type information about structs used with buffers */
struct __Pyx_StructField_;

#define __PYX_BUF_FLAGS_PACKED_STRUCT (1 << 0)

typedef struct {
  const char* name; /* for error messages only */
  struct __Pyx_StructField_* fields;
  size_t size;     /* sizeof(type) */
  size_t arraysize[8]; /* length of array in each dimension */
  int ndim;
  char typegroup; /* _R_eal, _C_omplex, Signed _I_nt, _U_nsigned int, _S_truct, _P_ointer, _O_bject, c_H_ar */
  char is_unsigned;
  int flags;
} __Pyx_TypeInfo;

typedef struct __Pyx_StructField_ {
  __Pyx_TypeInfo* type;
  const char* name;
  size_t offset;
} __Pyx_StructField;

typedef struct {
  __Pyx_StructField* field;
  size_t parent_offset;
} __Pyx_BufFmt_StackElem;

typedef struct {
  __Pyx_StructField root;
  __Pyx_BufFmt_StackElem* head;
  size_t fmt_offset;
  size_t new_count, enc_count;
  size_t struct_alignment;
  int is_complex;
  char enc_type;
  char new_packmode;
  char enc_packmode;
  char is_valid_array;
} __Pyx_BufFmt_Context;

/////////////// GetAndReleaseBuffer.proto ///////////////
#if PY_MAJOR_VERSION < 3
    static int __Pyx_GetBuffer(PyObject *obj, Py_buffer *view, int flags);
    static void __Pyx_ReleaseBuffer(Py_buffer *view);
#else
    #define __Pyx_GetBuffer PyObject_GetBuffer
    #define __Pyx_ReleaseBuffer PyBuffer_Release
#endif

/////////////// GetAndReleaseBuffer ///////////////
#if PY_MAJOR_VERSION < 3
static int __Pyx_GetBuffer(PyObject *obj, Py_buffer *view, int flags) {
    if (PyObject_CheckBuffer(obj)) return PyObject_GetBuffer(obj, view, flags);

    {{for type_ptr, getbuffer, releasebuffer in types}}
      {{if getbuffer}}
        if (__Pyx_TypeCheck(obj, {{type_ptr}})) return {{getbuffer}}(obj, view, flags);
      {{endif}}
    {{endfor}}

    PyErr_Format(PyExc_TypeError, "'%.200s' does not have the buffer interface", Py_TYPE(obj)->tp_name);
    return -1;
}

static void __Pyx_ReleaseBuffer(Py_buffer *view) {
    PyObject *obj = view->obj;
    if (!obj) return;

    if (PyObject_CheckBuffer(obj)) {
        PyBuffer_Release(view);
        return;
    }

    if ((0));
    {{for type_ptr, getbuffer, releasebuffer in types}}
      {{if releasebuffer}}
<<<<<<< HEAD
        if (__Pyx_TypeCheck(obj, {{type_ptr}})) { {{releasebuffer}}(obj, view); return; }
=======
        else if (PyObject_TypeCheck(obj, {{type_ptr}})) {{releasebuffer}}(obj, view);
>>>>>>> ebd45911
      {{endif}}
    {{endfor}}

    view->obj = NULL;
    Py_DECREF(obj);
}

#endif /*  PY_MAJOR_VERSION < 3 */

/////////////// BufferFormatCheck.proto ///////////////
{{#

    Buffer format string checking

    Buffer type checking. Utility code for checking that acquired
    buffers match our assumptions. We only need to check ndim and
    the format string; the access mode/flags is checked by the
    exporter. See:

    http://docs.python.org/3/library/struct.html
    http://legacy.python.org/dev/peps/pep-3118/#additions-to-the-struct-string-syntax

    The alignment code is copied from _struct.c in Python.
}}

static CYTHON_INLINE int  __Pyx_GetBufferAndValidate(Py_buffer* buf, PyObject* obj,
    __Pyx_TypeInfo* dtype, int flags, int nd, int cast, __Pyx_BufFmt_StackElem* stack);
static CYTHON_INLINE void __Pyx_SafeReleaseBuffer(Py_buffer* info);
static const char* __Pyx_BufFmt_CheckString(__Pyx_BufFmt_Context* ctx, const char* ts);
static void __Pyx_BufFmt_Init(__Pyx_BufFmt_Context* ctx,
                              __Pyx_BufFmt_StackElem* stack,
                              __Pyx_TypeInfo* type); /* PROTO */


/////////////// BufferFormatCheck ///////////////

static void __Pyx_BufFmt_Init(__Pyx_BufFmt_Context* ctx,
                              __Pyx_BufFmt_StackElem* stack,
                              __Pyx_TypeInfo* type) {
  stack[0].field = &ctx->root;
  stack[0].parent_offset = 0;
  ctx->root.type = type;
  ctx->root.name = "buffer dtype";
  ctx->root.offset = 0;
  ctx->head = stack;
  ctx->head->field = &ctx->root;
  ctx->fmt_offset = 0;
  ctx->head->parent_offset = 0;
  ctx->new_packmode = '@';
  ctx->enc_packmode = '@';
  ctx->new_count = 1;
  ctx->enc_count = 0;
  ctx->enc_type = 0;
  ctx->is_complex = 0;
  ctx->is_valid_array = 0;
  ctx->struct_alignment = 0;
  while (type->typegroup == 'S') {
    ++ctx->head;
    ctx->head->field = type->fields;
    ctx->head->parent_offset = 0;
    type = type->fields->type;
  }
}

static int __Pyx_BufFmt_ParseNumber(const char** ts) {
    int count;
    const char* t = *ts;
    if (*t < '0' || *t > '9') {
      return -1;
    } else {
        count = *t++ - '0';
        while (*t >= '0' && *t < '9') {
            count *= 10;
            count += *t++ - '0';
        }
    }
    *ts = t;
    return count;
}

static int __Pyx_BufFmt_ExpectNumber(const char **ts) {
    int number = __Pyx_BufFmt_ParseNumber(ts);
    if (number == -1) /* First char was not a digit */
        PyErr_Format(PyExc_ValueError,\
                     "Does not understand character buffer dtype format string ('%c')", **ts);
    return number;
}


static void __Pyx_BufFmt_RaiseUnexpectedChar(char ch) {
  PyErr_Format(PyExc_ValueError,
               "Unexpected format string character: '%c'", ch);
}

static const char* __Pyx_BufFmt_DescribeTypeChar(char ch, int is_complex) {
  switch (ch) {
    case 'c': return "'char'";
    case 'b': return "'signed char'";
    case 'B': return "'unsigned char'";
    case 'h': return "'short'";
    case 'H': return "'unsigned short'";
    case 'i': return "'int'";
    case 'I': return "'unsigned int'";
    case 'l': return "'long'";
    case 'L': return "'unsigned long'";
    case 'q': return "'long long'";
    case 'Q': return "'unsigned long long'";
    case 'f': return (is_complex ? "'complex float'" : "'float'");
    case 'd': return (is_complex ? "'complex double'" : "'double'");
    case 'g': return (is_complex ? "'complex long double'" : "'long double'");
    case 'T': return "a struct";
    case 'O': return "Python object";
    case 'P': return "a pointer";
    case 's': case 'p': return "a string";
    case 0: return "end";
    default: return "unparseable format string";
  }
}

static size_t __Pyx_BufFmt_TypeCharToStandardSize(char ch, int is_complex) {
  switch (ch) {
    case '?': case 'c': case 'b': case 'B': case 's': case 'p': return 1;
    case 'h': case 'H': return 2;
    case 'i': case 'I': case 'l': case 'L': return 4;
    case 'q': case 'Q': return 8;
    case 'f': return (is_complex ? 8 : 4);
    case 'd': return (is_complex ? 16 : 8);
    case 'g': {
      PyErr_SetString(PyExc_ValueError, "Python does not define a standard format string size for long double ('g')..");
      return 0;
    }
    case 'O': case 'P': return sizeof(void*);
    default:
      __Pyx_BufFmt_RaiseUnexpectedChar(ch);
      return 0;
    }
}

static size_t __Pyx_BufFmt_TypeCharToNativeSize(char ch, int is_complex) {
  switch (ch) {
    case 'c': case 'b': case 'B': case 's': case 'p': return 1;
    case 'h': case 'H': return sizeof(short);
    case 'i': case 'I': return sizeof(int);
    case 'l': case 'L': return sizeof(long);
    #ifdef HAVE_LONG_LONG
    case 'q': case 'Q': return sizeof(PY_LONG_LONG);
    #endif
    case 'f': return sizeof(float) * (is_complex ? 2 : 1);
    case 'd': return sizeof(double) * (is_complex ? 2 : 1);
    case 'g': return sizeof(long double) * (is_complex ? 2 : 1);
    case 'O': case 'P': return sizeof(void*);
    default: {
      __Pyx_BufFmt_RaiseUnexpectedChar(ch);
      return 0;
    }
  }
}

typedef struct { char c; short x; } __Pyx_st_short;
typedef struct { char c; int x; } __Pyx_st_int;
typedef struct { char c; long x; } __Pyx_st_long;
typedef struct { char c; float x; } __Pyx_st_float;
typedef struct { char c; double x; } __Pyx_st_double;
typedef struct { char c; long double x; } __Pyx_st_longdouble;
typedef struct { char c; void *x; } __Pyx_st_void_p;
#ifdef HAVE_LONG_LONG
typedef struct { char c; PY_LONG_LONG x; } __Pyx_st_longlong;
#endif

static size_t __Pyx_BufFmt_TypeCharToAlignment(char ch, CYTHON_UNUSED int is_complex) {
  switch (ch) {
    case '?': case 'c': case 'b': case 'B': case 's': case 'p': return 1;
    case 'h': case 'H': return sizeof(__Pyx_st_short) - sizeof(short);
    case 'i': case 'I': return sizeof(__Pyx_st_int) - sizeof(int);
    case 'l': case 'L': return sizeof(__Pyx_st_long) - sizeof(long);
#ifdef HAVE_LONG_LONG
    case 'q': case 'Q': return sizeof(__Pyx_st_longlong) - sizeof(PY_LONG_LONG);
#endif
    case 'f': return sizeof(__Pyx_st_float) - sizeof(float);
    case 'd': return sizeof(__Pyx_st_double) - sizeof(double);
    case 'g': return sizeof(__Pyx_st_longdouble) - sizeof(long double);
    case 'P': case 'O': return sizeof(__Pyx_st_void_p) - sizeof(void*);
    default:
      __Pyx_BufFmt_RaiseUnexpectedChar(ch);
      return 0;
    }
}

/* These are for computing the padding at the end of the struct to align
   on the first member of the struct. This will probably the same as above,
   but we don't have any guarantees.
 */
typedef struct { short x; char c; } __Pyx_pad_short;
typedef struct { int x; char c; } __Pyx_pad_int;
typedef struct { long x; char c; } __Pyx_pad_long;
typedef struct { float x; char c; } __Pyx_pad_float;
typedef struct { double x; char c; } __Pyx_pad_double;
typedef struct { long double x; char c; } __Pyx_pad_longdouble;
typedef struct { void *x; char c; } __Pyx_pad_void_p;
#ifdef HAVE_LONG_LONG
typedef struct { PY_LONG_LONG x; char c; } __Pyx_pad_longlong;
#endif

static size_t __Pyx_BufFmt_TypeCharToPadding(char ch, CYTHON_UNUSED int is_complex) {
  switch (ch) {
    case '?': case 'c': case 'b': case 'B': case 's': case 'p': return 1;
    case 'h': case 'H': return sizeof(__Pyx_pad_short) - sizeof(short);
    case 'i': case 'I': return sizeof(__Pyx_pad_int) - sizeof(int);
    case 'l': case 'L': return sizeof(__Pyx_pad_long) - sizeof(long);
#ifdef HAVE_LONG_LONG
    case 'q': case 'Q': return sizeof(__Pyx_pad_longlong) - sizeof(PY_LONG_LONG);
#endif
    case 'f': return sizeof(__Pyx_pad_float) - sizeof(float);
    case 'd': return sizeof(__Pyx_pad_double) - sizeof(double);
    case 'g': return sizeof(__Pyx_pad_longdouble) - sizeof(long double);
    case 'P': case 'O': return sizeof(__Pyx_pad_void_p) - sizeof(void*);
    default:
      __Pyx_BufFmt_RaiseUnexpectedChar(ch);
      return 0;
    }
}

static char __Pyx_BufFmt_TypeCharToGroup(char ch, int is_complex) {
  switch (ch) {
    case 'c':
        return 'H';
    case 'b': case 'h': case 'i':
    case 'l': case 'q': case 's': case 'p':
        return 'I';
    case 'B': case 'H': case 'I': case 'L': case 'Q':
        return 'U';
    case 'f': case 'd': case 'g':
        return (is_complex ? 'C' : 'R');
    case 'O':
        return 'O';
    case 'P':
        return 'P';
    default: {
      __Pyx_BufFmt_RaiseUnexpectedChar(ch);
      return 0;
    }
  }
}


static void __Pyx_BufFmt_RaiseExpected(__Pyx_BufFmt_Context* ctx) {
  if (ctx->head == NULL || ctx->head->field == &ctx->root) {
    const char* expected;
    const char* quote;
    if (ctx->head == NULL) {
      expected = "end";
      quote = "";
    } else {
      expected = ctx->head->field->type->name;
      quote = "'";
    }
    PyErr_Format(PyExc_ValueError,
                 "Buffer dtype mismatch, expected %s%s%s but got %s",
                 quote, expected, quote,
                 __Pyx_BufFmt_DescribeTypeChar(ctx->enc_type, ctx->is_complex));
  } else {
    __Pyx_StructField* field = ctx->head->field;
    __Pyx_StructField* parent = (ctx->head - 1)->field;
    PyErr_Format(PyExc_ValueError,
                 "Buffer dtype mismatch, expected '%s' but got %s in '%s.%s'",
                 field->type->name, __Pyx_BufFmt_DescribeTypeChar(ctx->enc_type, ctx->is_complex),
                 parent->type->name, field->name);
  }
}

static int __Pyx_BufFmt_ProcessTypeChunk(__Pyx_BufFmt_Context* ctx) {
  char group;
  size_t size, offset, arraysize = 1;

  /* printf("processing... %s\n", ctx->head->field->type->name); */

  if (ctx->enc_type == 0) return 0;

  /* Validate array size */
  if (ctx->head->field->type->arraysize[0]) {
    int i, ndim = 0;

    /* handle strings ('s' and 'p') */
    if (ctx->enc_type == 's' || ctx->enc_type == 'p') {
        ctx->is_valid_array = ctx->head->field->type->ndim == 1;
        ndim = 1;
        if (ctx->enc_count != ctx->head->field->type->arraysize[0]) {
            PyErr_Format(PyExc_ValueError,
                         "Expected a dimension of size %zu, got %zu",
                         ctx->head->field->type->arraysize[0], ctx->enc_count);
            return -1;
        }
    }

    if (!ctx->is_valid_array) {
      PyErr_Format(PyExc_ValueError, "Expected %d dimensions, got %d",
                   ctx->head->field->type->ndim, ndim);
      return -1;
    }
    for (i = 0; i < ctx->head->field->type->ndim; i++) {
      arraysize *= ctx->head->field->type->arraysize[i];
    }
    ctx->is_valid_array = 0;
    ctx->enc_count = 1;
  }

  group = __Pyx_BufFmt_TypeCharToGroup(ctx->enc_type, ctx->is_complex);
  do {
    __Pyx_StructField* field = ctx->head->field;
    __Pyx_TypeInfo* type = field->type;

    if (ctx->enc_packmode == '@' || ctx->enc_packmode == '^') {
      size = __Pyx_BufFmt_TypeCharToNativeSize(ctx->enc_type, ctx->is_complex);
    } else {
      size = __Pyx_BufFmt_TypeCharToStandardSize(ctx->enc_type, ctx->is_complex);
    }

    if (ctx->enc_packmode == '@') {
      size_t align_at = __Pyx_BufFmt_TypeCharToAlignment(ctx->enc_type, ctx->is_complex);
      size_t align_mod_offset;
      if (align_at == 0) return -1;
      align_mod_offset = ctx->fmt_offset % align_at;
      if (align_mod_offset > 0) ctx->fmt_offset += align_at - align_mod_offset;

      if (ctx->struct_alignment == 0)
          ctx->struct_alignment = __Pyx_BufFmt_TypeCharToPadding(ctx->enc_type,
                                                                 ctx->is_complex);
    }

    if (type->size != size || type->typegroup != group) {
      if (type->typegroup == 'C' && type->fields != NULL) {
        /* special case -- treat as struct rather than complex number */
        size_t parent_offset = ctx->head->parent_offset + field->offset;
        ++ctx->head;
        ctx->head->field = type->fields;
        ctx->head->parent_offset = parent_offset;
        continue;
      }

      if ((type->typegroup == 'H' || group == 'H') && type->size == size) {
          /* special case -- chars don't care about sign */
      } else {
          __Pyx_BufFmt_RaiseExpected(ctx);
          return -1;
      }
    }

    offset = ctx->head->parent_offset + field->offset;
    if (ctx->fmt_offset != offset) {
      PyErr_Format(PyExc_ValueError,
                   "Buffer dtype mismatch; next field is at offset %" CYTHON_FORMAT_SSIZE_T "d but %" CYTHON_FORMAT_SSIZE_T "d expected",
                   (Py_ssize_t)ctx->fmt_offset, (Py_ssize_t)offset);
      return -1;
    }

    ctx->fmt_offset += size;
    if (arraysize)
      ctx->fmt_offset += (arraysize - 1) * size;

    --ctx->enc_count; /* Consume from buffer string */

    /* Done checking, move to next field, pushing or popping struct stack if needed */
    while (1) {
      if (field == &ctx->root) {
        ctx->head = NULL;
        if (ctx->enc_count != 0) {
          __Pyx_BufFmt_RaiseExpected(ctx);
          return -1;
        }
        break; /* breaks both loops as ctx->enc_count == 0 */
      }
      ctx->head->field = ++field;
      if (field->type == NULL) {
        --ctx->head;
        field = ctx->head->field;
        continue;
      } else if (field->type->typegroup == 'S') {
        size_t parent_offset = ctx->head->parent_offset + field->offset;
        if (field->type->fields->type == NULL) continue; /* empty struct */
        field = field->type->fields;
        ++ctx->head;
        ctx->head->field = field;
        ctx->head->parent_offset = parent_offset;
        break;
      } else {
        break;
      }
    }
  } while (ctx->enc_count);
  ctx->enc_type = 0;
  ctx->is_complex = 0;
  return 0;
}

/* Parse an array in the format string (e.g. (1,2,3)) */
static CYTHON_INLINE PyObject *
__pyx_buffmt_parse_array(__Pyx_BufFmt_Context* ctx, const char** tsp)
{
    const char *ts = *tsp;
    int i = 0, number;
    int ndim = ctx->head->field->type->ndim;
;
    ++ts;
    if (ctx->new_count != 1) {
        PyErr_SetString(PyExc_ValueError,
                        "Cannot handle repeated arrays in format string");
        return NULL;
    }

    /* Process the previous element */
    if (__Pyx_BufFmt_ProcessTypeChunk(ctx) == -1) return NULL;

    /* Parse all numbers in the format string */
    while (*ts && *ts != ')') {
        // ignore space characters (not using isspace() due to C/C++ problem on MacOS-X)
        switch (*ts) {
            case ' ': case '\f': case '\r': case '\n': case '\t': case '\v':  continue;
            default:  break;  /* not a 'break' in the loop */
        }

        number = __Pyx_BufFmt_ExpectNumber(&ts);
        if (number == -1) return NULL;

        if (i < ndim && (size_t) number != ctx->head->field->type->arraysize[i])
            return PyErr_Format(PyExc_ValueError,
                        "Expected a dimension of size %zu, got %d",
                        ctx->head->field->type->arraysize[i], number);

        if (*ts != ',' && *ts != ')')
            return PyErr_Format(PyExc_ValueError,
                                "Expected a comma in format string, got '%c'", *ts);

        if (*ts == ',') ts++;
        i++;
    }

    if (i != ndim)
        return PyErr_Format(PyExc_ValueError, "Expected %d dimension(s), got %d",
                            ctx->head->field->type->ndim, i);

    if (!*ts) {
        PyErr_SetString(PyExc_ValueError,
                        "Unexpected end of format string, expected ')'");
        return NULL;
    }

    ctx->is_valid_array = 1;
    ctx->new_count = 1;
    *tsp = ++ts;
    return Py_None;
}

static const char* __Pyx_BufFmt_CheckString(__Pyx_BufFmt_Context* ctx, const char* ts) {
  int got_Z = 0;

  while (1) {
    /* puts(ts); */
    switch(*ts) {
      case 0:
        if (ctx->enc_type != 0 && ctx->head == NULL) {
          __Pyx_BufFmt_RaiseExpected(ctx);
          return NULL;
        }
        if (__Pyx_BufFmt_ProcessTypeChunk(ctx) == -1) return NULL;
        if (ctx->head != NULL) {
          __Pyx_BufFmt_RaiseExpected(ctx);
          return NULL;
        }
        return ts;
      case ' ':
      case '\r':
      case '\n':
        ++ts;
        break;
      case '<':
        if (!__Pyx_Is_Little_Endian()) {
          PyErr_SetString(PyExc_ValueError, "Little-endian buffer not supported on big-endian compiler");
          return NULL;
        }
        ctx->new_packmode = '=';
        ++ts;
        break;
      case '>':
      case '!':
        if (__Pyx_Is_Little_Endian()) {
          PyErr_SetString(PyExc_ValueError, "Big-endian buffer not supported on little-endian compiler");
          return NULL;
        }
        ctx->new_packmode = '=';
        ++ts;
        break;
      case '=':
      case '@':
      case '^':
        ctx->new_packmode = *ts++;
        break;
      case 'T': /* substruct */
        {
          const char* ts_after_sub;
          size_t i, struct_count = ctx->new_count;
          size_t struct_alignment = ctx->struct_alignment;
          ctx->new_count = 1;
          ++ts;
          if (*ts != '{') {
            PyErr_SetString(PyExc_ValueError, "Buffer acquisition: Expected '{' after 'T'");
            return NULL;
          }
          if (__Pyx_BufFmt_ProcessTypeChunk(ctx) == -1) return NULL;
          ctx->enc_type = 0; /* Erase processed last struct element */
          ctx->enc_count = 0;
          ctx->struct_alignment = 0;
          ++ts;
          ts_after_sub = ts;
          for (i = 0; i != struct_count; ++i) {
            ts_after_sub = __Pyx_BufFmt_CheckString(ctx, ts);
            if (!ts_after_sub) return NULL;
          }
          ts = ts_after_sub;
          if (struct_alignment) ctx->struct_alignment = struct_alignment;
        }
        break;
      case '}': /* end of substruct; either repeat or move on */
        {
          size_t alignment = ctx->struct_alignment;
          ++ts;
          if (__Pyx_BufFmt_ProcessTypeChunk(ctx) == -1) return NULL;
          ctx->enc_type = 0; /* Erase processed last struct element */
          if (alignment && ctx->fmt_offset % alignment) {
            /* Pad struct on size of the first member */
            ctx->fmt_offset += alignment - (ctx->fmt_offset % alignment);
          }
        }
        return ts;
      case 'x':
        if (__Pyx_BufFmt_ProcessTypeChunk(ctx) == -1) return NULL;
        ctx->fmt_offset += ctx->new_count;
        ctx->new_count = 1;
        ctx->enc_count = 0;
        ctx->enc_type = 0;
        ctx->enc_packmode = ctx->new_packmode;
        ++ts;
        break;
      case 'Z':
        got_Z = 1;
        ++ts;
        if (*ts != 'f' && *ts != 'd' && *ts != 'g') {
          __Pyx_BufFmt_RaiseUnexpectedChar('Z');
          return NULL;
        }
        /* fall through */
      case 'c': case 'b': case 'B': case 'h': case 'H': case 'i': case 'I':
      case 'l': case 'L': case 'q': case 'Q':
      case 'f': case 'd': case 'g':
      case 'O': case 'p':
        if (ctx->enc_type == *ts && got_Z == ctx->is_complex &&
            ctx->enc_packmode == ctx->new_packmode) {
          /* Continue pooling same type */
          ctx->enc_count += ctx->new_count;
          ctx->new_count = 1;
          got_Z = 0;
          ++ts;
          break;
        }
        /* fall through */
      case 's':
        /* 's' or new type (cannot be added to current pool) */
        if (__Pyx_BufFmt_ProcessTypeChunk(ctx) == -1) return NULL;
        ctx->enc_count = ctx->new_count;
        ctx->enc_packmode = ctx->new_packmode;
        ctx->enc_type = *ts;
        ctx->is_complex = got_Z;
        ++ts;
        ctx->new_count = 1;
        got_Z = 0;
        break;
      case ':':
        ++ts;
        while(*ts != ':') ++ts;
        ++ts;
        break;
      case '(':
        if (!__pyx_buffmt_parse_array(ctx, &ts)) return NULL;
        break;
      default:
        {
          int number = __Pyx_BufFmt_ExpectNumber(&ts);
          if (number == -1) return NULL;
          ctx->new_count = (size_t)number;
        }
    }
  }
}

static CYTHON_INLINE void __Pyx_ZeroBuffer(Py_buffer* buf) {
  buf->buf = NULL;
  buf->obj = NULL;
  buf->strides = __Pyx_zeros;
  buf->shape = __Pyx_zeros;
  buf->suboffsets = __Pyx_minusones;
}

static CYTHON_INLINE int __Pyx_GetBufferAndValidate(
        Py_buffer* buf, PyObject* obj,  __Pyx_TypeInfo* dtype, int flags,
        int nd, int cast, __Pyx_BufFmt_StackElem* stack)
{
  if (obj == Py_None || obj == NULL) {
    __Pyx_ZeroBuffer(buf);
    return 0;
  }
  buf->buf = NULL;
  if (__Pyx_GetBuffer(obj, buf, flags) == -1) goto fail;
  if (buf->ndim != nd) {
    PyErr_Format(PyExc_ValueError,
                 "Buffer has wrong number of dimensions (expected %d, got %d)",
                 nd, buf->ndim);
    goto fail;
  }
  if (!cast) {
    __Pyx_BufFmt_Context ctx;
    __Pyx_BufFmt_Init(&ctx, stack, dtype);
    if (!__Pyx_BufFmt_CheckString(&ctx, buf->format)) goto fail;
  }
  if ((unsigned)buf->itemsize != dtype->size) {
    PyErr_Format(PyExc_ValueError,
      "Item size of buffer (%" CYTHON_FORMAT_SSIZE_T "d byte%s) does not match size of '%s' (%" CYTHON_FORMAT_SSIZE_T "d byte%s)",
      buf->itemsize, (buf->itemsize > 1) ? "s" : "",
      dtype->name, (Py_ssize_t)dtype->size, (dtype->size > 1) ? "s" : "");
    goto fail;
  }
  if (buf->suboffsets == NULL) buf->suboffsets = __Pyx_minusones;
  return 0;
fail:;
  __Pyx_ZeroBuffer(buf);
  return -1;
}

static CYTHON_INLINE void __Pyx_SafeReleaseBuffer(Py_buffer* info) {
  if (info->buf == NULL) return;
  if (info->suboffsets == __Pyx_minusones) info->suboffsets = NULL;
  __Pyx_ReleaseBuffer(info);
}

/////////////// TypeInfoCompare.proto ///////////////
static int __pyx_typeinfo_cmp(__Pyx_TypeInfo *a, __Pyx_TypeInfo *b);

/////////////// TypeInfoCompare ///////////////
/* See if two dtypes are equal */
static int
__pyx_typeinfo_cmp(__Pyx_TypeInfo *a, __Pyx_TypeInfo *b)
{
    int i;

    if (!a || !b)
        return 0;

    if (a == b)
        return 1;

    if (a->size != b->size || a->typegroup != b->typegroup ||
            a->is_unsigned != b->is_unsigned || a->ndim != b->ndim) {
        if (a->typegroup == 'H' || b->typegroup == 'H') {
            /* Special case for chars */
            return a->size == b->size;
        } else {
            return 0;
        }
    }

    if (a->ndim) {
        /* Verify multidimensional C arrays */
        for (i = 0; i < a->ndim; i++)
            if (a->arraysize[i] != b->arraysize[i])
                return 0;
    }

    if (a->typegroup == 'S') {
        /* Check for packed struct */
        if (a->flags != b->flags)
            return 0;

        /* compare all struct fields */
        if (a->fields || b->fields) {
            /* Check if both have fields */
            if (!(a->fields && b->fields))
                return 0;

            /* compare */
            for (i = 0; a->fields[i].type && b->fields[i].type; i++) {
                __Pyx_StructField *field_a = a->fields + i;
                __Pyx_StructField *field_b = b->fields + i;

                if (field_a->offset != field_b->offset ||
                    !__pyx_typeinfo_cmp(field_a->type, field_b->type))
                    return 0;
            }

            /* If all fields are processed, we have a match */
            return !a->fields[i].type && !b->fields[i].type;
        }
    }

    return 1;
}



/////////////// TypeInfoToFormat.proto ///////////////
struct __pyx_typeinfo_string {
    char string[3];
};
static struct __pyx_typeinfo_string __Pyx_TypeInfoToFormat(__Pyx_TypeInfo *type);

/////////////// TypeInfoToFormat ///////////////
{{# See also MemoryView.pyx:BufferFormatFromTypeInfo }}

static struct __pyx_typeinfo_string __Pyx_TypeInfoToFormat(__Pyx_TypeInfo *type) {
    struct __pyx_typeinfo_string result = { {0} };
    char *buf = (char *) result.string;
    size_t size = type->size;

    switch (type->typegroup) {
        case 'H':
            *buf = 'c';
            break;
        case 'I':
        case 'U':
            if (size == 1)
                *buf = (type->is_unsigned) ? 'B' : 'b';
            else if (size == 2)
                *buf = (type->is_unsigned) ? 'H' : 'h';
            else if (size == 4)
                *buf = (type->is_unsigned) ? 'I' : 'i';
            else if (size == 8)
                *buf = (type->is_unsigned) ? 'Q' : 'q';
            break;
        case 'P':
            *buf = 'P';
            break;
        case 'C':
         {
            __Pyx_TypeInfo complex_type = *type;
            complex_type.typegroup = 'R';
            complex_type.size /= 2;

            *buf++ = 'Z';
            *buf = __Pyx_TypeInfoToFormat(&complex_type).string[0];
            break;
         }
        case 'R':
            if (size == 4)
                *buf = 'f';
            else if (size == 8)
                *buf = 'd';
            else
                *buf = 'g';
            break;
    }

    return result;
}<|MERGE_RESOLUTION|>--- conflicted
+++ resolved
@@ -131,11 +131,7 @@
     if ((0));
     {{for type_ptr, getbuffer, releasebuffer in types}}
       {{if releasebuffer}}
-<<<<<<< HEAD
-        if (__Pyx_TypeCheck(obj, {{type_ptr}})) { {{releasebuffer}}(obj, view); return; }
-=======
-        else if (PyObject_TypeCheck(obj, {{type_ptr}})) {{releasebuffer}}(obj, view);
->>>>>>> ebd45911
+        else if (__Pyx_TypeCheck(obj, {{type_ptr}})) {{releasebuffer}}(obj, view);
       {{endif}}
     {{endfor}}
 
