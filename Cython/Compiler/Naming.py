#
#   C naming conventions
#
#
#   Prefixes for generating C names.
#   Collected here to facilitate ensuring uniqueness.
#

pyrex_prefix    = "__pyx_"


codewriter_temp_prefix = pyrex_prefix + "t_"

temp_prefix       = u"__cyt_"

builtin_prefix    = pyrex_prefix + "builtin_"
arg_prefix        = pyrex_prefix + "arg_"
funcdoc_prefix    = pyrex_prefix + "doc_"
enum_prefix       = pyrex_prefix + "e_"
func_prefix       = pyrex_prefix + "f_"
pyfunc_prefix     = pyrex_prefix + "pf_"
genbody_prefix    = pyrex_prefix + "gb_"
gstab_prefix      = pyrex_prefix + "getsets_"
prop_get_prefix   = pyrex_prefix + "getprop_"
const_prefix      = pyrex_prefix + "k_"
py_const_prefix   = pyrex_prefix + "kp_"
label_prefix      = pyrex_prefix + "L"
pymethdef_prefix  = pyrex_prefix + "mdef_"
methtab_prefix    = pyrex_prefix + "methods_"
memtab_prefix     = pyrex_prefix + "members_"
interned_str_prefix = pyrex_prefix + "n_"
interned_num_prefix = pyrex_prefix + "int_"
objstruct_prefix  = pyrex_prefix + "obj_"
typeptr_prefix    = pyrex_prefix + "ptype_"
prop_set_prefix   = pyrex_prefix + "setprop_"
type_prefix       = pyrex_prefix + "t_"
typeobj_prefix    = pyrex_prefix + "type_"
var_prefix        = pyrex_prefix + "v_"
varptr_prefix     = pyrex_prefix + "vp_"
wrapperbase_prefix= pyrex_prefix + "wrapperbase_"
pybuffernd_prefix   = pyrex_prefix + "pybuffernd_"
pybufferstruct_prefix  = pyrex_prefix + "pybuffer_"
vtable_prefix     = pyrex_prefix + "vtable_"
vtabptr_prefix    = pyrex_prefix + "vtabptr_"
vtabstruct_prefix = pyrex_prefix + "vtabstruct_"
opt_arg_prefix    = pyrex_prefix + "opt_args_"
convert_func_prefix = pyrex_prefix + "convert_"
closure_scope_prefix = pyrex_prefix + "scope_"
closure_class_prefix = pyrex_prefix + "scope_struct_"
lambda_func_prefix = pyrex_prefix + "lambda_"
module_is_main   = pyrex_prefix + "module_is_main_"

args_cname       = pyrex_prefix + "args"
sent_value_cname = pyrex_prefix + "sent_value"
pykwdlist_cname  = pyrex_prefix + "pyargnames"
obj_base_cname   = pyrex_prefix + "base"
builtins_cname   = pyrex_prefix + "b"
preimport_cname  = pyrex_prefix + "i"
moddict_cname    = pyrex_prefix + "d"
dummy_cname      = pyrex_prefix + "dummy"
filename_cname   = pyrex_prefix + "filename"
modulename_cname = pyrex_prefix + "modulename"
filetable_cname  = pyrex_prefix + "f"
intern_tab_cname = pyrex_prefix + "intern_tab"
kwds_cname       = pyrex_prefix + "kwds"
lineno_cname     = pyrex_prefix + "lineno"
clineno_cname    = pyrex_prefix + "clineno"
cfilenm_cname    = pyrex_prefix + "cfilenm"
module_cname     = pyrex_prefix + "m"
moddoc_cname     = pyrex_prefix + "mdoc"
methtable_cname  = pyrex_prefix + "methods"
retval_cname     = pyrex_prefix + "r"
reqd_kwds_cname  = pyrex_prefix + "reqd_kwds"
self_cname       = pyrex_prefix + "self"
stringtab_cname  = pyrex_prefix + "string_tab"
vtabslot_cname   = pyrex_prefix + "vtab"
c_api_tab_cname  = pyrex_prefix + "c_api_tab"
gilstate_cname   = pyrex_prefix + "state"
skip_dispatch_cname = pyrex_prefix + "skip_dispatch"
empty_tuple      = pyrex_prefix + "empty_tuple"
empty_bytes      = pyrex_prefix + "empty_bytes"
print_function   = pyrex_prefix + "print"
print_function_kwargs   = pyrex_prefix + "print_kwargs"
cleanup_cname    = pyrex_prefix + "module_cleanup"
pymoduledef_cname = pyrex_prefix + "moduledef"
optional_args_cname = pyrex_prefix + "optional_args"
import_star      = pyrex_prefix + "import_star"
import_star_set  = pyrex_prefix + "import_star_set"
outer_scope_cname= pyrex_prefix + "outer_scope"
cur_scope_cname  = pyrex_prefix + "cur_scope"
enc_scope_cname  = pyrex_prefix + "enc_scope"
frame_cname      = pyrex_prefix + "frame"
frame_code_cname = pyrex_prefix + "frame_code"
binding_cfunc    = pyrex_prefix + "binding_PyCFunctionType"
<<<<<<< HEAD
fused_func_prefix = pyrex_prefix + 'fuse_'
=======
quick_temp_cname = pyrex_prefix + "temp" # temp variable for quick'n'dirty temping
>>>>>>> 5008e863

genexpr_id_ref = 'genexpr'

line_c_macro = "__LINE__"

file_c_macro = "__FILE__"

extern_c_macro  = pyrex_prefix.upper() + "EXTERN_C"

exc_type_name   = pyrex_prefix + "exc_type"
exc_value_name  = pyrex_prefix + "exc_value"
exc_tb_name     = pyrex_prefix + "exc_tb"
exc_lineno_name = pyrex_prefix + "exc_lineno"

parallel_exc_type = pyrex_prefix + "parallel_exc_type"
parallel_exc_value = pyrex_prefix + "parallel_exc_value"
parallel_exc_tb = pyrex_prefix + "parallel_exc_tb"
parallel_filename = pyrex_prefix + "parallel_filename"
parallel_lineno = pyrex_prefix + "parallel_lineno"
parallel_clineno = pyrex_prefix + "parallel_clineno"
parallel_why = pyrex_prefix + "parallel_why"

exc_vars = (exc_type_name, exc_value_name, exc_tb_name)

api_name        = pyrex_prefix + "capi__"

h_guard_prefix   = "__PYX_HAVE__"
api_guard_prefix = "__PYX_HAVE_API__"
api_func_guard   = "__PYX_HAVE_API_FUNC_"

PYX_NAN          = "__PYX_NAN"

def py_version_hex(major, minor=0, micro=0, release_level=0, release_serial=0):
    return (major << 24) | (minor << 16) | (micro << 8) | (release_level << 4) | (release_serial)<|MERGE_RESOLUTION|>--- conflicted
+++ resolved
@@ -92,11 +92,8 @@
 frame_cname      = pyrex_prefix + "frame"
 frame_code_cname = pyrex_prefix + "frame_code"
 binding_cfunc    = pyrex_prefix + "binding_PyCFunctionType"
-<<<<<<< HEAD
 fused_func_prefix = pyrex_prefix + 'fuse_'
-=======
 quick_temp_cname = pyrex_prefix + "temp" # temp variable for quick'n'dirty temping
->>>>>>> 5008e863
 
 genexpr_id_ref = 'genexpr'
 
