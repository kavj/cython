
import cython
cython.declare(PyrexTypes=object, Naming=object, ExprNodes=object, Nodes=object,
               Options=object, UtilNodes=object, ModuleNode=object,
               LetNode=object, LetRefNode=object, TreeFragment=object,
               TemplateTransform=object, EncodedString=object,
               error=object, warning=object, copy=object)

import PyrexTypes
import Naming
import ExprNodes
import Nodes
import Options
import Builtin

from Cython.Compiler.Visitor import VisitorTransform, TreeVisitor
from Cython.Compiler.Visitor import CythonTransform, EnvTransform, ScopeTrackingTransform
from Cython.Compiler.ModuleNode import ModuleNode
from Cython.Compiler.UtilNodes import LetNode, LetRefNode, ResultRefNode
from Cython.Compiler.TreeFragment import TreeFragment, TemplateTransform
from Cython.Compiler.StringEncoding import EncodedString
from Cython.Compiler.Errors import error, warning, CompileError, InternalError

import copy


class NameNodeCollector(TreeVisitor):
    """Collect all NameNodes of a (sub-)tree in the ``name_nodes``
    attribute.
    """
    def __init__(self):
        super(NameNodeCollector, self).__init__()
        self.name_nodes = []

    def visit_NameNode(self, node):
        self.name_nodes.append(node)

    def visit_Node(self, node):
        self._visitchildren(node, None)


class SkipDeclarations(object):
    """
    Variable and function declarations can often have a deep tree structure,
    and yet most transformations don't need to descend to this depth.

    Declaration nodes are removed after AnalyseDeclarationsTransform, so there
    is no need to use this for transformations after that point.
    """
    def visit_CTypeDefNode(self, node):
        return node

    def visit_CVarDefNode(self, node):
        return node

    def visit_CDeclaratorNode(self, node):
        return node

    def visit_CBaseTypeNode(self, node):
        return node

    def visit_CEnumDefNode(self, node):
        return node

    def visit_CStructOrUnionDefNode(self, node):
        return node

class NormalizeTree(CythonTransform):
    """
    This transform fixes up a few things after parsing
    in order to make the parse tree more suitable for
    transforms.

    a) After parsing, blocks with only one statement will
    be represented by that statement, not by a StatListNode.
    When doing transforms this is annoying and inconsistent,
    as one cannot in general remove a statement in a consistent
    way and so on. This transform wraps any single statements
    in a StatListNode containing a single statement.

    b) The PassStatNode is a noop and serves no purpose beyond
    plugging such one-statement blocks; i.e., once parsed a
`    "pass" can just as well be represented using an empty
    StatListNode. This means less special cases to worry about
    in subsequent transforms (one always checks to see if a
    StatListNode has no children to see if the block is empty).
    """

    def __init__(self, context):
        super(NormalizeTree, self).__init__(context)
        self.is_in_statlist = False
        self.is_in_expr = False

    def visit_ExprNode(self, node):
        stacktmp = self.is_in_expr
        self.is_in_expr = True
        self.visitchildren(node)
        self.is_in_expr = stacktmp
        return node

    def visit_StatNode(self, node, is_listcontainer=False):
        stacktmp = self.is_in_statlist
        self.is_in_statlist = is_listcontainer
        self.visitchildren(node)
        self.is_in_statlist = stacktmp
        if not self.is_in_statlist and not self.is_in_expr:
            return Nodes.StatListNode(pos=node.pos, stats=[node])
        else:
            return node

    def visit_StatListNode(self, node):
        self.is_in_statlist = True
        self.visitchildren(node)
        self.is_in_statlist = False
        return node

    def visit_ParallelAssignmentNode(self, node):
        return self.visit_StatNode(node, True)

    def visit_CEnumDefNode(self, node):
        return self.visit_StatNode(node, True)

    def visit_CStructOrUnionDefNode(self, node):
        return self.visit_StatNode(node, True)

    # Eliminate PassStatNode
    def visit_PassStatNode(self, node):
        if not self.is_in_statlist:
            return Nodes.StatListNode(pos=node.pos, stats=[])
        else:
            return []

    def visit_CDeclaratorNode(self, node):
        return node


class PostParseError(CompileError): pass

# error strings checked by unit tests, so define them
ERR_CDEF_INCLASS = 'Cannot assign default value to fields in cdef classes, structs or unions'
ERR_BUF_DEFAULTS = 'Invalid buffer defaults specification (see docs)'
ERR_INVALID_SPECIALATTR_TYPE = 'Special attributes must not have a type declared'
class PostParse(ScopeTrackingTransform):
    """
    Basic interpretation of the parse tree, as well as validity
    checking that can be done on a very basic level on the parse
    tree (while still not being a problem with the basic syntax,
    as such).

    Specifically:
    - Default values to cdef assignments are turned into single
    assignments following the declaration (everywhere but in class
    bodies, where they raise a compile error)

    - Interpret some node structures into Python runtime values.
    Some nodes take compile-time arguments (currently:
    TemplatedTypeNode[args] and __cythonbufferdefaults__ = {args}),
    which should be interpreted. This happens in a general way
    and other steps should be taken to ensure validity.

    Type arguments cannot be interpreted in this way.

    - For __cythonbufferdefaults__ the arguments are checked for
    validity.

    TemplatedTypeNode has its directives interpreted:
    Any first positional argument goes into the "dtype" attribute,
    any "ndim" keyword argument goes into the "ndim" attribute and
    so on. Also it is checked that the directive combination is valid.
    - __cythonbufferdefaults__ attributes are parsed and put into the
    type information.

    Note: Currently Parsing.py does a lot of interpretation and
    reorganization that can be refactored into this transform
    if a more pure Abstract Syntax Tree is wanted.
    """

    def __init__(self, context):
        super(PostParse, self).__init__(context)
        self.specialattribute_handlers = {
            '__cythonbufferdefaults__' : self.handle_bufferdefaults
        }

    def visit_ModuleNode(self, node):
        self.lambda_counter = 1
        self.genexpr_counter = 1
        return super(PostParse, self).visit_ModuleNode(node)

    def visit_LambdaNode(self, node):
        # unpack a lambda expression into the corresponding DefNode
        lambda_id = self.lambda_counter
        self.lambda_counter += 1
        node.lambda_name = EncodedString(u'lambda%d' % lambda_id)
        collector = YieldNodeCollector()
        collector.visitchildren(node.result_expr)
        if collector.yields or isinstance(node.result_expr, ExprNodes.YieldExprNode):
            body = Nodes.ExprStatNode(
                node.result_expr.pos, expr=node.result_expr)
        else:
            body = Nodes.ReturnStatNode(
                node.result_expr.pos, value=node.result_expr)
        node.def_node = Nodes.DefNode(
            node.pos, name=node.name, lambda_name=node.lambda_name,
            args=node.args, star_arg=node.star_arg,
            starstar_arg=node.starstar_arg,
            body=body, doc=None)
        self.visitchildren(node)
        return node

    def visit_GeneratorExpressionNode(self, node):
        # unpack a generator expression into the corresponding DefNode
        genexpr_id = self.genexpr_counter
        self.genexpr_counter += 1
        node.genexpr_name = EncodedString(u'genexpr%d' % genexpr_id)

        node.def_node = Nodes.DefNode(node.pos, name=node.name,
                                      doc=None,
                                      args=[], star_arg=None,
                                      starstar_arg=None,
                                      body=node.loop)
        self.visitchildren(node)
        return node

    # cdef variables
    def handle_bufferdefaults(self, decl):
        if not isinstance(decl.default, ExprNodes.DictNode):
            raise PostParseError(decl.pos, ERR_BUF_DEFAULTS)
        self.scope_node.buffer_defaults_node = decl.default
        self.scope_node.buffer_defaults_pos = decl.pos

    def visit_CVarDefNode(self, node):
        # This assumes only plain names and pointers are assignable on
        # declaration. Also, it makes use of the fact that a cdef decl
        # must appear before the first use, so we don't have to deal with
        # "i = 3; cdef int i = i" and can simply move the nodes around.
        try:
            self.visitchildren(node)
            stats = [node]
            newdecls = []
            for decl in node.declarators:
                declbase = decl
                while isinstance(declbase, Nodes.CPtrDeclaratorNode):
                    declbase = declbase.base
                if isinstance(declbase, Nodes.CNameDeclaratorNode):
                    if declbase.default is not None:
                        if self.scope_type in ('cclass', 'pyclass', 'struct'):
                            if isinstance(self.scope_node, Nodes.CClassDefNode):
                                handler = self.specialattribute_handlers.get(decl.name)
                                if handler:
                                    if decl is not declbase:
                                        raise PostParseError(decl.pos, ERR_INVALID_SPECIALATTR_TYPE)
                                    handler(decl)
                                    continue # Remove declaration
                            raise PostParseError(decl.pos, ERR_CDEF_INCLASS)
                        first_assignment = self.scope_type != 'module'
                        stats.append(Nodes.SingleAssignmentNode(node.pos,
                            lhs=ExprNodes.NameNode(node.pos, name=declbase.name),
                            rhs=declbase.default, first=first_assignment))
                        declbase.default = None
                newdecls.append(decl)
            node.declarators = newdecls
            return stats
        except PostParseError, e:
            # An error in a cdef clause is ok, simply remove the declaration
            # and try to move on to report more errors
            self.context.nonfatal_error(e)
            return None

    # Split parallel assignments (a,b = b,a) into separate partial
    # assignments that are executed rhs-first using temps.  This
    # restructuring must be applied before type analysis so that known
    # types on rhs and lhs can be matched directly.  It is required in
    # the case that the types cannot be coerced to a Python type in
    # order to assign from a tuple.

    def visit_SingleAssignmentNode(self, node):
        self.visitchildren(node)
        return self._visit_assignment_node(node, [node.lhs, node.rhs])

    def visit_CascadedAssignmentNode(self, node):
        self.visitchildren(node)
        return self._visit_assignment_node(node, node.lhs_list + [node.rhs])

    def _visit_assignment_node(self, node, expr_list):
        """Flatten parallel assignments into separate single
        assignments or cascaded assignments.
        """
        if sum([ 1 for expr in expr_list if expr.is_sequence_constructor ]) < 2:
            # no parallel assignments => nothing to do
            return node

        expr_list_list = []
        flatten_parallel_assignments(expr_list, expr_list_list)
        temp_refs = []
        eliminate_rhs_duplicates(expr_list_list, temp_refs)

        nodes = []
        for expr_list in expr_list_list:
            lhs_list = expr_list[:-1]
            rhs = expr_list[-1]
            if len(lhs_list) == 1:
                node = Nodes.SingleAssignmentNode(rhs.pos,
                    lhs = lhs_list[0], rhs = rhs)
            else:
                node = Nodes.CascadedAssignmentNode(rhs.pos,
                    lhs_list = lhs_list, rhs = rhs)
            nodes.append(node)

        if len(nodes) == 1:
            assign_node = nodes[0]
        else:
            assign_node = Nodes.ParallelAssignmentNode(nodes[0].pos, stats = nodes)

        if temp_refs:
            duplicates_and_temps = [ (temp.expression, temp)
                                     for temp in temp_refs ]
            sort_common_subsequences(duplicates_and_temps)
            for _, temp_ref in duplicates_and_temps[::-1]:
                assign_node = LetNode(temp_ref, assign_node)

        return assign_node

    def _flatten_sequence(self, seq, result):
        for arg in seq.args:
            if arg.is_sequence_constructor:
                self._flatten_sequence(arg, result)
            else:
                result.append(arg)
        return result

    def visit_DelStatNode(self, node):
        self.visitchildren(node)
        node.args = self._flatten_sequence(node, [])
        return node


def eliminate_rhs_duplicates(expr_list_list, ref_node_sequence):
    """Replace rhs items by LetRefNodes if they appear more than once.
    Creates a sequence of LetRefNodes that set up the required temps
    and appends them to ref_node_sequence.  The input list is modified
    in-place.
    """
    seen_nodes = cython.set()
    ref_nodes = {}
    def find_duplicates(node):
        if node.is_literal or node.is_name:
            # no need to replace those; can't include attributes here
            # as their access is not necessarily side-effect free
            return
        if node in seen_nodes:
            if node not in ref_nodes:
                ref_node = LetRefNode(node)
                ref_nodes[node] = ref_node
                ref_node_sequence.append(ref_node)
        else:
            seen_nodes.add(node)
            if node.is_sequence_constructor:
                for item in node.args:
                    find_duplicates(item)

    for expr_list in expr_list_list:
        rhs = expr_list[-1]
        find_duplicates(rhs)
    if not ref_nodes:
        return

    def substitute_nodes(node):
        if node in ref_nodes:
            return ref_nodes[node]
        elif node.is_sequence_constructor:
            node.args = list(map(substitute_nodes, node.args))
        return node

    # replace nodes inside of the common subexpressions
    for node in ref_nodes:
        if node.is_sequence_constructor:
            node.args = list(map(substitute_nodes, node.args))

    # replace common subexpressions on all rhs items
    for expr_list in expr_list_list:
        expr_list[-1] = substitute_nodes(expr_list[-1])

def sort_common_subsequences(items):
    """Sort items/subsequences so that all items and subsequences that
    an item contains appear before the item itself.  This is needed
    because each rhs item must only be evaluated once, so its value
    must be evaluated first and then reused when packing sequences
    that contain it.

    This implies a partial order, and the sort must be stable to
    preserve the original order as much as possible, so we use a
    simple insertion sort (which is very fast for short sequences, the
    normal case in practice).
    """
    def contains(seq, x):
        for item in seq:
            if item is x:
                return True
            elif item.is_sequence_constructor and contains(item.args, x):
                return True
        return False
    def lower_than(a,b):
        return b.is_sequence_constructor and contains(b.args, a)

    for pos, item in enumerate(items):
        key = item[1] # the ResultRefNode which has already been injected into the sequences
        new_pos = pos
        for i in xrange(pos-1, -1, -1):
            if lower_than(key, items[i][0]):
                new_pos = i
        if new_pos != pos:
            for i in xrange(pos, new_pos, -1):
                items[i] = items[i-1]
            items[new_pos] = item

def flatten_parallel_assignments(input, output):
    #  The input is a list of expression nodes, representing the LHSs
    #  and RHS of one (possibly cascaded) assignment statement.  For
    #  sequence constructors, rearranges the matching parts of both
    #  sides into a list of equivalent assignments between the
    #  individual elements.  This transformation is applied
    #  recursively, so that nested structures get matched as well.
    rhs = input[-1]
    if not rhs.is_sequence_constructor or not sum([lhs.is_sequence_constructor for lhs in input[:-1]]):
        output.append(input)
        return

    complete_assignments = []

    rhs_size = len(rhs.args)
    lhs_targets = [ [] for _ in xrange(rhs_size) ]
    starred_assignments = []
    for lhs in input[:-1]:
        if not lhs.is_sequence_constructor:
            if lhs.is_starred:
                error(lhs.pos, "starred assignment target must be in a list or tuple")
            complete_assignments.append(lhs)
            continue
        lhs_size = len(lhs.args)
        starred_targets = sum([1 for expr in lhs.args if expr.is_starred])
        if starred_targets > 1:
            error(lhs.pos, "more than 1 starred expression in assignment")
            output.append([lhs,rhs])
            continue
        elif lhs_size - starred_targets > rhs_size:
            error(lhs.pos, "need more than %d value%s to unpack"
                  % (rhs_size, (rhs_size != 1) and 's' or ''))
            output.append([lhs,rhs])
            continue
        elif starred_targets:
            map_starred_assignment(lhs_targets, starred_assignments,
                                   lhs.args, rhs.args)
        elif lhs_size < rhs_size:
            error(lhs.pos, "too many values to unpack (expected %d, got %d)"
                  % (lhs_size, rhs_size))
            output.append([lhs,rhs])
            continue
        else:
            for targets, expr in zip(lhs_targets, lhs.args):
                targets.append(expr)

    if complete_assignments:
        complete_assignments.append(rhs)
        output.append(complete_assignments)

    # recursively flatten partial assignments
    for cascade, rhs in zip(lhs_targets, rhs.args):
        if cascade:
            cascade.append(rhs)
            flatten_parallel_assignments(cascade, output)

    # recursively flatten starred assignments
    for cascade in starred_assignments:
        if cascade[0].is_sequence_constructor:
            flatten_parallel_assignments(cascade, output)
        else:
            output.append(cascade)

def map_starred_assignment(lhs_targets, starred_assignments, lhs_args, rhs_args):
    # Appends the fixed-position LHS targets to the target list that
    # appear left and right of the starred argument.
    #
    # The starred_assignments list receives a new tuple
    # (lhs_target, rhs_values_list) that maps the remaining arguments
    # (those that match the starred target) to a list.

    # left side of the starred target
    for i, (targets, expr) in enumerate(zip(lhs_targets, lhs_args)):
        if expr.is_starred:
            starred = i
            lhs_remaining = len(lhs_args) - i - 1
            break
        targets.append(expr)
    else:
        raise InternalError("no starred arg found when splitting starred assignment")

    # right side of the starred target
    for i, (targets, expr) in enumerate(zip(lhs_targets[-lhs_remaining:],
                                            lhs_args[starred + 1:])):
        targets.append(expr)

    # the starred target itself, must be assigned a (potentially empty) list
    target = lhs_args[starred].target # unpack starred node
    starred_rhs = rhs_args[starred:]
    if lhs_remaining:
        starred_rhs = starred_rhs[:-lhs_remaining]
    if starred_rhs:
        pos = starred_rhs[0].pos
    else:
        pos = target.pos
    starred_assignments.append([
        target, ExprNodes.ListNode(pos=pos, args=starred_rhs)])


class PxdPostParse(CythonTransform, SkipDeclarations):
    """
    Basic interpretation/validity checking that should only be
    done on pxd trees.

    A lot of this checking currently happens in the parser; but
    what is listed below happens here.

    - "def" functions are let through only if they fill the
    getbuffer/releasebuffer slots

    - cdef functions are let through only if they are on the
    top level and are declared "inline"
    """
    ERR_INLINE_ONLY = "function definition in pxd file must be declared 'cdef inline'"
    ERR_NOGO_WITH_INLINE = "inline function definition in pxd file cannot be '%s'"

    def __call__(self, node):
        self.scope_type = 'pxd'
        return super(PxdPostParse, self).__call__(node)

    def visit_CClassDefNode(self, node):
        old = self.scope_type
        self.scope_type = 'cclass'
        self.visitchildren(node)
        self.scope_type = old
        return node

    def visit_FuncDefNode(self, node):
        # FuncDefNode always come with an implementation (without
        # an imp they are CVarDefNodes..)
        err = self.ERR_INLINE_ONLY

        if (isinstance(node, Nodes.DefNode) and self.scope_type == 'cclass'
            and node.name in ('__getbuffer__', '__releasebuffer__')):
            err = None # allow these slots

        if isinstance(node, Nodes.CFuncDefNode):
            if u'inline' in node.modifiers and self.scope_type == 'pxd':
                node.inline_in_pxd = True
                if node.visibility != 'private':
                    err = self.ERR_NOGO_WITH_INLINE % node.visibility
                elif node.api:
                    err = self.ERR_NOGO_WITH_INLINE % 'api'
                else:
                    err = None # allow inline function
            else:
                err = self.ERR_INLINE_ONLY

        if err:
            self.context.nonfatal_error(PostParseError(node.pos, err))
            return None
        else:
            return node

class InterpretCompilerDirectives(CythonTransform, SkipDeclarations):
    """
    After parsing, directives can be stored in a number of places:
    - #cython-comments at the top of the file (stored in ModuleNode)
    - Command-line arguments overriding these
    - @cython.directivename decorators
    - with cython.directivename: statements

    This transform is responsible for interpreting these various sources
    and store the directive in two ways:
    - Set the directives attribute of the ModuleNode for global directives.
    - Use a CompilerDirectivesNode to override directives for a subtree.

    (The first one is primarily to not have to modify with the tree
    structure, so that ModuleNode stay on top.)

    The directives are stored in dictionaries from name to value in effect.
    Each such dictionary is always filled in for all possible directives,
    using default values where no value is given by the user.

    The available directives are controlled in Options.py.

    Note that we have to run this prior to analysis, and so some minor
    duplication of functionality has to occur: We manually track cimports
    and which names the "cython" module may have been imported to.
    """
    unop_method_nodes = {
        'typeof': ExprNodes.TypeofNode,

        'operator.address': ExprNodes.AmpersandNode,
        'operator.dereference': ExprNodes.DereferenceNode,
        'operator.preincrement' : ExprNodes.inc_dec_constructor(True, '++'),
        'operator.predecrement' : ExprNodes.inc_dec_constructor(True, '--'),
        'operator.postincrement': ExprNodes.inc_dec_constructor(False, '++'),
        'operator.postdecrement': ExprNodes.inc_dec_constructor(False, '--'),

        # For backwards compatability.
        'address': ExprNodes.AmpersandNode,
    }

    binop_method_nodes = {
        'operator.comma'        : ExprNodes.c_binop_constructor(','),
    }

<<<<<<< HEAD
    special_methods = cython.set(['declare', 'union', 'struct', 'typedef',
                                  'sizeof', 'cast', 'pointer', 'compiled',
                                  'NULL', 'fused_type'])
=======
    special_methods = cython.set(['declare', 'union', 'struct', 'typedef', 'sizeof',
                                  'cast', 'pointer', 'compiled', 'NULL', 'parallel'])
>>>>>>> 4d4bb4aa
    special_methods.update(unop_method_nodes.keys())

    valid_parallel_directives = cython.set([
        "parallel",
        "prange",
        "threadid",
#        "threadsavailable",
    ])

    def __init__(self, context, compilation_directive_defaults):
        super(InterpretCompilerDirectives, self).__init__(context)
        self.compilation_directive_defaults = {}
        for key, value in compilation_directive_defaults.items():
            self.compilation_directive_defaults[unicode(key)] = copy.deepcopy(value)
        self.cython_module_names = cython.set()
        self.directive_names = {}
        self.parallel_directives = {}

    def check_directive_scope(self, pos, directive, scope):
        legal_scopes = Options.directive_scopes.get(directive, None)
        if legal_scopes and scope not in legal_scopes:
            self.context.nonfatal_error(PostParseError(pos, 'The %s compiler directive '
                                        'is not allowed in %s scope' % (directive, scope)))
            return False
        else:
            if directive not in Options.directive_defaults:
                error(pos, "Invalid directive: '%s'." % (directive,))
            return True

    # Set up processing and handle the cython: comments.
    def visit_ModuleNode(self, node):
        for key, value in node.directive_comments.items():
            if not self.check_directive_scope(node.pos, key, 'module'):
                self.wrong_scope_error(node.pos, key, 'module')
                del node.directive_comments[key]

        directives = copy.deepcopy(Options.directive_defaults)
        directives.update(copy.deepcopy(self.compilation_directive_defaults))
        directives.update(node.directive_comments)
        self.directives = directives
        node.directives = directives
        node.parallel_directives = self.parallel_directives
        self.visitchildren(node)
        node.cython_module_names = self.cython_module_names
        return node

    # The following four functions track imports and cimports that
    # begin with "cython"
    def is_cython_directive(self, name):
        return (name in Options.directive_types or
                name in self.special_methods or
                PyrexTypes.parse_basic_type(name))

    def is_parallel_directive(self, full_name, pos):
        """
        Checks to see if fullname (e.g. cython.parallel.prange) is a valid
        parallel directive. If it is a star import it also updates the
        parallel_directives.
        """
        result = (full_name + ".").startswith("cython.parallel.")

        if result:
            directive = full_name.split('.')
            if full_name == u"cython.parallel.*":
                for name in self.valid_parallel_directives:
                    self.parallel_directives[name] = u"cython.parallel.%s" % name
            elif (len(directive) != 3 or
                  directive[-1] not in self.valid_parallel_directives):
                error(pos, "No such directive: %s" % full_name)

        return result

    def visit_CImportStatNode(self, node):
        if node.module_name == u"cython":
            self.cython_module_names.add(node.as_name or u"cython")
        elif node.module_name.startswith(u"cython."):
            if node.module_name.startswith(u"cython.parallel."):
                error(node.pos, node.module_name + " is not a module")
            if node.module_name == u"cython.parallel":
                if node.as_name and node.as_name != u"cython":
                    self.parallel_directives[node.as_name] = node.module_name
                else:
                    self.cython_module_names.add(u"cython")
                    self.parallel_directives[
                                    u"cython.parallel"] = node.module_name
            elif node.as_name:
                self.directive_names[node.as_name] = node.module_name[7:]
            else:
                self.cython_module_names.add(u"cython")
            # if this cimport was a compiler directive, we don't
            # want to leave the cimport node sitting in the tree
            return None
        return node

    def visit_FromCImportStatNode(self, node):
        if (node.module_name == u"cython") or \
               node.module_name.startswith(u"cython."):
            submodule = (node.module_name + u".")[7:]
            newimp = []

            for pos, name, as_name, kind in node.imported_names:
                full_name = submodule + name
                qualified_name = u"cython." + full_name

                if self.is_parallel_directive(qualified_name, node.pos):
                    # from cython cimport parallel, or
                    # from cython.parallel cimport parallel, prange, ...
                    self.parallel_directives[as_name or name] = qualified_name
                elif self.is_cython_directive(full_name):
                    if as_name is None:
                        as_name = full_name

                    self.directive_names[as_name] = full_name
                    if kind is not None:
                        self.context.nonfatal_error(PostParseError(pos,
                            "Compiler directive imports must be plain imports"))
                else:
                    newimp.append((pos, name, as_name, kind))

            if not newimp:
                return None

            node.imported_names = newimp
        return node

    def visit_FromImportStatNode(self, node):
        if (node.module.module_name.value == u"cython") or \
               node.module.module_name.value.startswith(u"cython."):
            submodule = (node.module.module_name.value + u".")[7:]
            newimp = []
            for name, name_node in node.items:
                full_name = submodule + name
                qualified_name = u"cython." + full_name
                if self.is_parallel_directive(qualified_name, node.pos):
                    self.parallel_directives[name_node.name] = qualified_name
                elif self.is_cython_directive(full_name):
                    self.directive_names[name_node.name] = full_name
                else:
                    newimp.append((name, name_node))
            if not newimp:
                return None
            node.items = newimp
        return node

    def visit_SingleAssignmentNode(self, node):
        if isinstance(node.rhs, ExprNodes.ImportNode):
            module_name = node.rhs.module_name.value
            is_parallel = (module_name + u".").startswith(u"cython.parallel.")

            if module_name != u"cython" and not is_parallel:
                return node

            module_name = node.rhs.module_name.value
            as_name = node.lhs.name

            node = Nodes.CImportStatNode(node.pos,
                                         module_name = module_name,
                                         as_name = as_name)
            node = self.visit_CImportStatNode(node)
        else:
            self.visitchildren(node)

        return node

    def visit_NameNode(self, node):
        if node.name in self.cython_module_names:
            node.is_cython_module = True
        else:
            node.cython_attribute = self.directive_names.get(node.name)
        return node

    def try_to_parse_directives(self, node):
        # If node is the contents of an directive (in a with statement or
        # decorator), returns a list of (directivename, value) pairs.
        # Otherwise, returns None
        if isinstance(node, ExprNodes.CallNode):
            self.visit(node.function)
            optname = node.function.as_cython_attribute()
            if optname:
                directivetype = Options.directive_types.get(optname)
                if directivetype:
                    args, kwds = node.explicit_args_kwds()
                    directives = []
                    key_value_pairs = []
                    if kwds is not None and directivetype is not dict:
                        for keyvalue in kwds.key_value_pairs:
                            key, value = keyvalue
                            sub_optname = "%s.%s" % (optname, key.value)
                            if Options.directive_types.get(sub_optname):
                                directives.append(self.try_to_parse_directive(sub_optname, [value], None, keyvalue.pos))
                            else:
                                key_value_pairs.append(keyvalue)
                        if not key_value_pairs:
                            kwds = None
                        else:
                            kwds.key_value_pairs = key_value_pairs
                        if directives and not kwds and not args:
                            return directives
                    directives.append(self.try_to_parse_directive(optname, args, kwds, node.function.pos))
                    return directives
        elif isinstance(node, (ExprNodes.AttributeNode, ExprNodes.NameNode)):
            self.visit(node)
            optname = node.as_cython_attribute()
            if optname:
                directivetype = Options.directive_types.get(optname)
                if directivetype is bool:
                    return [(optname, True)]
                elif directivetype is None:
                    return [(optname, None)]
                else:
                    raise PostParseError(
                        node.pos, "The '%s' directive should be used as a function call." % optname)
        return None

    def try_to_parse_directive(self, optname, args, kwds, pos):
        directivetype = Options.directive_types.get(optname)
        if len(args) == 1 and isinstance(args[0], ExprNodes.NoneNode):
            return optname, Options.directive_defaults[optname]
        elif directivetype is bool:
            if kwds is not None or len(args) != 1 or not isinstance(args[0], ExprNodes.BoolNode):
                raise PostParseError(pos,
                    'The %s directive takes one compile-time boolean argument' % optname)
            return (optname, args[0].value)
        elif directivetype is str:
            if kwds is not None or len(args) != 1 or not isinstance(args[0], (ExprNodes.StringNode,
                                                                              ExprNodes.UnicodeNode)):
                raise PostParseError(pos,
                    'The %s directive takes one compile-time string argument' % optname)
            return (optname, str(args[0].value))
        elif directivetype is dict:
            if len(args) != 0:
                raise PostParseError(pos,
                    'The %s directive takes no prepositional arguments' % optname)
            return optname, dict([(key.value, value) for key, value in kwds.key_value_pairs])
        elif directivetype is list:
            if kwds and len(kwds) != 0:
                raise PostParseError(pos,
                    'The %s directive takes no keyword arguments' % optname)
            return optname, [ str(arg.value) for arg in args ]
        else:
            assert False

    def visit_with_directives(self, body, directives):
        olddirectives = self.directives
        newdirectives = copy.copy(olddirectives)
        newdirectives.update(directives)
        self.directives = newdirectives
        assert isinstance(body, Nodes.StatListNode), body
        retbody = self.visit_Node(body)
        directive = Nodes.CompilerDirectivesNode(pos=retbody.pos, body=retbody,
                                                 directives=newdirectives)
        self.directives = olddirectives
        return directive

    # Handle decorators
    def visit_FuncDefNode(self, node):
        directives = self._extract_directives(node, 'function')
        if not directives:
            return self.visit_Node(node)
        body = Nodes.StatListNode(node.pos, stats=[node])
        return self.visit_with_directives(body, directives)

    def visit_CVarDefNode(self, node):
        if not node.decorators:
            return node
        for dec in node.decorators:
            for directive in self.try_to_parse_directives(dec.decorator) or ():
                if directive is not None and directive[0] == u'locals':
                    node.directive_locals = directive[1]
                else:
                    self.context.nonfatal_error(PostParseError(dec.pos,
                        "Cdef functions can only take cython.locals() decorator."))
        return node

    def visit_CClassDefNode(self, node):
        directives = self._extract_directives(node, 'cclass')
        if not directives:
            return self.visit_Node(node)
        body = Nodes.StatListNode(node.pos, stats=[node])
        return self.visit_with_directives(body, directives)

    def visit_PyClassDefNode(self, node):
        directives = self._extract_directives(node, 'class')
        if not directives:
            return self.visit_Node(node)
        body = Nodes.StatListNode(node.pos, stats=[node])
        return self.visit_with_directives(body, directives)

    def _extract_directives(self, node, scope_name):
        if not node.decorators:
            return {}
        # Split the decorators into two lists -- real decorators and directives
        directives = []
        realdecs = []
        for dec in node.decorators:
            new_directives = self.try_to_parse_directives(dec.decorator)
            if new_directives is not None:
                for directive in new_directives:
                    if self.check_directive_scope(node.pos, directive[0], scope_name):
                        directives.append(directive)
            else:
                realdecs.append(dec)
        if realdecs and isinstance(node, (Nodes.CFuncDefNode, Nodes.CClassDefNode)):
            raise PostParseError(realdecs[0].pos, "Cdef functions/classes cannot take arbitrary decorators.")
        else:
            node.decorators = realdecs
        # merge or override repeated directives
        optdict = {}
        directives.reverse() # Decorators coming first take precedence
        for directive in directives:
            name, value = directive
            if name in optdict:
                old_value = optdict[name]
                # keywords and arg lists can be merged, everything
                # else overrides completely
                if isinstance(old_value, dict):
                    old_value.update(value)
                elif isinstance(old_value, list):
                    old_value.extend(value)
                else:
                    optdict[name] = value
            else:
                optdict[name] = value
        return optdict

    # Handle with statements
    def visit_WithStatNode(self, node):
        directive_dict = {}
        for directive in self.try_to_parse_directives(node.manager) or []:
            if directive is not None:
                if node.target is not None:
                    self.context.nonfatal_error(
                        PostParseError(node.pos, "Compiler directive with statements cannot contain 'as'"))
                else:
                    name, value = directive
                    if name in ('nogil', 'gil'):
                        # special case: in pure mode, "with nogil" spells "with cython.nogil"
                        node = Nodes.GILStatNode(node.pos, state = name, body = node.body)
                        return self.visit_Node(node)
                    if self.check_directive_scope(node.pos, name, 'with statement'):
                        directive_dict[name] = value
        if directive_dict:
            return self.visit_with_directives(node.body, directive_dict)
        return self.visit_Node(node)

<<<<<<< HEAD
    def visit_CTypeDefNode(self, node):
        "Don't skip ctypedefs"
        self.visitchildren(node)
        return node

    def visit_FusedTypeNode(self, node):
        """
        See if a function call expression in a ctypedef is actually
        cython.fused_type()
        """
        def err():
            error(node.pos, "Can only fuse types with cython.fused_type()")

        if len(node.funcname) == 1:
            fused_type, = node.funcname
        else:
            cython_module, fused_type = node.funcname

            wrong_module = cython_module not in self.cython_module_names
            if wrong_module or fused_type != u'fused_type':
                err()

            return node

        if not self.directive_names.get(fused_type):
            err()

        return node

=======

class ParallelRangeTransform(CythonTransform, SkipDeclarations):
    """
    Transform cython.parallel stuff. The parallel_directives come from the
    module node, set there by InterpretCompilerDirectives.

        x = cython.parallel.threadavailable()   -> ParallelThreadAvailableNode
        with nogil, cython.parallel.parallel(): -> ParallelWithBlockNode
            print cython.parallel.threadid()    -> ParallelThreadIdNode
            for i in cython.parallel.prange(...):  -> ParallelRangeNode
                ...
    """

    # a list of names, maps 'cython.parallel.prange' in the code to
    # ['cython', 'parallel', 'prange']
    parallel_directive = None

    # Indicates whether a namenode in an expression is the cython module
    namenode_is_cython_module = False

    # Keep track of whether we are the context manager of a 'with' statement
    in_context_manager_section = False

    # Keep track of whether we are in a parallel range section
    in_prange = False

    # One of 'prange' or 'with parallel'. This is used to disallow closely
    # nested 'with parallel:' blocks
    state = None

    directive_to_node = {
        u"cython.parallel.parallel": Nodes.ParallelWithBlockNode,
        # u"cython.parallel.threadsavailable": ExprNodes.ParallelThreadsAvailableNode,
        u"cython.parallel.threadid": ExprNodes.ParallelThreadIdNode,
        u"cython.parallel.prange": Nodes.ParallelRangeNode,
    }

    def node_is_parallel_directive(self, node):
        return node.name in self.parallel_directives or node.is_cython_module

    def get_directive_class_node(self, node):
        """
        Figure out which parallel directive was used and return the associated
        Node class.

        E.g. for a cython.parallel.prange() call we return ParallelRangeNode

        Also disallow break, continue and return in a prange section
        """
        if self.namenode_is_cython_module:
            directive = '.'.join(self.parallel_directive)
        else:
            directive = self.parallel_directives[self.parallel_directive[0]]
            directive = '%s.%s' % (directive,
                                   '.'.join(self.parallel_directive[1:]))
            directive = directive.rstrip('.')

        cls = self.directive_to_node.get(directive)
        if cls is None:
            error(node.pos, "Invalid directive: %s" % directive)

        self.namenode_is_cython_module = False
        self.parallel_directive = None

        return cls

    def visit_ModuleNode(self, node):
        """
        If any parallel directives were imported, copy them over and visit
        the AST
        """
        if node.parallel_directives:
            self.parallel_directives = node.parallel_directives
            self.assignment_stack = []
            return self.visit_Node(node)

        # No parallel directives were imported, so they can't be used :)
        return node

    def visit_NameNode(self, node):
        if self.node_is_parallel_directive(node):
            self.parallel_directive = [node.name]
            self.namenode_is_cython_module = node.is_cython_module
        return node

    def visit_AttributeNode(self, node):
        self.visitchildren(node)
        if self.parallel_directive:
            self.parallel_directive.append(node.attribute)
        return node

    def visit_CallNode(self, node):
        self.visit(node.function)
        if not self.parallel_directive:
            return node

        # We are a parallel directive, replace this node with the
        # corresponding ParallelSomethingSomething node

        if isinstance(node, ExprNodes.GeneralCallNode):
            args = node.positional_args.args
            kwargs = node.keyword_args
        else:
            args = node.args
            kwargs = {}

        parallel_directive_class = self.get_directive_class_node(node)
        if parallel_directive_class:
            # Note: in case of a parallel() the body is set by
            # visit_WithStatNode
            node = parallel_directive_class(node.pos, args=args, kwargs=kwargs)

        return node

    def visit_WithStatNode(self, node):
        "Rewrite with cython.parallel.parallel() blocks"
        newnode = self.visit(node.manager)

        if isinstance(newnode, Nodes.ParallelWithBlockNode):
            if self.state == 'parallel with':
                error(node.manager.pos,
                      "Closely nested 'with parallel:' blocks are disallowed")

            self.state = 'parallel with'
            body = self.visit(node.body)
            self.state = None

            newnode.body = body
            return newnode
        elif self.parallel_directive:
            parallel_directive_class = self.get_directive_class_node(node)

            if not parallel_directive_class:
                # There was an error, stop here and now
                return None

            if parallel_directive_class is Nodes.ParallelWithBlockNode:
                error(node.pos, "The parallel directive must be called")
                return None

        node.body = self.visit(node.body)
        return node

    def visit_ForInStatNode(self, node):
        "Rewrite 'for i in cython.parallel.prange(...):'"
        self.visit(node.iterator)
        self.visit(node.target)

        was_in_prange = self.in_prange
        self.in_prange = isinstance(node.iterator.sequence,
                                    Nodes.ParallelRangeNode)
        previous_state = self.state

        if self.in_prange:
            # This will replace the entire ForInStatNode, so copy the
            # attributes
            parallel_range_node = node.iterator.sequence

            parallel_range_node.target = node.target
            parallel_range_node.body = node.body
            parallel_range_node.else_clause = node.else_clause

            node = parallel_range_node

            if not isinstance(node.target, ExprNodes.NameNode):
                error(node.target.pos,
                      "Can only iterate over an iteration variable")

            self.state = 'prange'

        self.visit(node.body)
        self.state = previous_state
        self.in_prange = was_in_prange

        self.visit(node.else_clause)
        return node

    def ensure_not_in_prange(name):
        "Creates error checking functions for break, continue and return"
        def visit_method(self, node):
            if self.in_prange:
                error(node.pos,
                      name + " not allowed in a parallel range section")

            # Do a visit for 'return'
            self.visitchildren(node)
            return node

        return visit_method

    visit_BreakStatNode = ensure_not_in_prange("break")
    visit_ContinueStatNode = ensure_not_in_prange("continue")
    visit_ReturnStatNode = ensure_not_in_prange("return")

    def visit(self, node):
        "Visit a node that may be None"
        if node is not None:
            return super(ParallelRangeTransform, self).visit(node)

>>>>>>> 4d4bb4aa

class WithTransform(CythonTransform, SkipDeclarations):
    def visit_WithStatNode(self, node):
        self.visitchildren(node, 'body')
        pos = node.pos
        body, target, manager = node.body, node.target, node.manager
        node.target_temp = ExprNodes.TempNode(pos, type=PyrexTypes.py_object_type)
        if target is not None:
            node.has_target = True
            body = Nodes.StatListNode(
                pos, stats = [
                    Nodes.WithTargetAssignmentStatNode(
                        pos, lhs = target, rhs = node.target_temp),
                    body
                    ])
            node.target = None

        excinfo_target = ResultRefNode(
            pos=pos, type=Builtin.tuple_type, may_hold_none=False)
        except_clause = Nodes.ExceptClauseNode(
            pos, body = Nodes.IfStatNode(
                pos, if_clauses = [
                    Nodes.IfClauseNode(
                        pos, condition = ExprNodes.NotNode(
                            pos, operand = ExprNodes.WithExitCallNode(
                                pos, with_stat = node,
                                args = excinfo_target)),
                        body = Nodes.ReraiseStatNode(pos),
                        ),
                    ],
                else_clause = None),
            pattern = None,
            target = None,
            excinfo_target = excinfo_target,
            )

        node.body = Nodes.TryFinallyStatNode(
            pos, body = Nodes.TryExceptStatNode(
                pos, body = body,
                except_clauses = [except_clause],
                else_clause = None,
                ),
            finally_clause = Nodes.ExprStatNode(
                pos, expr = ExprNodes.WithExitCallNode(
                    pos, with_stat = node,
                    args = ExprNodes.TupleNode(
                        pos, args = [ExprNodes.NoneNode(pos) for _ in range(3)]
                        ))),
            handle_error_case = False,
            )
        return node

    def visit_ExprNode(self, node):
        # With statements are never inside expressions.
        return node


class DecoratorTransform(CythonTransform, SkipDeclarations):

    def visit_DefNode(self, func_node):
        self.visitchildren(func_node)
        if not func_node.decorators:
            return func_node
        return self._handle_decorators(
            func_node, func_node.name)

    def visit_CClassDefNode(self, class_node):
        # This doesn't currently work, so it's disabled.
        #
        # Problem: assignments to cdef class names do not work.  They
        # would require an additional check anyway, as the extension
        # type must not change its C type, so decorators cannot
        # replace an extension type, just alter it and return it.

        self.visitchildren(class_node)
        if not class_node.decorators:
            return class_node
        error(class_node.pos,
              "Decorators not allowed on cdef classes (used on type '%s')" % class_node.class_name)
        return class_node
        #return self._handle_decorators(
        #    class_node, class_node.class_name)

    def visit_ClassDefNode(self, class_node):
        self.visitchildren(class_node)
        if not class_node.decorators:
            return class_node
        return self._handle_decorators(
            class_node, class_node.name)

    def _handle_decorators(self, node, name):
        decorator_result = ExprNodes.NameNode(node.pos, name = name)
        for decorator in node.decorators[::-1]:
            decorator_result = ExprNodes.SimpleCallNode(
                decorator.pos,
                function = decorator.decorator,
                args = [decorator_result])

        name_node = ExprNodes.NameNode(node.pos, name = name)
        reassignment = Nodes.SingleAssignmentNode(
            node.pos,
            lhs = name_node,
            rhs = decorator_result)
        return [node, reassignment]


class AnalyseDeclarationsTransform(CythonTransform):

    basic_property = TreeFragment(u"""
property NAME:
    def __get__(self):
        return ATTR
    def __set__(self, value):
        ATTR = value
    """, level='c_class')
    basic_pyobject_property = TreeFragment(u"""
property NAME:
    def __get__(self):
        return ATTR
    def __set__(self, value):
        ATTR = value
    def __del__(self):
        ATTR = None
    """, level='c_class')
    basic_property_ro = TreeFragment(u"""
property NAME:
    def __get__(self):
        return ATTR
    """, level='c_class')

    struct_or_union_wrapper = TreeFragment(u"""
cdef class NAME:
    cdef TYPE value
    def __init__(self, MEMBER=None):
        cdef int count
        count = 0
        INIT_ASSIGNMENTS
        if IS_UNION and count > 1:
            raise ValueError, "At most one union member should be specified."
    def __str__(self):
        return STR_FORMAT % MEMBER_TUPLE
    def __repr__(self):
        return REPR_FORMAT % MEMBER_TUPLE
    """)

    init_assignment = TreeFragment(u"""
if VALUE is not None:
    ATTR = VALUE
    count += 1
    """)

    def __call__(self, root):
        self.env_stack = [root.scope]
        # needed to determine if a cdef var is declared after it's used.
        self.seen_vars_stack = []
        return super(AnalyseDeclarationsTransform, self).__call__(root)

    def visit_NameNode(self, node):
        self.seen_vars_stack[-1].add(node.name)
        return node

    def visit_ModuleNode(self, node):
        self.seen_vars_stack.append(cython.set())
        node.analyse_declarations(self.env_stack[-1])
        self.visitchildren(node)
        self.seen_vars_stack.pop()
        return node

    def visit_LambdaNode(self, node):
        node.analyse_declarations(self.env_stack[-1])
        self.visitchildren(node)
        return node

    def visit_ClassDefNode(self, node):
        self.env_stack.append(node.scope)
        self.visitchildren(node)
        self.env_stack.pop()
        return node

    def visit_CClassDefNode(self, node):
        node = self.visit_ClassDefNode(node)
        if node.scope and node.scope.implemented:
            stats = []
            for entry in node.scope.var_entries:
                if entry.needs_property:
                    property = self.create_Property(entry)
                    property.analyse_declarations(node.scope)
                    self.visit(property)
                    stats.append(property)
            if stats:
                node.body.stats += stats
        return node

    def visit_FuncDefNode(self, node):
        """
        Analyse a function and its body, as that hasn't happend yet. Also
        analyse the directive_locals set by @cython.locals(). Then, if we are
        a function with fused arguments, replace the function (after it has
        declared itself in the symbol table!) with a FusedCFuncDefNode, and
        analyse its children (which are in turn normal functions). If we're a
        normal function, just analyse the body of the function.
        """
        self.seen_vars_stack.append(cython.set())
        lenv = node.local_scope
        node.body.analyse_control_flow(lenv) # this will be totally refactored
        node.declare_arguments(lenv)
        for var, type_node in node.directive_locals.items():
            if not lenv.lookup_here(var):   # don't redeclare args
                type = type_node.analyse_as_type(lenv)
                if type:
                    lenv.declare_var(var, type, type_node.pos)
                else:
                    error(type_node.pos, "Not a type")
<<<<<<< HEAD

        if node.has_fused_arguments:
            node = Nodes.FusedCFuncDefNode(node, self.env_stack[-1])
            self.visitchildren(node)
        else:
            node.body.analyse_declarations(lenv)
            self.env_stack.append(lenv)
            self.visitchildren(node)
            self.env_stack.pop()

=======
        node.body.analyse_declarations(lenv)

        if lenv.nogil and lenv.has_with_gil_block:
            # Acquire the GIL for cleanup in 'nogil' functions, by wrapping
            # the entire function body in try/finally.
            # The corresponding release will be taken care of by
            # Nodes.FuncDefNode.generate_function_definitions()
            node.body = Nodes.NogilTryFinallyStatNode(
                node.body.pos,
                body = node.body,
                finally_clause = Nodes.EnsureGILNode(node.body.pos),
            )

        self.env_stack.append(lenv)
        self.visitchildren(node)
        self.env_stack.pop()
>>>>>>> 4d4bb4aa
        self.seen_vars_stack.pop()
        return node

    def visit_ScopedExprNode(self, node):
        env = self.env_stack[-1]
        node.analyse_declarations(env)
        # the node may or may not have a local scope
        if node.has_local_scope:
            self.seen_vars_stack.append(cython.set(self.seen_vars_stack[-1]))
            self.env_stack.append(node.expr_scope)
            node.analyse_scoped_declarations(node.expr_scope)
            self.visitchildren(node)
            self.env_stack.pop()
            self.seen_vars_stack.pop()
        else:
            node.analyse_scoped_declarations(env)
            self.visitchildren(node)
        return node

    def visit_TempResultFromStatNode(self, node):
        self.visitchildren(node)
        node.analyse_declarations(self.env_stack[-1])
        return node

    def visit_CStructOrUnionDefNode(self, node):
        # Create a wrapper node if needed.
        # We want to use the struct type information (so it can't happen
        # before this phase) but also create new objects to be declared
        # (so it can't happen later).
        # Note that we don't return the original node, as it is
        # never used after this phase.
        if True: # private (default)
            return None

        self_value = ExprNodes.AttributeNode(
            pos = node.pos,
            obj = ExprNodes.NameNode(pos=node.pos, name=u"self"),
            attribute = EncodedString(u"value"))
        var_entries = node.entry.type.scope.var_entries
        attributes = []
        for entry in var_entries:
            attributes.append(ExprNodes.AttributeNode(pos = entry.pos,
                                                      obj = self_value,
                                                      attribute = entry.name))
        # __init__ assignments
        init_assignments = []
        for entry, attr in zip(var_entries, attributes):
            # TODO: branch on visibility
            init_assignments.append(self.init_assignment.substitute({
                    u"VALUE": ExprNodes.NameNode(entry.pos, name = entry.name),
                    u"ATTR": attr,
                }, pos = entry.pos))

        # create the class
        str_format = u"%s(%s)" % (node.entry.type.name, ("%s, " * len(attributes))[:-2])
        wrapper_class = self.struct_or_union_wrapper.substitute({
            u"INIT_ASSIGNMENTS": Nodes.StatListNode(node.pos, stats = init_assignments),
            u"IS_UNION": ExprNodes.BoolNode(node.pos, value = not node.entry.type.is_struct),
            u"MEMBER_TUPLE": ExprNodes.TupleNode(node.pos, args=attributes),
            u"STR_FORMAT": ExprNodes.StringNode(node.pos, value = EncodedString(str_format)),
            u"REPR_FORMAT": ExprNodes.StringNode(node.pos, value = EncodedString(str_format.replace("%s", "%r"))),
        }, pos = node.pos).stats[0]
        wrapper_class.class_name = node.name
        wrapper_class.shadow = True
        class_body = wrapper_class.body.stats

        # fix value type
        assert isinstance(class_body[0].base_type, Nodes.CSimpleBaseTypeNode)
        class_body[0].base_type.name = node.name

        # fix __init__ arguments
        init_method = class_body[1]
        assert isinstance(init_method, Nodes.DefNode) and init_method.name == '__init__'
        arg_template = init_method.args[1]
        if not node.entry.type.is_struct:
            arg_template.kw_only = True
        del init_method.args[1]
        for entry, attr in zip(var_entries, attributes):
            arg = copy.deepcopy(arg_template)
            arg.declarator.name = entry.name
            init_method.args.append(arg)

        # setters/getters
        for entry, attr in zip(var_entries, attributes):
            # TODO: branch on visibility
            if entry.type.is_pyobject:
                template = self.basic_pyobject_property
            else:
                template = self.basic_property
            property = template.substitute({
                    u"ATTR": attr,
                }, pos = entry.pos).stats[0]
            property.name = entry.name
            wrapper_class.body.stats.append(property)

        wrapper_class.analyse_declarations(self.env_stack[-1])
        return self.visit_CClassDefNode(wrapper_class)

    # Some nodes are no longer needed after declaration
    # analysis and can be dropped. The analysis was performed
    # on these nodes in a seperate recursive process from the
    # enclosing function or module, so we can simply drop them.
    def visit_CDeclaratorNode(self, node):
        # necessary to ensure that all CNameDeclaratorNodes are visited.
        self.visitchildren(node)
        return node

    def visit_CTypeDefNode(self, node):
        return node

    def visit_CBaseTypeNode(self, node):
        return None

    def visit_CEnumDefNode(self, node):
        if node.visibility == 'public':
            return node
        else:
            return None

    def visit_CNameDeclaratorNode(self, node):
        if node.name in self.seen_vars_stack[-1]:
            entry = self.env_stack[-1].lookup(node.name)
            if (entry is None or entry.visibility != 'extern'
                and not entry.scope.is_c_class_scope):
                warning(node.pos, "cdef variable '%s' declared after it is used" % node.name, 2)
        self.visitchildren(node)
        return node

    def visit_CVarDefNode(self, node):
        # to ensure all CNameDeclaratorNodes are visited.
        self.visitchildren(node)
        return None

    def create_Property(self, entry):
        if entry.visibility == 'public':
            if entry.type.is_pyobject:
                template = self.basic_pyobject_property
            else:
                template = self.basic_property
        elif entry.visibility == 'readonly':
            template = self.basic_property_ro
        property = template.substitute({
                u"ATTR": ExprNodes.AttributeNode(pos=entry.pos,
                                                 obj=ExprNodes.NameNode(pos=entry.pos, name="self"),
                                                 attribute=entry.name),
            }, pos=entry.pos).stats[0]
        property.name = entry.name
        # ---------------------------------------
        # XXX This should go to AutoDocTransforms
        # ---------------------------------------
        if (Options.docstrings and
            self.current_directives['embedsignature']):
            attr_name = entry.name
            type_name = entry.type.declaration_code("", for_display=1)
            default_value = ''
            if not entry.type.is_pyobject:
                type_name = "'%s'" % type_name
            elif entry.type.is_extension_type:
                type_name = entry.type.module_name + '.' + type_name
            if entry.init is not None:
                default_value = ' = ' + entry.init
            elif entry.init_to_none:
                default_value = ' = ' + repr(None)
            docstring = attr_name + ': ' + type_name + default_value
            property.doc = EncodedString(docstring)
        # ---------------------------------------
        return property


class AnalyseExpressionsTransform(CythonTransform):

    nested_index_node = False

    def visit_ModuleNode(self, node):
        node.scope.infer_types()
        node.body.analyse_expressions(node.scope)
        self.visitchildren(node)
        return node

    def visit_FuncDefNode(self, node):
        node.local_scope.infer_types()
        node.body.analyse_expressions(node.local_scope)
        self.visitchildren(node)
        return node

    def visit_ScopedExprNode(self, node):
        if node.has_local_scope:
            node.expr_scope.infer_types()
            node.analyse_scoped_expressions(node.expr_scope)
        self.visitchildren(node)
        return node

<<<<<<< HEAD
    def visit_IndexNode(self, node):
        """
        Replace index nodes used to specialize cdef functions with fused
        argument types with the Attribute- or NameNode referring to the
        function. We then need to copy over the specialization properties to
        the attribute or name node.
        """
        self.visit_Node(node)
        type = node.type

        if type.is_cfunction and node.base.type.is_fused:
            node.base.type = node.type
            node.base.entry = node.type.entry
            node = node.base

        return node

=======
>>>>>>> 4d4bb4aa

class ExpandInplaceOperators(EnvTransform):

    def visit_InPlaceAssignmentNode(self, node):
        lhs = node.lhs
        rhs = node.rhs
        if lhs.type.is_cpp_class:
            # No getting around this exact operator here.
            return node
        if isinstance(lhs, ExprNodes.IndexNode) and lhs.is_buffer_access:
            # There is code to handle this case.
            return node

        env = self.current_env()
        def side_effect_free_reference(node, setting=False):
            if isinstance(node, ExprNodes.NameNode):
                return node, []
            elif node.type.is_pyobject and not setting:
                node = LetRefNode(node)
                return node, [node]
            elif isinstance(node, ExprNodes.IndexNode):
                if node.is_buffer_access:
                    raise ValueError, "Buffer access"
                base, temps = side_effect_free_reference(node.base)
                index = LetRefNode(node.index)
                return ExprNodes.IndexNode(node.pos, base=base, index=index), temps + [index]
            elif isinstance(node, ExprNodes.AttributeNode):
                obj, temps = side_effect_free_reference(node.obj)
                return ExprNodes.AttributeNode(node.pos, obj=obj, attribute=node.attribute), temps
            else:
                node = LetRefNode(node)
                return node, [node]
        try:
            lhs, let_ref_nodes = side_effect_free_reference(lhs, setting=True)
        except ValueError:
            return node
        dup = lhs.__class__(**lhs.__dict__)
        binop = ExprNodes.binop_node(node.pos,
                                     operator = node.operator,
                                     operand1 = dup,
                                     operand2 = rhs,
                                     inplace=True)
        # Manually analyse types for new node.
        lhs.analyse_target_types(env)
        dup.analyse_types(env)
        binop.analyse_operation(env)
        node = Nodes.SingleAssignmentNode(
            node.pos,
            lhs = lhs,
            rhs=binop.coerce_to(lhs.type, env))
        # Use LetRefNode to avoid side effects.
        let_ref_nodes.reverse()
        for t in let_ref_nodes:
            node = LetNode(t, node)
        return node

    def visit_ExprNode(self, node):
        # In-place assignments can't happen within an expression.
        return node

class AdjustDefByDirectives(CythonTransform, SkipDeclarations):
    """
    Adjust function and class definitions by the decorator directives:

    @cython.cfunc
    @cython.cclass
    @cython.ccall
    """

    def visit_ModuleNode(self, node):
        self.directives = node.directives
        self.in_py_class = False
        self.visitchildren(node)
        return node

    def visit_CompilerDirectivesNode(self, node):
        old_directives = self.directives
        self.directives = node.directives
        self.visitchildren(node)
        self.directives = old_directives
        return node

    def visit_DefNode(self, node):
        if 'ccall' in self.directives:
            node = node.as_cfunction(overridable=True)
            return self.visit(node)
        if 'cfunc' in self.directives:
            if self.in_py_class:
                error(node.pos, "cfunc directive is not allowed here")
            else:
                node = node.as_cfunction(overridable=False)
                return self.visit(node)
        self.visitchildren(node)
        return node

    def visit_PyClassDefNode(self, node):
        if 'cclass' in self.directives:
            node = node.as_cclass()
            return self.visit(node)
        else:
            old_in_pyclass = self.in_py_class
            self.in_py_class = True
            self.visitchildren(node)
            self.in_py_class = old_in_pyclass
            return node

    def visit_CClassDefNode(self, node):
        old_in_pyclass = self.in_py_class
        self.in_py_class = False
        self.visitchildren(node)
        self.in_py_class = old_in_pyclass
        return node

class AlignFunctionDefinitions(CythonTransform):
    """
    This class takes the signatures from a .pxd file and applies them to
    the def methods in a .py file.
    """

    def visit_ModuleNode(self, node):
        self.scope = node.scope
        self.directives = node.directives
        self.visitchildren(node)
        return node

    def visit_PyClassDefNode(self, node):
        pxd_def = self.scope.lookup(node.name)
        if pxd_def:
            if pxd_def.is_cclass:
                return self.visit_CClassDefNode(node.as_cclass(), pxd_def)
            else:
                error(node.pos, "'%s' redeclared" % node.name)
                if pxd_def.pos:
                    error(pxd_def.pos, "previous declaration here")
                return None
        else:
            return node

    def visit_CClassDefNode(self, node, pxd_def=None):
        if pxd_def is None:
            pxd_def = self.scope.lookup(node.class_name)
        if pxd_def:
            outer_scope = self.scope
            self.scope = pxd_def.type.scope
        self.visitchildren(node)
        if pxd_def:
            self.scope = outer_scope
        return node

    def visit_DefNode(self, node):
        pxd_def = self.scope.lookup(node.name)
        if pxd_def and (not pxd_def.scope or not pxd_def.scope.is_builtin_scope):
            if not pxd_def.is_cfunction:
                error(node.pos, "'%s' redeclared" % node.name)
                if pxd_def.pos:
                    error(pxd_def.pos, "previous declaration here")
                return None
            node = node.as_cfunction(pxd_def)
        elif (self.scope.is_module_scope and self.directives['auto_cpdef']
              and node.is_cdef_func_compatible()):
            node = node.as_cfunction(scope=self.scope)
        # Enable this when nested cdef functions are allowed.
        # self.visitchildren(node)
        return node


class RemoveUnreachableCode(CythonTransform):
    def visit_Node(self, node):
        self.visitchildren(node)
        return node

    def visit_StatListNode(self, node):
        if not self.current_directives['remove_unreachable']:
            return node
        self.visitchildren(node)
        for idx, stat in enumerate(node.stats):
            idx += 1
            if stat.is_terminator:
                if idx < len(node.stats):
                    if self.current_directives['warn.unreachable']:
                        warning(node.stats[idx].pos, "Unreachable code", 2)
                    node.stats = node.stats[:idx]
                node.is_terminator = True
                break
        return node

    def visit_IfClauseNode(self, node):
        self.visitchildren(node)
        if node.body.is_terminator:
            node.is_terminator = True
        return node

    def visit_IfStatNode(self, node):
        self.visitchildren(node)
        if node.else_clause and node.else_clause.is_terminator:
            for clause in node.if_clauses:
                if not clause.is_terminator:
                    break
            else:
                node.is_terminator = True
        return node


class YieldNodeCollector(TreeVisitor):

    def __init__(self):
        super(YieldNodeCollector, self).__init__()
        self.yields = []
        self.returns = []
        self.has_return_value = False

    def visit_Node(self, node):
        return self.visitchildren(node)

    def visit_YieldExprNode(self, node):
        if self.has_return_value:
            error(node.pos, "'yield' outside function")
        self.yields.append(node)
        self.visitchildren(node)

    def visit_ReturnStatNode(self, node):
        if node.value:
            self.has_return_value = True
            if self.yields:
                error(node.pos, "'return' with argument inside generator")
        self.returns.append(node)

    def visit_ClassDefNode(self, node):
        pass

    def visit_FuncDefNode(self, node):
        pass

    def visit_LambdaNode(self, node):
        pass

    def visit_GeneratorExpressionNode(self, node):
        pass

class MarkClosureVisitor(CythonTransform):

    def visit_ModuleNode(self, node):
        self.needs_closure = False
        self.visitchildren(node)
        return node

    def visit_FuncDefNode(self, node):
        self.needs_closure = False
        self.visitchildren(node)
        node.needs_closure = self.needs_closure
        self.needs_closure = True

        collector = YieldNodeCollector()
        collector.visitchildren(node)

        if collector.yields:
            for i, yield_expr in enumerate(collector.yields):
                yield_expr.label_num = i + 1

            gbody = Nodes.GeneratorBodyDefNode(pos=node.pos,
                                               name=node.name,
                                               body=node.body)
            generator = Nodes.GeneratorDefNode(pos=node.pos,
                                               name=node.name,
                                               args=node.args,
                                               star_arg=node.star_arg,
                                               starstar_arg=node.starstar_arg,
                                               doc=node.doc,
                                               decorators=node.decorators,
                                               gbody=gbody,
                                               lambda_name=node.lambda_name)
            return generator
        return node

    def visit_CFuncDefNode(self, node):
        self.visit_FuncDefNode(node)
        if node.needs_closure:
            error(node.pos, "closures inside cdef functions not yet supported")
        return node

    def visit_LambdaNode(self, node):
        self.needs_closure = False
        self.visitchildren(node)
        node.needs_closure = self.needs_closure
        self.needs_closure = True
        return node

    def visit_ClassDefNode(self, node):
        self.visitchildren(node)
        self.needs_closure = True
        return node

class CreateClosureClasses(CythonTransform):
    # Output closure classes in module scope for all functions
    # that really need it.

    def __init__(self, context):
        super(CreateClosureClasses, self).__init__(context)
        self.path = []
        self.in_lambda = False
        self.generator_class = None

    def visit_ModuleNode(self, node):
        self.module_scope = node.scope
        self.visitchildren(node)
        return node

    def create_generator_class(self, target_module_scope, pos):
        if self.generator_class:
            return self.generator_class
        # XXX: make generator class creation cleaner
        entry = target_module_scope.declare_c_class(name='__pyx_Generator',
                    objstruct_cname='__pyx_Generator_object',
                    typeobj_cname='__pyx_Generator_type',
                    pos=pos, defining=True, implementing=True)
        klass = entry.type.scope
        klass.is_internal = True
        klass.directives = {'final': True}

        body_type = PyrexTypes.create_typedef_type('generator_body',
                                                   PyrexTypes.c_void_ptr_type,
                                                   '__pyx_generator_body_t')
        klass.declare_var(pos=pos, name='body', cname='body',
                          type=body_type, is_cdef=True)
        klass.declare_var(pos=pos, name='is_running', cname='is_running', type=PyrexTypes.c_int_type,
                          is_cdef=True)
        klass.declare_var(pos=pos, name='resume_label', cname='resume_label', type=PyrexTypes.c_int_type,
                          is_cdef=True)
        klass.declare_var(pos=pos, name='exc_type', cname='exc_type',
                          type=PyrexTypes.py_object_type, is_cdef=True)
        klass.declare_var(pos=pos, name='exc_value', cname='exc_value',
                          type=PyrexTypes.py_object_type, is_cdef=True)
        klass.declare_var(pos=pos, name='exc_traceback', cname='exc_traceback',
                          type=PyrexTypes.py_object_type, is_cdef=True)

        import TypeSlots
        e = klass.declare_pyfunction('send', pos)
        e.func_cname = '__Pyx_Generator_Send'
        e.signature = TypeSlots.binaryfunc

        e = klass.declare_pyfunction('close', pos)
        e.func_cname = '__Pyx_Generator_Close'
        e.signature = TypeSlots.unaryfunc

        e = klass.declare_pyfunction('throw', pos)
        e.func_cname = '__Pyx_Generator_Throw'
        e.signature = TypeSlots.pyfunction_signature

        e = klass.declare_var('__iter__', PyrexTypes.py_object_type, pos, visibility='public')
        e.func_cname = 'PyObject_SelfIter'

        e = klass.declare_var('__next__', PyrexTypes.py_object_type, pos, visibility='public')
        e.func_cname = '__Pyx_Generator_Next'

        self.generator_class = entry.type
        return self.generator_class

    def find_entries_used_in_closures(self, node):
        from_closure = []
        in_closure = []
        for name, entry in node.local_scope.entries.items():
            if entry.from_closure:
                from_closure.append((name, entry))
            elif entry.in_closure:
                in_closure.append((name, entry))
        return from_closure, in_closure

    def create_class_from_scope(self, node, target_module_scope, inner_node=None):
        # skip generator body
        if node.is_generator_body:
            return
        # move local variables into closure
        if node.is_generator:
            for entry in node.local_scope.entries.values():
                if not entry.from_closure:
                    entry.in_closure = True

        from_closure, in_closure = self.find_entries_used_in_closures(node)
        in_closure.sort()

        # Now from the begining
        node.needs_closure = False
        node.needs_outer_scope = False

        func_scope = node.local_scope
        cscope = node.entry.scope
        while cscope.is_py_class_scope or cscope.is_c_class_scope:
            cscope = cscope.outer_scope

        if not from_closure and (self.path or inner_node):
            if not inner_node:
                if not node.assmt:
                    raise InternalError, "DefNode does not have assignment node"
                inner_node = node.assmt.rhs
            inner_node.needs_self_code = False
            node.needs_outer_scope = False

        base_type = None
        if node.is_generator:
            base_type = self.create_generator_class(target_module_scope, node.pos)
        elif not in_closure and not from_closure:
            return
        elif not in_closure:
            func_scope.is_passthrough = True
            func_scope.scope_class = cscope.scope_class
            node.needs_outer_scope = True
            return

        as_name = '%s_%s' % (target_module_scope.next_id(Naming.closure_class_prefix), node.entry.cname)

        entry = target_module_scope.declare_c_class(
            name=as_name, pos=node.pos, defining=True,
            implementing=True, base_type=base_type)

        func_scope.scope_class = entry
        class_scope = entry.type.scope
        class_scope.is_internal = True
        class_scope.directives = {'final': True}

        if from_closure:
            assert cscope.is_closure_scope
            class_scope.declare_var(pos=node.pos,
                                    name=Naming.outer_scope_cname,
                                    cname=Naming.outer_scope_cname,
                                    type=cscope.scope_class.type,
                                    is_cdef=True)
            node.needs_outer_scope = True
        for name, entry in in_closure:
            closure_entry = class_scope.declare_var(pos=entry.pos,
                                    name=entry.name,
                                    cname=entry.cname,
                                    type=entry.type,
                                    is_cdef=True)
            if entry.is_declared_generic:
                closure_entry.is_declared_generic = 1
        node.needs_closure = True
        # Do it here because other classes are already checked
        target_module_scope.check_c_class(func_scope.scope_class)

    def visit_LambdaNode(self, node):
        was_in_lambda = self.in_lambda
        self.in_lambda = True
        self.create_class_from_scope(node.def_node, self.module_scope, node)
        self.visitchildren(node)
        self.in_lambda = was_in_lambda
        return node

    def visit_FuncDefNode(self, node):
        if self.in_lambda:
            self.visitchildren(node)
            return node
        if node.needs_closure or self.path:
            self.create_class_from_scope(node, self.module_scope)
            self.path.append(node)
            self.visitchildren(node)
            self.path.pop()
        return node


class GilCheck(VisitorTransform):
    """
    Call `node.gil_check(env)` on each node to make sure we hold the
    GIL when we need it.  Raise an error when on Python operations
    inside a `nogil` environment.

    Additionally, raise exceptions for closely nested with gil or with nogil
    statements. The latter would abort Python.
    """

    def __call__(self, root):
        self.env_stack = [root.scope]
        self.nogil = False

        # True for 'cdef func() nogil:' functions, as the GIL may be held while
        # calling this function (thus contained 'nogil' blocks may be valid).
        self.nogil_declarator_only = False
        return super(GilCheck, self).__call__(root)

    def visit_FuncDefNode(self, node):
        self.env_stack.append(node.local_scope)
        was_nogil = self.nogil
        self.nogil = node.local_scope.nogil

        if self.nogil:
            self.nogil_declarator_only = True

        if self.nogil and node.nogil_check:
            node.nogil_check(node.local_scope)

        self.visitchildren(node)

        # This cannot be nested, so it doesn't need backup/restore
        self.nogil_declarator_only = False

        self.env_stack.pop()
        self.nogil = was_nogil
        return node

    def visit_GILStatNode(self, node):
        if self.nogil and node.nogil_check:
            node.nogil_check()

        was_nogil = self.nogil
        self.nogil = (node.state == 'nogil')

        if was_nogil == self.nogil and not self.nogil_declarator_only:
            if not was_nogil:
                error(node.pos, "Trying to acquire the GIL while it is "
                                "already held.")
            else:
                error(node.pos, "Trying to release the GIL while it was "
                                "previously released.")

        if isinstance(node.finally_clause, Nodes.StatListNode):
            # The finally clause of the GILStatNode is a GILExitNode,
            # which is wrapped in a StatListNode. Just unpack that.
            node.finally_clause, = node.finally_clause.stats

        if node.state == 'gil':
            self.seen_with_gil_statement = True

        self.visitchildren(node)
        self.nogil = was_nogil
        return node

    def visit_ParallelRangeNode(self, node):
        if node.is_nogil:
            node.is_nogil = False
            node = Nodes.GILStatNode(node.pos, state='nogil', body=node)
            return self.visit_GILStatNode(node)

        if not self.nogil:
            error(node.pos, "prange() can only be used without the GIL")
            # Forget about any GIL-related errors that may occur in the body
            return None

        node.nogil_check(self.env_stack[-1])
        self.visitchildren(node)
        return node

    def visit_ParallelWithBlockNode(self, node):
        if not self.nogil:
            error(node.pos, "The parallel section may only be used without "
                            "the GIL")
            return None

        if node.nogil_check:
            # It does not currently implement this, but test for it anyway to
            # avoid potential future surprises
            node.nogil_check(self.env_stack[-1])

        self.visitchildren(node)
        return node

    def visit_TryFinallyStatNode(self, node):
        """
        Take care of try/finally statements in nogil code sections. The
        'try' must contain a 'with gil:' statement somewhere.
        """
        if not self.nogil or isinstance(node, Nodes.GILStatNode):
            return self.visit_Node(node)

        node.nogil_check = None
        node.is_try_finally_in_nogil = True

        # First, visit the body and check for errors
        self.seen_with_gil_statement = False
        self.visitchildren(node.body)

        if not self.seen_with_gil_statement:
            error(node.pos, "Cannot use try/finally in nogil sections unless "
                            "it contains a 'with gil' statement.")

        self.visitchildren(node.finally_clause)
        return node

    def visit_Node(self, node):
        if self.env_stack and self.nogil and node.nogil_check:
            node.nogil_check(self.env_stack[-1])
        self.visitchildren(node)
        return node


class TransformBuiltinMethods(EnvTransform):

    def visit_SingleAssignmentNode(self, node):
        if node.declaration_only:
            return None
        else:
            self.visitchildren(node)
            return node

    def visit_AttributeNode(self, node):
        self.visitchildren(node)
        return self.visit_cython_attribute(node)

    def visit_NameNode(self, node):
        return self.visit_cython_attribute(node)

    def visit_cython_attribute(self, node):
        attribute = node.as_cython_attribute()
        if attribute:
            if attribute == u'compiled':
                node = ExprNodes.BoolNode(node.pos, value=True)
            elif attribute == u'NULL':
                node = ExprNodes.NullNode(node.pos)
            elif attribute in (u'set', u'frozenset'):
                node = ExprNodes.NameNode(node.pos, name=EncodedString(attribute),
                                          entry=self.current_env().builtin_scope().lookup_here(attribute))
            elif not PyrexTypes.parse_basic_type(attribute):
                error(node.pos, u"'%s' not a valid cython attribute or is being used incorrectly" % attribute)
        return node

    def _inject_locals(self, node, func_name):
        # locals()/dir()/vars() builtins
        lenv = self.current_env()
        entry = lenv.lookup_here(func_name)
        if entry:
            # not the builtin
            return node
        pos = node.pos
        if func_name in ('locals', 'vars'):
            if func_name == 'locals' and len(node.args) > 0:
                error(self.pos, "Builtin 'locals()' called with wrong number of args, expected 0, got %d"
                      % len(node.args))
                return node
            elif func_name == 'vars':
                if len(node.args) > 1:
                    error(self.pos, "Builtin 'vars()' called with wrong number of args, expected 0-1, got %d"
                          % len(node.args))
                if len(node.args) > 0:
                    return node # nothing to do
            items = [ ExprNodes.DictItemNode(pos,
                                             key=ExprNodes.StringNode(pos, value=var),
                                             value=ExprNodes.NameNode(pos, name=var))
                      for var in lenv.entries ]
            return ExprNodes.DictNode(pos, key_value_pairs=items)
        else: # dir()
            if len(node.args) > 1:
                error(self.pos, "Builtin 'dir()' called with wrong number of args, expected 0-1, got %d"
                      % len(node.args))
            if len(node.args) > 0:
                # optimised in Builtin.py
                return node
            items = [ ExprNodes.StringNode(pos, value=var) for var in lenv.entries ]
            return ExprNodes.ListNode(pos, args=items)

    def visit_SimpleCallNode(self, node):
        if isinstance(node.function, ExprNodes.NameNode):
            func_name = node.function.name
            if func_name in ('dir', 'locals', 'vars'):
                return self._inject_locals(node, func_name)

        # cython.foo
        function = node.function.as_cython_attribute()
        if function:
            if function in InterpretCompilerDirectives.unop_method_nodes:
                if len(node.args) != 1:
                    error(node.function.pos, u"%s() takes exactly one argument" % function)
                else:
                    node = InterpretCompilerDirectives.unop_method_nodes[function](node.function.pos, operand=node.args[0])
            elif function in InterpretCompilerDirectives.binop_method_nodes:
                if len(node.args) != 2:
                    error(node.function.pos, u"%s() takes exactly two arguments" % function)
                else:
                    node = InterpretCompilerDirectives.binop_method_nodes[function](node.function.pos, operand1=node.args[0], operand2=node.args[1])
            elif function == u'cast':
                if len(node.args) != 2:
                    error(node.function.pos, u"cast() takes exactly two arguments")
                else:
                    type = node.args[0].analyse_as_type(self.current_env())
                    if type:
                        node = ExprNodes.TypecastNode(node.function.pos, type=type, operand=node.args[1])
                    else:
                        error(node.args[0].pos, "Not a type")
            elif function == u'sizeof':
                if len(node.args) != 1:
                    error(node.function.pos, u"sizeof() takes exactly one argument")
                else:
                    type = node.args[0].analyse_as_type(self.current_env())
                    if type:
                        node = ExprNodes.SizeofTypeNode(node.function.pos, arg_type=type)
                    else:
                        node = ExprNodes.SizeofVarNode(node.function.pos, operand=node.args[0])
            elif function == 'cmod':
                if len(node.args) != 2:
                    error(node.function.pos, u"cmod() takes exactly two arguments")
                else:
                    node = ExprNodes.binop_node(node.function.pos, '%', node.args[0], node.args[1])
                    node.cdivision = True
            elif function == 'cdiv':
                if len(node.args) != 2:
                    error(node.function.pos, u"cdiv() takes exactly two arguments")
                else:
                    node = ExprNodes.binop_node(node.function.pos, '/', node.args[0], node.args[1])
                    node.cdivision = True
            elif function == u'set':
                node.function = ExprNodes.NameNode(node.pos, name=EncodedString('set'))
            else:
                error(node.function.pos, u"'%s' not a valid cython language construct" % function)

        self.visitchildren(node)
        return node


class ReplaceFusedTypeChecks(VisitorTransform):
    """
    This is not a transform in the pipeline. It is invoked on the specific
    versions of a cdef function with fused argument types. It filters out any
    type branches that don't match. e.g.

        if fused_t is mytype:
            ...
        elif fused_t in other_fused_type:
            ...
    """

    # Defer the import until now to avoid circularity...
    from Cython.Compiler import Optimize

    transform = Optimize.ConstantFolding()
    transform.check_constant_value_not_set = False

    def __init__(self, local_scope):
        super(ReplaceFusedTypeChecks, self).__init__()
        self.local_scope = local_scope

    def visit_IfStatNode(self, node):
        """
        Filters out any if clauses with false compile time type check
        expression.
        """
        self.visitchildren(node)
        return self.transform(node)

    def visit_PrimaryCmpNode(self, node):
        type1 = node.operand1.analyse_as_type(self.local_scope)
        type2 = node.operand2.analyse_as_type(self.local_scope)

        if type1 and type2:
            false = ExprNodes.BoolNode(node.pos, value=False)
            true = ExprNodes.BoolNode(node.pos, value=True)

            type1 = self.specialize_type(type1, node.operand1.pos)
            op = node.operator

            if op in ('is', 'is_not', '==', '!='):
                type2 = self.specialize_type(type2, node.operand2.pos)

                is_same = type1.same_as(type2)
                eq = op in ('is', '==')

                if (is_same and eq) or (not is_same and not eq):
                    return true

            elif op in ('in', 'not_in'):
                # We have to do an instance check directly, as operand2
                # needs to be a fused type and not a type with a subtype
                # that is fused. First unpack the typedef
                if isinstance(type2, PyrexTypes.CTypedefType):
                    type2 = type2.typedef_base_type

                if type1.is_fused:
                    error(node.operand1.pos, "Type is fused")
                elif not type2.is_fused:
                    error(node.operand2.pos,
                          "Can only use 'in' or 'not in' on a fused type")
                else:
                    types = PyrexTypes.get_specific_types(type2)

                    for specific_type in types:
                        if type1.same_as(specific_type):
                            if op == 'in':
                                return true
                            else:
                                return false

                    if op == 'not_in':
                        return true

            return false

        return node

    def specialize_type(self, type, pos):
        try:
            return type.specialize(self.local_scope.fused_to_specific)
        except KeyError:
            error(pos, "Type is not specific")
            return type

    def visit_Node(self, node):
        self.visitchildren(node)
        return node


class DebugTransform(CythonTransform):
    """
    Write debug information for this Cython module.
    """

    def __init__(self, context, options, result):
        super(DebugTransform, self).__init__(context)
        self.visited = cython.set()
        # our treebuilder and debug output writer
        # (see Cython.Debugger.debug_output.CythonDebugWriter)
        self.tb = self.context.gdb_debug_outputwriter
        #self.c_output_file = options.output_file
        self.c_output_file = result.c_file

        # Closure support, basically treat nested functions as if the AST were
        # never nested
        self.nested_funcdefs = []

        # tells visit_NameNode whether it should register step-into functions
        self.register_stepinto = False

    def visit_ModuleNode(self, node):
        self.tb.module_name = node.full_module_name
        attrs = dict(
            module_name=node.full_module_name,
            filename=node.pos[0].filename,
            c_filename=self.c_output_file)

        self.tb.start('Module', attrs)

        # serialize functions
        self.tb.start('Functions')
        # First, serialize functions normally...
        self.visitchildren(node)

        # ... then, serialize nested functions
        for nested_funcdef in self.nested_funcdefs:
            self.visit_FuncDefNode(nested_funcdef)

        self.register_stepinto = True
        self.serialize_modulenode_as_function(node)
        self.register_stepinto = False
        self.tb.end('Functions')

        # 2.3 compatibility. Serialize global variables
        self.tb.start('Globals')
        entries = {}

        for k, v in node.scope.entries.iteritems():
            if (v.qualified_name not in self.visited and not
                v.name.startswith('__pyx_') and not
                v.type.is_cfunction and not
                v.type.is_extension_type):
                entries[k]= v

        self.serialize_local_variables(entries)
        self.tb.end('Globals')
        # self.tb.end('Module') # end Module after the line number mapping in
        # Cython.Compiler.ModuleNode.ModuleNode._serialize_lineno_map
        return node

    def visit_FuncDefNode(self, node):
        self.visited.add(node.local_scope.qualified_name)

        if getattr(node, 'is_wrapper', False):
            return node

        if self.register_stepinto:
            self.nested_funcdefs.append(node)
            return node

        # node.entry.visibility = 'extern'
        if node.py_func is None:
            pf_cname = ''
        else:
            pf_cname = node.py_func.entry.func_cname

        attrs = dict(
            name=node.entry.name,
            cname=node.entry.func_cname,
            pf_cname=pf_cname,
            qualified_name=node.local_scope.qualified_name,
            lineno=str(node.pos[1]))

        self.tb.start('Function', attrs=attrs)

        self.tb.start('Locals')
        self.serialize_local_variables(node.local_scope.entries)
        self.tb.end('Locals')

        self.tb.start('Arguments')
        for arg in node.local_scope.arg_entries:
            self.tb.start(arg.name)
            self.tb.end(arg.name)
        self.tb.end('Arguments')

        self.tb.start('StepIntoFunctions')
        self.register_stepinto = True
        self.visitchildren(node)
        self.register_stepinto = False
        self.tb.end('StepIntoFunctions')
        self.tb.end('Function')

        return node

    def visit_NameNode(self, node):
        if (self.register_stepinto and
            node.type.is_cfunction and
            getattr(node, 'is_called', False) and
            node.entry.func_cname is not None):
            # don't check node.entry.in_cinclude, as 'cdef extern: ...'
            # declared functions are not 'in_cinclude'.
            # This means we will list called 'cdef' functions as
            # "step into functions", but this is not an issue as they will be
            # recognized as Cython functions anyway.
            attrs = dict(name=node.entry.func_cname)
            self.tb.start('StepIntoFunction', attrs=attrs)
            self.tb.end('StepIntoFunction')

        self.visitchildren(node)
        return node

    def serialize_modulenode_as_function(self, node):
        """
        Serialize the module-level code as a function so the debugger will know
        it's a "relevant frame" and it will know where to set the breakpoint
        for 'break modulename'.
        """
        name = node.full_module_name.rpartition('.')[-1]

        cname_py2 = 'init' + name
        cname_py3 = 'PyInit_' + name

        py2_attrs = dict(
            name=name,
            cname=cname_py2,
            pf_cname='',
            # Ignore the qualified_name, breakpoints should be set using
            # `cy break modulename:lineno` for module-level breakpoints.
            qualified_name='',
            lineno='1',
            is_initmodule_function="True",
        )

        py3_attrs = dict(py2_attrs, cname=cname_py3)

        self._serialize_modulenode_as_function(node, py2_attrs)
        self._serialize_modulenode_as_function(node, py3_attrs)

    def _serialize_modulenode_as_function(self, node, attrs):
        self.tb.start('Function', attrs=attrs)

        self.tb.start('Locals')
        self.serialize_local_variables(node.scope.entries)
        self.tb.end('Locals')

        self.tb.start('Arguments')
        self.tb.end('Arguments')

        self.tb.start('StepIntoFunctions')
        self.register_stepinto = True
        self.visitchildren(node)
        self.register_stepinto = False
        self.tb.end('StepIntoFunctions')

        self.tb.end('Function')

    def serialize_local_variables(self, entries):
        for entry in entries.values():
            if entry.type.is_pyobject:
                vartype = 'PythonObject'
            else:
                vartype = 'CObject'

            if entry.from_closure:
                # We're dealing with a closure where a variable from an outer
                # scope is accessed, get it from the scope object.
                cname = '%s->%s' % (Naming.cur_scope_cname,
                                    entry.outer_entry.cname)

                qname = '%s.%s.%s' % (entry.scope.outer_scope.qualified_name,
                                      entry.scope.name,
                                      entry.name)
            elif entry.in_closure:
                cname = '%s->%s' % (Naming.cur_scope_cname,
                                    entry.cname)
                qname = entry.qualified_name
            else:
                cname = entry.cname
                qname = entry.qualified_name

            if not entry.pos:
                # this happens for variables that are not in the user's code,
                # e.g. for the global __builtins__, __doc__, etc. We can just
                # set the lineno to 0 for those.
                lineno = '0'
            else:
                lineno = str(entry.pos[1])

            attrs = dict(
                name=entry.name,
                cname=cname,
                qualified_name=qname,
                type=vartype,
                lineno=lineno)

            self.tb.start('LocalVar', attrs)
            self.tb.end('LocalVar')
<|MERGE_RESOLUTION|>--- conflicted
+++ resolved
@@ -611,14 +611,9 @@
         'operator.comma'        : ExprNodes.c_binop_constructor(','),
     }
 
-<<<<<<< HEAD
     special_methods = cython.set(['declare', 'union', 'struct', 'typedef',
                                   'sizeof', 'cast', 'pointer', 'compiled',
-                                  'NULL', 'fused_type'])
-=======
-    special_methods = cython.set(['declare', 'union', 'struct', 'typedef', 'sizeof',
-                                  'cast', 'pointer', 'compiled', 'NULL', 'parallel'])
->>>>>>> 4d4bb4aa
+                                  'NULL', 'fused_type', 'parallel'])
     special_methods.update(unop_method_nodes.keys())
 
     valid_parallel_directives = cython.set([
@@ -964,7 +959,6 @@
             return self.visit_with_directives(node.body, directive_dict)
         return self.visit_Node(node)
 
-<<<<<<< HEAD
     def visit_CTypeDefNode(self, node):
         "Don't skip ctypedefs"
         self.visitchildren(node)
@@ -994,7 +988,6 @@
 
         return node
 
-=======
 
 class ParallelRangeTransform(CythonTransform, SkipDeclarations):
     """
@@ -1194,7 +1187,6 @@
         if node is not None:
             return super(ParallelRangeTransform, self).visit(node)
 
->>>>>>> 4d4bb4aa
 
 class WithTransform(CythonTransform, SkipDeclarations):
     def visit_WithStatNode(self, node):
@@ -1408,35 +1400,28 @@
                     lenv.declare_var(var, type, type_node.pos)
                 else:
                     error(type_node.pos, "Not a type")
-<<<<<<< HEAD
 
         if node.has_fused_arguments:
             node = Nodes.FusedCFuncDefNode(node, self.env_stack[-1])
             self.visitchildren(node)
         else:
             node.body.analyse_declarations(lenv)
+
+            if lenv.nogil and lenv.has_with_gil_block:
+                # Acquire the GIL for cleanup in 'nogil' functions, by wrapping
+                # the entire function body in try/finally.
+                # The corresponding release will be taken care of by
+                # Nodes.FuncDefNode.generate_function_definitions()
+                node.body = Nodes.NogilTryFinallyStatNode(
+                    node.body.pos,
+                    body = node.body,
+                    finally_clause = Nodes.EnsureGILNode(node.body.pos),
+                )
+
             self.env_stack.append(lenv)
             self.visitchildren(node)
             self.env_stack.pop()
 
-=======
-        node.body.analyse_declarations(lenv)
-
-        if lenv.nogil and lenv.has_with_gil_block:
-            # Acquire the GIL for cleanup in 'nogil' functions, by wrapping
-            # the entire function body in try/finally.
-            # The corresponding release will be taken care of by
-            # Nodes.FuncDefNode.generate_function_definitions()
-            node.body = Nodes.NogilTryFinallyStatNode(
-                node.body.pos,
-                body = node.body,
-                finally_clause = Nodes.EnsureGILNode(node.body.pos),
-            )
-
-        self.env_stack.append(lenv)
-        self.visitchildren(node)
-        self.env_stack.pop()
->>>>>>> 4d4bb4aa
         self.seen_vars_stack.pop()
         return node
 
@@ -1629,7 +1614,6 @@
         self.visitchildren(node)
         return node
 
-<<<<<<< HEAD
     def visit_IndexNode(self, node):
         """
         Replace index nodes used to specialize cdef functions with fused
@@ -1647,8 +1631,6 @@
 
         return node
 
-=======
->>>>>>> 4d4bb4aa
 
 class ExpandInplaceOperators(EnvTransform):
 
