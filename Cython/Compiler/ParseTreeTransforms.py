--- conflicted
+++ resolved
@@ -184,7 +184,6 @@
         self.visitchildren(node)
         return node
 
-<<<<<<< HEAD
 class MarkClosureVisitor(VisitorTransform):
     
     needs_closure = False
@@ -204,7 +203,10 @@
     def visit_YieldNode(self, node):
         self.needs_closure = True
         
-=======
+    def visit_Node(self, node):
+        self.visitchildren(node)
+        return node
+
 
 class CreateClosureClasses(VisitorTransform):
     # Output closure classes in module scope for all functions
@@ -233,7 +235,6 @@
         self.create_class_from_scope(node, self.module_scope)
         return node
         
->>>>>>> 747a0110
-    def visit_Node(self, node):
-        self.visitchildren(node)
-        return node
+    def visit_Node(self, node):
+        self.visitchildren(node)
+        return node
