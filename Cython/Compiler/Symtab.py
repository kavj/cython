

#
#   Symbol Table
#

import re
from Cython import Utils
from Errors import warning, error, InternalError
from StringEncoding import EncodedString
import Options, Naming
import PyrexTypes
from PyrexTypes import py_object_type
import TypeSlots
from TypeSlots import \
    pyfunction_signature, pymethod_signature, \
    get_special_method_signature, get_property_accessor_signature
import ControlFlow
import __builtin__
try:
    set
except NameError:
    from sets import Set as set

possible_identifier = re.compile(ur"(?![0-9])\w+$", re.U).match
nice_identifier = re.compile('^[a-zA-Z0-0_]+$').match

iso_c99_keywords = set(
['auto', 'break', 'case', 'char', 'const', 'continue', 'default', 'do', 
    'double', 'else', 'enum', 'extern', 'float', 'for', 'goto', 'if', 
    'int', 'long', 'register', 'return', 'short', 'signed', 'sizeof', 
    'static', 'struct', 'switch', 'typedef', 'union', 'unsigned', 'void', 
    'volatile', 'while',
    '_Bool', '_Complex'', _Imaginary', 'inline', 'restrict'])

def c_safe_identifier(cname):
    # There are some C limitations on struct entry names.
    if ((cname[:2] == '__'
         and not (cname.startswith(Naming.pyrex_prefix)
                  or cname == '__weakref__'))
        or cname in iso_c99_keywords):
        cname = Naming.pyrex_prefix + cname
    return cname

class BufferAux(object):
    writable_needed = False
    
    def __init__(self, buffer_info_var, stridevars, shapevars,
                 suboffsetvars):
        self.buffer_info_var = buffer_info_var
        self.stridevars = stridevars
        self.shapevars = shapevars
        self.suboffsetvars = suboffsetvars
        
    def __repr__(self):
        return "<BufferAux %r>" % self.__dict__

class Entry(object):
    # A symbol table entry in a Scope or ModuleNamespace.
    #
    # name             string     Python name of entity
    # cname            string     C name of entity
    # type             PyrexType  Type of entity
    # doc              string     Doc string
    # init             string     Initial value
    # visibility       'private' or 'public' or 'extern'
    # is_builtin       boolean    Is an entry in the Python builtins dict
    # is_cglobal       boolean    Is a C global variable
    # is_pyglobal      boolean    Is a Python module-level variable
    #                               or class attribute during
    #                               class construction
    # is_member        boolean    Is an assigned class member
    # is_variable      boolean    Is a variable
    # is_cfunction     boolean    Is a C function
    # is_cmethod       boolean    Is a C method of an extension type
    # is_unbound_cmethod boolean  Is an unbound C method of an extension type
    # is_type          boolean    Is a type definition
    # is_cclass        boolean    Is an extension class
    # is_cpp_class     boolean    Is a C++ class
    # is_const         boolean    Is a constant
    # is_property      boolean    Is a property of an extension type:
    # doc_cname        string or None  C const holding the docstring
    # getter_cname     string          C func for getting property
    # setter_cname     string          C func for setting or deleting property
    # is_self_arg      boolean    Is the "self" arg of an exttype method
    # is_arg           boolean    Is the arg of a method
    # is_local         boolean    Is a local variable
    # in_closure       boolean    Is referenced in an inner scope
    # is_readonly      boolean    Can't be assigned to
    # func_cname       string     C func implementing Python func
    # func_modifiers   [string]   C function modifiers ('inline')
    # pos              position   Source position where declared
    # namespace_cname  string     If is_pyglobal, the C variable
    #                               holding its home namespace
    # pymethdef_cname  string     PyMethodDef structure
    # signature        Signature  Arg & return types for Python func
    # init_to_none     boolean    True if initial value should be None
    # as_variable      Entry      Alternative interpretation of extension
    #                               type name or builtin C function as a variable
    # xdecref_cleanup  boolean    Use Py_XDECREF for error cleanup
    # in_cinclude      boolean    Suppress C declaration code
    # enum_values      [Entry]    For enum types, list of values
    # qualified_name   string     "modname.funcname" or "modname.classname"
    #                               or "modname.classname.funcname"
    # is_declared_generic  boolean  Is declared as PyObject * even though its
    #                                 type is an extension type
    # as_module        None       Module scope, if a cimported module
    # is_inherited     boolean    Is an inherited attribute of an extension type
    # pystring_cname   string     C name of Python version of string literal
    # is_interned      boolean    For string const entries, value is interned
    # is_identifier    boolean    For string const entries, value is an identifier
    # used             boolean
    # is_special       boolean    Is a special method or property accessor
    #                               of an extension type
    # defined_in_pxd   boolean    Is defined in a .pxd file (not just declared)
    # api              boolean    Generate C API for C class or function
    # utility_code     string     Utility code needed when this entry is used
    #
    # buffer_aux      BufferAux or None  Extra information needed for buffer variables
    # inline_func_in_pxd boolean  Hacky special case for inline function in pxd file.
    #                             Ideally this should not be necesarry.

    inline_func_in_pxd = False
    borrowed = 0
    init = ""
    visibility = 'private'
    is_builtin = 0
    is_cglobal = 0
    is_pyglobal = 0
    is_member = 0
    is_variable = 0
    is_cfunction = 0
    is_cmethod = 0
    is_unbound_cmethod = 0
    is_type = 0
    is_cclass = 0
    is_cpp_class = 0
    is_const = 0
    is_property = 0
    doc_cname = None
    getter_cname = None
    setter_cname = None
    is_self_arg = 0
    is_arg = 0
    is_local = 0
    in_closure = 0
    is_declared_generic = 0
    is_readonly = 0
    func_cname = None
    func_modifiers = []
    doc = None
    init_to_none = 0
    as_variable = None
    xdecref_cleanup = 0
    in_cinclude = 0
    as_module = None
    is_inherited = 0
    pystring_cname = None
    is_identifier = 0
    is_interned = 0
    used = 0
    is_special = 0
    defined_in_pxd = 0
    is_implemented = 0
    api = 0
    utility_code = None
    is_overridable = 0
    buffer_aux = None
    prev_entry = None

    def __init__(self, name, cname, type, pos = None, init = None):
        self.name = name
        self.cname = cname
        self.type = type
        self.pos = pos
        self.init = init
        self.overloaded_alternatives = []
        
    def redeclared(self, pos):
        error(pos, "'%s' does not match previous declaration" % self.name)
        error(self.pos, "Previous declaration is here")
    
    def all_alternatives(self):
        return [self] + self.overloaded_alternatives

class Scope(object):
    # name              string             Unqualified name
    # outer_scope       Scope or None      Enclosing scope
    # entries           {string : Entry}   Python name to entry, non-types
    # const_entries     [Entry]            Constant entries
    # type_entries      [Entry]            Struct/union/enum/typedef/exttype entries
    # sue_entries       [Entry]            Struct/union/enum entries
    # arg_entries       [Entry]            Function argument entries
    # var_entries       [Entry]            User-defined variable entries
    # pyfunc_entries    [Entry]            Python function entries
    # cfunc_entries     [Entry]            C function entries
    # c_class_entries   [Entry]            All extension type entries
    # temp_entries      [Entry]            Temporary variable entries
    # free_temp_entries [Entry]            Temp variables currently unused
    # temp_counter      integer            Counter for naming temp vars
    # cname_to_entry    {string : Entry}   Temp cname to entry mapping
    # int_to_entry      {int : Entry}      Temp cname to entry mapping
    # return_type       PyrexType or None  Return type of function owning scope
    # is_py_class_scope boolean            Is a Python class scope
    # is_c_class_scope  boolean            Is an extension type scope
    # scope_prefix      string             Disambiguator for C names
    # in_cinclude       boolean            Suppress C declaration code
    # qualified_name    string             "modname" or "modname.classname"
    # pystring_entries  [Entry]            String const entries newly used as
    #                                        Python strings in this scope
    # control_flow     ControlFlow  Used for keeping track of environment state
    # nogil             boolean            In a nogil section
    # directives       dict                Helper variable for the recursive
    #                                      analysis, contains directive values.

    is_py_class_scope = 0
    is_c_class_scope = 0
    is_module_scope = 0
    scope_prefix = ""
    in_cinclude = 0
    nogil = 0
    
    temp_prefix = Naming.pyrex_prefix
    
    def __init__(self, name, outer_scope, parent_scope):
        # The outer_scope is the next scope in the lookup chain.
        # The parent_scope is used to derive the qualified name of this scope.
        self.name = name
        self.outer_scope = outer_scope
        self.parent_scope = parent_scope
        mangled_name = "%d%s_" % (len(name), name)
        qual_scope = self.qualifying_scope()
        if qual_scope:
            self.qualified_name = qual_scope.qualify_name(name)
            self.scope_prefix = qual_scope.scope_prefix + mangled_name
        else:
            self.qualified_name = name
            self.scope_prefix = mangled_name
        self.entries = {}
        self.const_entries = []
        self.type_entries = []
        self.sue_entries = []
        self.arg_entries = []
        self.var_entries = []
        self.pyfunc_entries = []
        self.cfunc_entries = []
        self.c_class_entries = []
        self.defined_c_classes = []
        self.imported_c_classes = {}
        self.temp_entries = []
        self.free_temp_entries = []
        #self.pending_temp_entries = [] # TEMPORARY
        self.temp_counter = 1
        self.cname_to_entry = {}
        self.string_to_entry = {}
        self.identifier_to_entry = {}
        self.num_to_entry = {}
        self.obj_to_entry = {}
        self.pystring_entries = []
        self.buffer_entries = []
        self.control_flow = ControlFlow.LinearControlFlow()
        
    def start_branching(self, pos):
        self.control_flow = self.control_flow.start_branch(pos)
    
    def next_branch(self, pos):
        self.control_flow = self.control_flow.next_branch(pos)
        
    def finish_branching(self, pos):
        self.control_flow = self.control_flow.finish_branch(pos)
        
    def __str__(self):
        return "<%s %s>" % (self.__class__.__name__, self.qualified_name)

    def intern_identifier(self, name):
        return self.global_scope().intern_identifier(name)

    def qualifying_scope(self):
        return self.parent_scope
    
    def mangle(self, prefix, name = None):
        if name:
            return "%s%s%s" % (prefix, self.scope_prefix, name)
        else:
            return self.parent_scope.mangle(prefix, self.name)
    
    def mangle_internal(self, name):
        # Mangle an internal name so as not to clash with any
        # user-defined name in this scope.
        prefix = "%s%s_" % (Naming.pyrex_prefix, name)
        return self.mangle(prefix)
        #return self.parent_scope.mangle(prefix, self.name)
    
    def global_scope(self):
        # Return the module-level scope containing this scope.
        return self.outer_scope.global_scope()
    
    def builtin_scope(self):
        # Return the module-level scope containing this scope.
        return self.outer_scope.builtin_scope()

    def declare(self, name, cname, type, pos, visibility):
        # Create new entry, and add to dictionary if
        # name is not None. Reports a warning if already 
        # declared.
        if type.is_buffer and not isinstance(self, LocalScope):
            error(pos, ERR_BUF_LOCALONLY)
        if not self.in_cinclude and cname and re.match("^_[_A-Z]+$", cname):
            # See http://www.gnu.org/software/libc/manual/html_node/Reserved-Names.html#Reserved-Names 
            warning(pos, "'%s' is a reserved name in C." % cname, -1)
        entries = self.entries
        if name and name in entries:
            if visibility == 'extern':
                warning(pos, "'%s' redeclared " % name, 0)
            elif visibility != 'ignore':
<<<<<<< HEAD
=======
                #pass
>>>>>>> ad263d9b
                error(pos, "'%s' redeclared " % name)
        entry = Entry(name, cname, type, pos = pos)
        entry.in_cinclude = self.in_cinclude
        if name:
            entry.qualified_name = self.qualify_name(name)
            if name not in entries:
                entries[name] = entry
            else:
                entries[name].overloaded_alternatives.append(entry)
        entry.scope = self
        entry.visibility = visibility
        return entry
    
    def qualify_name(self, name):
        return "%s.%s" % (self.qualified_name, name)
    
    def declare_const(self, name, type, value, pos, cname = None, visibility = 'private'):
        # Add an entry for a named constant.
        if not cname:
            if self.in_cinclude or visibility == 'public':
                cname = name
            else:
                cname = self.mangle(Naming.enum_prefix, name)
        entry = self.declare(name, cname, type, pos, visibility)
        entry.is_const = 1
        entry.value = value
        return entry
    
    def declare_type(self, name, type, pos, 
            cname = None, visibility = 'private', defining = 1):
        # Add an entry for a type definition.
        if not cname:
            cname = name
        entry = self.declare(name, cname, type, pos, visibility)
        entry.is_type = 1
        if defining:
            self.type_entries.append(entry)
        # here we would set as_variable to an object representing this type
        return entry
    
    def declare_typedef(self, name, base_type, pos, cname = None,
            visibility = 'private'):
        if not cname:
            if self.in_cinclude or visibility == 'public':
                cname = name
            else:
                cname = self.mangle(Naming.type_prefix, name)
        type = PyrexTypes.CTypedefType(cname, base_type, (visibility == 'extern'))
        entry = self.declare_type(name, type, pos, cname, visibility)
        type.qualified_name = entry.qualified_name
        return entry
        
    def declare_struct_or_union(self, name, kind, scope, 
            typedef_flag, pos, cname = None, visibility = 'private',
            packed = False):
        # Add an entry for a struct or union definition.
        if not cname:
            if self.in_cinclude or visibility == 'public':
                cname = name
            else:
                cname = self.mangle(Naming.type_prefix, name)
        entry = self.lookup_here(name)
        if not entry:
            type = PyrexTypes.CStructOrUnionType(
                name, kind, scope, typedef_flag, cname, packed)
            entry = self.declare_type(name, type, pos, cname,
                visibility = visibility, defining = scope is not None)
            self.sue_entries.append(entry)
        else:
            if not (entry.is_type and entry.type.is_struct_or_union
                    and entry.type.kind == kind):
                warning(pos, "'%s' redeclared  " % name, 0)
            elif scope and entry.type.scope:
                warning(pos, "'%s' already defined  (ignoring second definition)" % name, 0)
            else:
                self.check_previous_typedef_flag(entry, typedef_flag, pos)
                self.check_previous_visibility(entry, visibility, pos)
                if scope:
                    entry.type.scope = scope
                    self.type_entries.append(entry)
        if not scope and not entry.type.scope:
            self.check_for_illegal_incomplete_ctypedef(typedef_flag, pos)
        return entry
    
    def check_previous_typedef_flag(self, entry, typedef_flag, pos):
        if typedef_flag != entry.type.typedef_flag:
            error(pos, "'%s' previously declared using '%s'" % (
                entry.name, ("cdef", "ctypedef")[entry.type.typedef_flag]))
    
    def check_previous_visibility(self, entry, visibility, pos):
        if entry.visibility != visibility:
            error(pos, "'%s' previously declared as '%s'" % (
                entry.name, entry.visibility))
    
    def declare_enum(self, name, pos, cname, typedef_flag,
            visibility = 'private'):
        if name:
            if not cname:
                if self.in_cinclude or visibility == 'public':
                    cname = name
                else:
                    cname = self.mangle(Naming.type_prefix, name)
            type = PyrexTypes.CEnumType(name, cname, typedef_flag)
        else:
            type = PyrexTypes.c_anon_enum_type
        entry = self.declare_type(name, type, pos, cname = cname,
            visibility = visibility)
        entry.enum_values = []
        self.sue_entries.append(entry)
        return entry    
    
    def declare_var(self, name, type, pos, 
            cname = None, visibility = 'private', is_cdef = 0):
        # Add an entry for a variable.
        if not cname:
            if visibility != 'private':
                cname = name
            else:
                cname = self.mangle(Naming.var_prefix, name)
        entry = self.declare(name, cname, type, pos, visibility)
        entry.is_variable = 1
        self.control_flow.set_state((), (name, 'initalized'), False)
        return entry
        
    def declare_builtin(self, name, pos):
        return self.outer_scope.declare_builtin(name, pos)
    
    def declare_pyfunction(self, name, pos):
        # Add an entry for a Python function.
        entry = self.lookup_here(name)
        if entry and not entry.type.is_cfunction:
            # This is legal Python, but for now will produce invalid C.
            error(pos, "'%s' already declared" % name)
        entry = self.declare_var(name, py_object_type, pos, visibility='extern')
        entry.signature = pyfunction_signature
        self.pyfunc_entries.append(entry)
        return entry
    
    def register_pyfunction(self, entry):
        self.pyfunc_entries.append(entry)
    
    def declare_cfunction(self, name, type, pos, 
                          cname = None, visibility = 'private', defining = 0,
                          api = 0, in_pxd = 0, modifiers = ()):
        # Add an entry for a C function.
        if not cname:
            if api or visibility != 'private':
                cname = name
            else:
                cname = self.mangle(Naming.func_prefix, name)
        entry = self.lookup_here(name)
        if entry:
            if visibility != 'private' and visibility != entry.visibility:
                warning(pos, "Function '%s' previously declared as '%s'" % (name, entry.visibility), 1)
            if not entry.type.same_as(type):
                if visibility == 'extern' and entry.visibility == 'extern':
<<<<<<< HEAD
                    if self.is_cpp():
                        temp = self.add_cfunction(name, type, pos, cname, visibility, modifiers)
                        entry.overloaded_alternatives.append(temp)
                        entry = temp
                    else:
                        warning(pos, "Function signature does not match previous declaration", 1)
                        entry.type = type
=======
                    warning(pos, "Function signature does not match previous declaration", 1)
                    #entry.type = type
                    entry.overloaded_alternatives.append(
                        self.add_cfunction(name, type, pos, cname, visibility, modifiers))
>>>>>>> ad263d9b
                else:
                    error(pos, "Function signature does not match previous declaration")
        else:
            entry = self.add_cfunction(name, type, pos, cname, visibility, modifiers)
            entry.func_cname = cname
        if in_pxd and visibility != 'extern':
            entry.defined_in_pxd = 1
        if api:
            entry.api = 1
        if not defining and not in_pxd and visibility != 'extern':
            error(pos, "Non-extern C function '%s' declared but not defined" % name)
        if defining:
            entry.is_implemented = True
        if modifiers:
            entry.func_modifiers = modifiers
        return entry
    
    def add_cfunction(self, name, type, pos, cname, visibility, modifiers):
        # Add a C function entry without giving it a func_cname.
        entry = self.declare(name, cname, type, pos, visibility)
        entry.is_cfunction = 1
        if modifiers:
            entry.func_modifiers = modifiers
        self.cfunc_entries.append(entry)
        return entry
    
    def find(self, name, pos):
        # Look up name, report error if not found.
        entry = self.lookup(name)
        if entry:
            return entry
        else:
            error(pos, "'%s' is not declared" % name)
    
    def find_imported_module(self, path, pos):
        # Look up qualified name, must be a module, report error if not found.
        # Path is a list of names.
        scope = self
        for name in path:
            entry = scope.find(name, pos)
            if not entry:
                return None
            if entry.as_module:
                scope = entry.as_module
            else:
                error(pos, "'%s' is not a cimported module" % scope.qualified_name)
                return None
        return scope
        
    def lookup(self, name):
        # Look up name in this scope or an enclosing one.
        # Return None if not found.
        return (self.lookup_here(name)
            or (self.outer_scope and self.outer_scope.lookup_from_inner(name))
            or None)

    def lookup_from_inner(self, name):
        # Look up name in this scope or an enclosing one.
        # This is only called from enclosing scopes.
        return (self.lookup_here(name)
            or (self.outer_scope and self.outer_scope.lookup_from_inner(name))
            or None)

    def lookup_here(self, name):
        # Look up in this scope only, return None if not found.
        return self.entries.get(name, None)
        
    def lookup_target(self, name):
        # Look up name in this scope only. Declare as Python
        # variable if not found.
        entry = self.lookup_here(name)
        if not entry:
            entry = self.declare_var(name, py_object_type, None)
        return entry
        
    def lookup_type(self, name):
        entry = self.lookup(name)
        if entry and entry.is_type:
            return entry.type

    def add_string_const(self, value, identifier = False):
        # Add an entry for a string constant.
        if identifier:
            cname = self.new_string_const_cname(value)
        else:
            cname = self.new_const_cname()
        if value.is_unicode:
            c_type = PyrexTypes.c_utf8_char_array_type
            value = value.utf8encode()
        else:
            c_type = PyrexTypes.c_char_array_type
            value = value.byteencode()
        entry = Entry("", cname, c_type, init = value)
        entry.used = 1
        self.const_entries.append(entry)
        return entry

    def get_string_const(self, value, identifier = False):
        # Get entry for string constant. Returns an existing
        # one if possible, otherwise creates a new one.
        genv = self.global_scope()
        if identifier:
            string_map = genv.identifier_to_entry
        else:
            string_map = genv.string_to_entry
        entry = string_map.get(value)
        if not entry:
            entry = self.add_string_const(value, identifier)
            entry.is_identifier = identifier
            string_map[value] = entry
        return entry

    def add_py_string(self, entry, identifier = None):
        # If not already done, allocate a C name for a Python version of
        # a string literal, and add it to the list of Python strings to
        # be created at module init time. If the string resembles a
        # Python identifier, it will be interned.
        if entry.pystring_cname:
            return
        value = entry.init
        entry.pystring_cname = Naming.py_const_prefix + entry.cname[len(Naming.const_prefix):]
        self.pystring_entries.append(entry)
        self.global_scope().all_pystring_entries.append(entry)
        if identifier or (identifier is None and possible_identifier(value)):
            entry.is_interned = 1
            self.global_scope().new_interned_string_entries.append(entry)

    def add_py_num(self, value):
        # Add an entry for an int constant.
        cname = "%s%s" % (Naming.interned_num_prefix, value)
        cname = cname.replace('-', 'neg_').replace('.','_')
        entry = Entry("", cname, py_object_type, init = value)
        entry.used = 1
        entry.is_interned = 1
        self.const_entries.append(entry)
        self.interned_nums.append(entry)
        return entry
        
    def get_py_num(self, value, longness):
        # Get entry for int constant. Returns an existing
        # one if possible, otherwise creates a new one.
        if longness or Utils.long_literal(value):
            value += "L"
        genv = self.global_scope()
        entry = genv.num_to_entry.get(value)
        if not entry:
            entry = genv.add_py_num(value)
            genv.num_to_entry[value] = entry
            genv.pynum_entries.append(entry)
        return entry
        
    def get_py_obj(self, obj, c_prefix=''):
        # Get entry for a generic constant. Returns an existing
        # one if possible, otherwise creates a new one.
        genv = self.global_scope()
        entry = genv.obj_to_entry.get(obj)
        if not entry:
            entry = genv.add_py_num(obj, c_prefix)
            genv.obj_to_entry[obj] = entry
        return entry
    
    def new_string_const_cname(self, value):
        # Create a new globally-unique nice name for a string constant.
        if len(value) < 20 and nice_identifier(value):
            return "%s%s" % (Naming.const_prefix, value)
        else:
            return self.global_scope().new_const_cname()

    def new_const_cname(self):
        # Create a new globally-unique name for a constant.
        return self.global_scope().new_const_cname()

    def allocate_temp(self, type):
        # Allocate a temporary variable of the given type from the 
        # free list if available, otherwise create a new one.
        # Returns the cname of the variable.
        for entry in self.free_temp_entries:
            if entry.type == type:
                self.free_temp_entries.remove(entry)
                return entry.cname
        n = self.temp_counter
        self.temp_counter = n + 1
        cname = "%s%d" % (self.temp_prefix, n)
        entry = Entry("", cname, type)
        entry.used = 1
        if type.is_pyobject or type == PyrexTypes.c_py_ssize_t_type:
            entry.init = "0"
        self.cname_to_entry[entry.cname] = entry
        self.temp_entries.append(entry)
        return entry.cname
    
    def allocate_temp_pyobject(self):
        # Allocate a temporary PyObject variable.
        return self.allocate_temp(py_object_type)

    def release_temp(self, cname):
        # Release a temporary variable for re-use.
        if not cname: # can happen when type of an expr is void
            return
        entry = self.cname_to_entry[cname]
        if entry in self.free_temp_entries:
            raise InternalError("Temporary variable %s released more than once"
                % cname)
        self.free_temp_entries.append(entry)
    
    def temps_in_use(self):
        # Return a new list of temp entries currently in use.
        return [entry for entry in self.temp_entries
            if entry not in self.free_temp_entries]
    
    def use_utility_code(self, new_code, name=None):
        self.global_scope().use_utility_code(new_code, name)

    def generate_library_function_declarations(self, code):
        # Generate extern decls for C library funcs used.
        pass
        
    def defines_any(self, names):
        # Test whether any of the given names are
        # defined in this scope.
        for name in names:
            if name in self.entries:    
                return 1
        return 0
    
    def is_cpp(self):
        return self.outer_scope.is_cpp()

class PreImportScope(Scope):

    namespace_cname = Naming.preimport_cname

    def __init__(self):
        Scope.__init__(self, Options.pre_import, None, None)
        
    def declare_builtin(self, name, pos):
        entry = self.declare(name, name, py_object_type, pos, 'private')
        entry.is_variable = True
        entry.is_pyglobal = True
        return entry


class BuiltinScope(Scope):
    #  The builtin namespace.
    
    def __init__(self):
        if Options.pre_import is None:
            Scope.__init__(self, "__builtin__", None, None)
        else:
            Scope.__init__(self, "__builtin__", PreImportScope(), None)
        self.type_names = {}
        
        for name, definition in self.builtin_entries.iteritems():
            cname, type = definition
            self.declare_var(name, type, None, cname)
        
    def declare_builtin(self, name, pos):
        if not hasattr(__builtin__, name):
            if self.outer_scope is not None:
                return self.outer_scope.declare_builtin(name, pos)
            else:
                error(pos, "undeclared name not builtin: %s"%name)
    
    def declare_builtin_cfunction(self, name, type, cname, python_equiv = None,
            utility_code = None):
        # If python_equiv == "*", the Python equivalent has the same name
        # as the entry, otherwise it has the name specified by python_equiv.
        name = EncodedString(name)
        entry = self.declare_cfunction(name, type, None, cname, visibility='extern')
        entry.utility_code = utility_code
        if python_equiv:
            if python_equiv == "*":
                python_equiv = name
            else:
                python_equiv = EncodedString(python_equiv)
            var_entry = Entry(python_equiv, python_equiv, py_object_type)
            var_entry.is_variable = 1
            var_entry.is_builtin = 1
            entry.as_variable = var_entry
        return entry
        
    def declare_builtin_type(self, name, cname, utility_code = None):
        name = EncodedString(name)
        type = PyrexTypes.BuiltinObjectType(name, cname)
        type.set_scope(CClassScope(name, outer_scope=None, visibility='extern'))
        self.type_names[name] = 1
        entry = self.declare_type(name, type, None, visibility='extern')

        var_entry = Entry(name = entry.name,
            type = self.lookup('type').type, # make sure "type" is the first type declared...
            pos = entry.pos,
            cname = "((PyObject*)%s)" % entry.type.typeptr_cname)
        var_entry.is_variable = 1
        var_entry.is_cglobal = 1
        var_entry.is_readonly = 1
        var_entry.utility_code = utility_code
        entry.as_variable = var_entry

        return type

    def builtin_scope(self):
        return self

    builtin_entries = {

        "type":   ["((PyObject*)&PyType_Type)", py_object_type],

        "bool":   ["((PyObject*)&PyBool_Type)", py_object_type],
        "int":    ["((PyObject*)&PyInt_Type)", py_object_type],
        "long":   ["((PyObject*)&PyLong_Type)", py_object_type],
        "float":  ["((PyObject*)&PyFloat_Type)", py_object_type],
        "complex":["((PyObject*)&PyComplex_Type)", py_object_type],

        "bytes":  ["((PyObject*)&PyBytes_Type)", py_object_type],
        "str":    ["((PyObject*)&PyString_Type)", py_object_type],
        "unicode":["((PyObject*)&PyUnicode_Type)", py_object_type],

        "tuple":  ["((PyObject*)&PyTuple_Type)", py_object_type],
        "list":   ["((PyObject*)&PyList_Type)", py_object_type],
        "dict":   ["((PyObject*)&PyDict_Type)", py_object_type],
        "set":    ["((PyObject*)&PySet_Type)", py_object_type],
        "frozenset":   ["((PyObject*)&PyFrozenSet_Type)", py_object_type],

        "slice":  ["((PyObject*)&PySlice_Type)", py_object_type],
        "file":   ["((PyObject*)&PyFile_Type)", py_object_type],

        "None":   ["Py_None", py_object_type],
        "False":  ["Py_False", py_object_type],
        "True":   ["Py_True", py_object_type],
    }

const_counter = 1 # As a temporary solution for compiling code in pxds

class ModuleScope(Scope):
    # module_name          string             Python name of the module
    # module_cname         string             C name of Python module object
    # #module_dict_cname   string             C name of module dict object
    # method_table_cname   string             C name of method table
    # doc                  string             Module doc string
    # doc_cname            string             C name of module doc string
    # const_counter        integer            Counter for naming constants (PS: MOVED TO GLOBAL)
    # utility_code_list    [(UtilityCode, string)] Queuing utility codes for forwarding to Code.py
    # default_entries      [Entry]            Function argument default entries
    # python_include_files [string]           Standard  Python headers to be included
    # include_files        [string]           Other C headers to be included
    # string_to_entry      {string : Entry}   Map string const to entry
    # identifier_to_entry  {string : Entry}   Map identifier string const to entry
    # context              Context
    # parent_module        Scope              Parent in the import namespace
    # module_entries       {string : Entry}   For cimport statements
    # type_names           {string : 1}       Set of type names (used during parsing)
    # included_files       [string]           Cython sources included with 'include'
    # pxd_file_loaded      boolean            Corresponding .pxd file has been processed
    # cimported_modules    [ModuleScope]      Modules imported with cimport
    # new_interned_string_entries [Entry]     New interned strings waiting to be declared
    # interned_nums        [int/long]         Interned numeric constants
    # all_pystring_entries [Entry]            Python string consts from all scopes
    # types_imported       {PyrexType : 1}    Set of types for which import code generated
    # has_import_star      boolean            Module contains import *
    # cpp                  boolean            Compiling a C++ file
    
    is_module_scope = 1
    has_import_star = 0

    def __init__(self, name, parent_module, context):
        self.parent_module = parent_module
        outer_scope = context.find_submodule("__builtin__")
        Scope.__init__(self, name, outer_scope, parent_module)
        if name != "__init__":
            self.module_name = name
        else:
            # Treat Spam/__init__.pyx specially, so that when Python loads
            # Spam/__init__.so, initSpam() is defined.
            self.module_name = parent_module.module_name
        self.context = context
        self.module_cname = Naming.module_cname
        self.module_dict_cname = Naming.moddict_cname
        self.method_table_cname = Naming.methtable_cname
        self.doc = ""
        self.doc_cname = Naming.moddoc_cname
        self.utility_code_list = []
        self.default_entries = []
        self.module_entries = {}
        self.python_include_files = ["Python.h", "structmember.h"]
        self.include_files = []
        self.type_names = dict(outer_scope.type_names)
        self.pxd_file_loaded = 0
        self.cimported_modules = []
        self.new_interned_string_entries = []
        self.interned_nums = []
        self.interned_objs = []
        self.all_pystring_entries = []
        self.types_imported = {}
        self.included_files = []
        self.pynum_entries = []
        self.has_extern_class = 0
        self.cached_builtins = []
        self.undeclared_cached_builtins = []
        self.namespace_cname = self.module_cname
        for name in ['__builtins__', '__name__', '__file__', '__doc__']:
            self.declare_var(EncodedString(name), py_object_type, None)
    
    def qualifying_scope(self):
        return self.parent_module
    
    def global_scope(self):
        return self
    
    def declare_builtin(self, name, pos):
        if not hasattr(__builtin__, name):
            if self.has_import_star:
                entry = self.declare_var(name, py_object_type, pos)
                return entry
            elif self.outer_scope is not None:
                return self.outer_scope.declare_builtin(name, pos)
            else:
                error(pos, "undeclared name not builtin: %s"%name)
        if Options.cache_builtins:
            for entry in self.cached_builtins:
                if entry.name == name:
                    return entry
        entry = self.declare(None, None, py_object_type, pos, 'private')
        if Options.cache_builtins:
            entry.is_builtin = 1
            entry.is_const = 1
            entry.name = name
            entry.cname = Naming.builtin_prefix + name
            self.cached_builtins.append(entry)
            self.undeclared_cached_builtins.append(entry)
        else:
            entry.is_builtin = 1
        return entry

    def intern_identifier(self, name):
        string_entry = self.get_string_const(name, identifier = True)
        self.add_py_string(string_entry, identifier = 1)
        return string_entry.pystring_cname

    def find_module(self, module_name, pos):
        # Find a module in the import namespace, interpreting
        # relative imports relative to this module's parent.
        # Finds and parses the module's .pxd file if the module
        # has not been referenced before.
        return self.global_scope().context.find_module(
            module_name, relative_to = self.parent_module, pos = pos)
    
    def find_submodule(self, name):
        # Find and return scope for a submodule of this module,
        # creating a new empty one if necessary. Doesn't parse .pxd.
        scope = self.lookup_submodule(name)
        if not scope:
            scope = ModuleScope(name, 
                parent_module = self, context = self.context)
            self.module_entries[name] = scope
        return scope
    
    def lookup_submodule(self, name):
        # Return scope for submodule of this module, or None.
        return self.module_entries.get(name, None)
    
    def add_include_file(self, filename):
        if filename not in self.python_include_files \
            and filename not in self.include_files:
                self.include_files.append(filename)
    
    def add_imported_module(self, scope):
        if scope not in self.cimported_modules:
            for filename in scope.include_files:
                self.add_include_file(filename)
            self.cimported_modules.append(scope)
            for m in scope.cimported_modules:
                self.add_imported_module(m)
    
    def add_imported_entry(self, name, entry, pos):
        if entry not in self.entries:
            self.entries[name] = entry
        else:
            warning(pos, "'%s' redeclared  " % name, 0)
    
    def declare_module(self, name, scope, pos):
        # Declare a cimported module. This is represented as a
        # Python module-level variable entry with a module
        # scope attached to it. Reports an error and returns
        # None if previously declared as something else.
        entry = self.lookup_here(name)
        if entry:
            if entry.is_pyglobal and entry.as_module is scope:
                return entry # Already declared as the same module
            if not (entry.is_pyglobal and not entry.as_module):
                # SAGE -- I put this here so Pyrex
                # cimport's work across directories.
                # Currently it tries to multiply define
                # every module appearing in an import list.
                # It shouldn't be an error for a module
                # name to appear again, and indeed the generated
                # code compiles fine. 
                return entry
                warning(pos, "'%s' redeclared  " % name, 0)
                return None
        else:
            entry = self.declare_var(name, py_object_type, pos)
        entry.as_module = scope
        self.add_imported_module(scope)
        return entry
    
    def declare_var(self, name, type, pos, 
            cname = None, visibility = 'private', is_cdef = 0):
        # Add an entry for a global variable. If it is a Python
        # object type, and not declared with cdef, it will live 
        # in the module dictionary, otherwise it will be a C 
        # global variable.
        entry = Scope.declare_var(self, name, type, pos, 
            cname, visibility, is_cdef)
        if not visibility in ('private', 'public', 'extern'):
            error(pos, "Module-level variable cannot be declared %s" % visibility)
        if not is_cdef:
            if not (type.is_pyobject and not type.is_extension_type):
                raise InternalError(
                    "Non-cdef global variable is not a generic Python object")
            entry.is_pyglobal = 1
        else:
            entry.is_cglobal = 1
            if entry.type.is_pyobject:
                entry.init = 0
            self.var_entries.append(entry)
        return entry
    
    def declare_global(self, name, pos):
        entry = self.lookup_here(name)
        if not entry:
            self.declare_var(name, py_object_type, pos)
    
    def add_default_value(self, type):
        # Add an entry for holding a function argument
        # default value.
        cname = self.new_const_cname()
        entry = Entry("", cname, type)
        self.default_entries.append(entry)
        return entry
        
    def new_const_cname(self):
        global const_counter
        # Create a new globally-unique name for a constant.
        prefix=''
        n = const_counter
        const_counter = n + 1
        return "%s%s%d" % (Naming.const_prefix, prefix, n)
    
    def use_utility_code(self, new_code, name=None):
        if new_code is not None:
            self.utility_code_list.append((new_code, name))

    def declare_c_class(self, name, pos, defining = 0, implementing = 0,
        module_name = None, base_type = None, objstruct_cname = None,
        typeobj_cname = None, visibility = 'private', typedef_flag = 0, api = 0,
        buffer_defaults = None):
        #
        #  Look for previous declaration as a type
        #
        entry = self.lookup_here(name)
        if entry:
            type = entry.type
            if not (entry.is_type and type.is_extension_type):
                entry = None # Will cause redeclaration and produce an error
            else:
                scope = type.scope
                if typedef_flag and (not scope or scope.defined):
                    self.check_previous_typedef_flag(entry, typedef_flag, pos)
                if (scope and scope.defined) or (base_type and type.base_type):
                    if base_type and base_type is not type.base_type:
                        error(pos, "Base type does not match previous declaration")
                if base_type and not type.base_type:
                    type.base_type = base_type
        #
        #  Make a new entry if needed
        #
        if not entry:
            type = PyrexTypes.PyExtensionType(name, typedef_flag, base_type)
            type.pos = pos
            type.buffer_defaults = buffer_defaults
            if visibility == 'extern':
                type.module_name = module_name
            else:
                type.module_name = self.qualified_name
            type.typeptr_cname = self.mangle(Naming.typeptr_prefix, name)
            entry = self.declare_type(name, type, pos, visibility = visibility,
                defining = 0)
            entry.is_cclass = True
            if objstruct_cname:
                type.objstruct_cname = objstruct_cname
            elif not entry.in_cinclude:
                type.objstruct_cname = self.mangle(Naming.objstruct_prefix, name)                
            else:
                error(entry.pos, 
                    "Object name required for 'public' or 'extern' C class")
            self.attach_var_entry_to_c_class(entry)
            self.c_class_entries.append(entry)
        #
        #  Check for re-definition and create scope if needed
        #
        if not type.scope:
            if defining or implementing:
                scope = CClassScope(name = name, outer_scope = self,
                    visibility = visibility)
                if base_type and base_type.scope:
                    scope.declare_inherited_c_attributes(base_type.scope)
                type.set_scope(scope)
                self.type_entries.append(entry)
            else:
                self.check_for_illegal_incomplete_ctypedef(typedef_flag, pos)
        else:
            if defining and type.scope.defined:
                error(pos, "C class '%s' already defined" % name)
            elif implementing and type.scope.implemented:
                error(pos, "C class '%s' already implemented" % name)
        #
        #  Fill in options, checking for compatibility with any previous declaration
        #
        if defining:
            entry.defined_in_pxd = 1
        if implementing:   # So that filenames in runtime exceptions refer to
            entry.pos = pos  # the .pyx file and not the .pxd file
        if visibility != 'private' and entry.visibility != visibility:
            error(pos, "Class '%s' previously declared as '%s'"
                % (name, entry.visibility))
        if api:
            entry.api = 1
        if objstruct_cname:
            if type.objstruct_cname and type.objstruct_cname != objstruct_cname:
                error(pos, "Object struct name differs from previous declaration")
            type.objstruct_cname = objstruct_cname        
        if typeobj_cname:
            if type.typeobj_cname and type.typeobj_cname != typeobj_cname:
                    error(pos, "Type object name differs from previous declaration")
            type.typeobj_cname = typeobj_cname
        #
        # Return new or existing entry    
        #
        return entry
    
    def check_for_illegal_incomplete_ctypedef(self, typedef_flag, pos):
        if typedef_flag and not self.in_cinclude:
            error(pos, "Forward-referenced type must use 'cdef', not 'ctypedef'")
    
    def declare_cpp_class(self, name, scope,
            pos, cname = None, base_classes = [],
            visibility = 'extern', templates = None):
        if visibility != 'extern':
            error(pos, "C++ classes may only be extern")
        if cname is None:
            cname = name
        entry = self.lookup(name)
        if not entry:
            type = PyrexTypes.CppClassType(
                name, scope, cname, base_classes, templates = templates)
            entry = self.declare_type(name, type, pos, cname,
                visibility = visibility, defining = scope is not None)
        else:
            if not (entry.is_type and entry.type.is_cpp_class):
                warning(pos, "'%s' redeclared  " % name, 0)
            elif scope and entry.type.scope:
                warning(pos, "'%s' already defined  (ignoring second definition)" % name, 0)
            else:
                if scope:
                    entry.type.scope = scope
                    self.type_entries.append(entry)
        if not scope and not entry.type.scope:
            entry.type.scope = CppClassScope(name, self)
        if templates is not None:
            for T in templates:
                template_entry = entry.type.scope.declare(T.name, T.name, T, None, 'extern')
                template_entry.is_type = 1
        
        def declare_inherited_attributes(entry, base_classes):
            for base_class in base_classes:
                declare_inherited_attributes(entry, base_class.base_classes)
                entry.type.scope.declare_inherited_cpp_attributes(base_class.scope)                 
        declare_inherited_attributes(entry, base_classes)
        return entry
    
    def allocate_vtable_names(self, entry):
        #  If extension type has a vtable, allocate vtable struct and
        #  slot names for it.
        type = entry.type
        if type.base_type and type.base_type.vtabslot_cname:
            #print "...allocating vtabslot_cname because base type has one" ###
            type.vtabslot_cname = "%s.%s" % (
                Naming.obj_base_cname, type.base_type.vtabslot_cname)
        elif type.scope and type.scope.cfunc_entries:
            #print "...allocating vtabslot_cname because there are C methods" ###
            type.vtabslot_cname = Naming.vtabslot_cname
        if type.vtabslot_cname:
            #print "...allocating other vtable related cnames" ###
            type.vtabstruct_cname = self.mangle(Naming.vtabstruct_prefix, entry.name)
            type.vtabptr_cname = self.mangle(Naming.vtabptr_prefix, entry.name)

    def check_c_classes(self):
        # Performs post-analysis checking and finishing up of extension types
        # being implemented in this module. This is called only for the main
        # .pyx file scope, not for cimported .pxd scopes.
        #
        # Checks all extension types declared in this scope to
        # make sure that:
        #
        #    * The extension type is implemented
        #    * All required object and type names have been specified or generated
        #    * All non-inherited C methods are implemented
        #
        # Also allocates a name for the vtable if needed.
        #
        debug_check_c_classes = 0
        if debug_check_c_classes:
            print("Scope.check_c_classes: checking scope " + self.qualified_name)
        for entry in self.c_class_entries:
            if debug_check_c_classes:
                print("...entry %s %s" % (entry.name, entry))
                print("......type = ",  entry.type)
                print("......visibility = ", entry.visibility)
            type = entry.type
            name = entry.name
            visibility = entry.visibility
            # Check defined
            if not type.scope:
                error(entry.pos, "C class '%s' is declared but not defined" % name)
            # Generate typeobj_cname
            if visibility != 'extern' and not type.typeobj_cname:
                type.typeobj_cname = self.mangle(Naming.typeobj_prefix, name)
            ## Generate typeptr_cname
            #type.typeptr_cname = self.mangle(Naming.typeptr_prefix, name)
            # Check C methods defined
            if type.scope:
                for method_entry in type.scope.cfunc_entries:
                    if not method_entry.is_inherited and not method_entry.func_cname:
                        error(method_entry.pos, "C method '%s' is declared but not defined" %
                            method_entry.name)
            # Allocate vtable name if necessary
            if type.vtabslot_cname:
                #print "ModuleScope.check_c_classes: allocating vtable cname for", self ###
                type.vtable_cname = self.mangle(Naming.vtable_prefix, entry.name)
                
    def check_c_functions(self):
        # Performs post-analysis checking making sure all 
        # defined c functions are actually implemented.
        for name, entry in self.entries.items():
            if entry.is_cfunction:
                if (entry.defined_in_pxd 
                        and entry.scope is self
                        and entry.visibility != 'extern'
                        and not entry.in_cinclude 
                        and not entry.is_implemented):
                    error(entry.pos, "Non-extern C function '%s' declared but not defined" % name)
    
    def attach_var_entry_to_c_class(self, entry):
        # The name of an extension class has to serve as both a type
        # name and a variable name holding the type object. It is
        # represented in the symbol table by a type entry with a
        # variable entry attached to it. For the variable entry,
        # we use a read-only C global variable whose name is an
        # expression that refers to the type object.
        import Builtin
        var_entry = Entry(name = entry.name,
            type = Builtin.type_type,
            pos = entry.pos,
            cname = "((PyObject*)%s)" % entry.type.typeptr_cname)
        var_entry.is_variable = 1
        var_entry.is_cglobal = 1
        var_entry.is_readonly = 1
        entry.as_variable = var_entry
    
    def is_cpp(self):
        return self.cpp
        
class LocalScope(Scope):

    def __init__(self, name, outer_scope):
        Scope.__init__(self, name, outer_scope, outer_scope)
    
    def mangle(self, prefix, name):
        return prefix + name

    def declare_arg(self, name, type, pos):
        # Add an entry for an argument of a function.
        cname = self.mangle(Naming.var_prefix, name)
        entry = self.declare(name, cname, type, pos, 'private')
        entry.is_variable = 1
        if type.is_pyobject:
            entry.init = "0"
        entry.is_arg = 1
        #entry.borrowed = 1 # Not using borrowed arg refs for now
        self.arg_entries.append(entry)
        self.control_flow.set_state((), (name, 'source'), 'arg')
        return entry
    
    def declare_var(self, name, type, pos, 
            cname = None, visibility = 'private', is_cdef = 0):
        # Add an entry for a local variable.
        if visibility in ('public', 'readonly'):
            error(pos, "Local variable cannot be declared %s" % visibility)
        entry = Scope.declare_var(self, name, type, pos, 
            cname, visibility, is_cdef)
        if type.is_pyobject and not Options.init_local_none:
            entry.init = "0"
        entry.init_to_none = type.is_pyobject and Options.init_local_none
        entry.is_local = 1
        self.var_entries.append(entry)
        return entry
    
    def declare_global(self, name, pos):
        # Pull entry from global scope into local scope.
        if self.lookup_here(name):
            warning(pos, "'%s' redeclared  ", 0)
        else:
            entry = self.global_scope().lookup_target(name)
            self.entries[name] = entry
        
    def lookup_from_inner(self, name):
        entry = self.lookup_here(name)
        if entry:
            entry.in_closure = 1
            return entry
        else:
            return (self.outer_scope and self.outer_scope.lookup_from_inner(name)) or None
            
    def mangle_closure_cnames(self, scope_var):
        for entry in self.entries.values():
            if entry.in_closure:
                if not hasattr(entry, 'orig_cname'):
                    entry.orig_cname = entry.cname
                entry.cname = scope_var + "->" + entry.cname
                

class GeneratorLocalScope(LocalScope):

    temp_prefix = Naming.cur_scope_cname + "->" + LocalScope.temp_prefix
    
    def mangle_closure_cnames(self, scope_var):
        for entry in self.entries.values() + self.temp_entries:
            entry.in_closure = 1
        LocalScope.mangle_closure_cnames(self, scope_var)
    
#    def mangle(self, prefix, name):
#        return "%s->%s" % (Naming.scope_obj_cname, name)

class StructOrUnionScope(Scope):
    #  Namespace of a C struct or union.
    
    def __init__(self, name="?"):
        Scope.__init__(self, name, None, None)

    def declare_var(self, name, type, pos, 
            cname = None, visibility = 'private', is_cdef = 0, allow_pyobject = 0):
        # Add an entry for an attribute.
        if not cname:
            cname = name
            if visibility == 'private':
                cname = c_safe_identifier(cname)
        if type.is_cfunction:
            type = PyrexTypes.CPtrType(type)
        entry = self.declare(name, cname, type, pos, visibility)
        entry.is_variable = 1
        self.var_entries.append(entry)
        if type.is_pyobject and not allow_pyobject:
            error(pos,
                "C struct/union member cannot be a Python object")
        if visibility != 'private':
            error(pos,
                "C struct/union member cannot be declared %s" % visibility)
        return entry

    def declare_cfunction(self, name, type, pos, 
                          cname = None, visibility = 'private', defining = 0,
                          api = 0, in_pxd = 0, modifiers = ()):
        self.declare_var(name, type, pos, cname, visibility)

class ClassScope(Scope):
    #  Abstract base class for namespace of
    #  Python class or extension type.
    #
    #  class_name     string   Pyrex name of the class
    #  scope_prefix   string   Additional prefix for names
    #                          declared in the class
    #  doc    string or None   Doc string

    def __init__(self, name, outer_scope):
        Scope.__init__(self, name, outer_scope, outer_scope)
        self.class_name = name
        self.doc = None

    def add_string_const(self, value, identifier = False):
        return self.outer_scope.add_string_const(value, identifier)

    def lookup(self, name):
        if name == "classmethod":
            # We don't want to use the builtin classmethod here 'cause it won't do the 
            # right thing in this scope (as the class memebers aren't still functions). 
            # Don't want to add a cfunction to this scope 'cause that would mess with 
            # the type definition, so we just return the right entry. 
            self.use_utility_code(classmethod_utility_code)
            entry = Entry(
                "classmethod", 
                "__Pyx_Method_ClassMethod", 
                PyrexTypes.CFuncType(
                    py_object_type,
                    [PyrexTypes.CFuncTypeArg("", py_object_type, None)], 0, 0))
            entry.is_cfunction = 1
            return entry
        else:
            return Scope.lookup(self, name)
    

class PyClassScope(ClassScope):
    #  Namespace of a Python class.
    #
    #  class_dict_cname    string   C variable holding class dict
    #  class_obj_cname     string   C variable holding class object

    is_py_class_scope = 1
    
    def declare_var(self, name, type, pos, 
            cname = None, visibility = 'private', is_cdef = 0):
        # Add an entry for a class attribute.
        entry = Scope.declare_var(self, name, type, pos, 
            cname, visibility, is_cdef)
        entry.is_pyglobal = 1
        return entry

    def allocate_temp(self, type):
        return self.outer_scope.allocate_temp(type)

    def release_temp(self, cname):
        self.outer_scope.release_temp(cname)

    #def recycle_pending_temps(self):
    #    self.outer_scope.recycle_pending_temps()

    def add_default_value(self, type):
        return self.outer_scope.add_default_value(type)


class CClassScope(ClassScope):
    #  Namespace of an extension type.
    #
    #  parent_type           CClassType
    #  #typeobj_cname        string or None
    #  #objstruct_cname      string
    #  method_table_cname    string
    #  member_table_cname    string
    #  getset_table_cname    string
    #  has_pyobject_attrs    boolean  Any PyObject attributes?
    #  public_attr_entries   boolean  public/readonly attrs
    #  property_entries      [Entry]
    #  defined               boolean  Defined in .pxd file
    #  implemented           boolean  Defined in .pyx file
    #  inherited_var_entries [Entry]  Adapted var entries from base class
    
    is_c_class_scope = 1
    
    def __init__(self, name, outer_scope, visibility):
        ClassScope.__init__(self, name, outer_scope)
        if visibility != 'extern':
            self.method_table_cname = outer_scope.mangle(Naming.methtab_prefix, name)
            self.member_table_cname = outer_scope.mangle(Naming.memtab_prefix, name)
            self.getset_table_cname = outer_scope.mangle(Naming.gstab_prefix, name)
        self.has_pyobject_attrs = 0
        self.public_attr_entries = []
        self.property_entries = []
        self.inherited_var_entries = []
        self.defined = 0
        self.implemented = 0
    
    def needs_gc(self):
        # If the type or any of its base types have Python-valued
        # C attributes, then it needs to participate in GC.
        return self.has_pyobject_attrs or \
            (self.parent_type.base_type and \
                self.parent_type.base_type.scope.needs_gc())

    def declare_var(self, name, type, pos, 
            cname = None, visibility = 'private', is_cdef = 0):
        if is_cdef:
            # Add an entry for an attribute.
            if self.defined:
                error(pos,
                    "C attributes cannot be added in implementation part of"
                    " extension type")
            if get_special_method_signature(name):
                error(pos, 
                    "The name '%s' is reserved for a special method."
                        % name)
            if not cname:
                cname = name
                if visibility == 'private':
                    cname = c_safe_identifier(cname)
            entry = self.declare(name, cname, type, pos, visibility)
            entry.is_variable = 1
            self.var_entries.append(entry)
            if type.is_pyobject:
                self.has_pyobject_attrs = 1
            if visibility not in ('private', 'public', 'readonly'):
                error(pos,
                    "Attribute of extension type cannot be declared %s" % visibility)
            if visibility in ('public', 'readonly'):
                if type.pymemberdef_typecode:
                    self.public_attr_entries.append(entry)
                    if name == "__weakref__":
                        error(pos, "Special attribute __weakref__ cannot be exposed to Python")
                else:
                    error(pos,
                        "C attribute of type '%s' cannot be accessed from Python" % type)
            if visibility == 'public' and type.is_extension_type:
                error(pos,
                    "Non-generic Python attribute cannot be exposed for writing from Python")
            return entry
        else:
            # Add an entry for a class attribute.
            entry = Scope.declare_var(self, name, type, pos, 
                cname, visibility, is_cdef)
            entry.is_member = 1
            entry.is_pyglobal = 1 # xxx: is_pyglobal changes behaviour in so many places that
                                  # I keep it in for now. is_member should be enough
                                  # later on
            self.namespace_cname = "(PyObject *)%s" % self.parent_type.typeptr_cname
            entry.interned_cname = self.intern_identifier(name)
            return entry


    def declare_pyfunction(self, name, pos):
        # Add an entry for a method.
        if name in ('__eq__', '__ne__', '__lt__', '__gt__', '__le__', '__ge__'):
            error(pos, "Special method %s must be implemented via __richcmp__" % name)
        if name == "__new__":
            warning(pos, "__new__ method of extension type will change semantics "
                "in a future version of Pyrex and Cython. Use __cinit__ instead.")
            name = EncodedString("__cinit__")
        entry = self.declare_var(name, py_object_type, pos, visibility='extern')
        special_sig = get_special_method_signature(name)
        if special_sig:
            # Special methods get put in the method table with a particular
            # signature declared in advance.
            entry.signature = special_sig
            entry.is_special = 1
        else:
            entry.signature = pymethod_signature
            entry.is_special = 0

        self.pyfunc_entries.append(entry)
        return entry
    
    def lookup_here(self, name):
        if name == "__new__":
            name = EncodedString("__cinit__")
        return ClassScope.lookup_here(self, name)
    
    def declare_cfunction(self, name, type, pos,
                          cname = None, visibility = 'private',
                          defining = 0, api = 0, in_pxd = 0, modifiers = ()):
        if get_special_method_signature(name):
            error(pos, "Special methods must be declared with 'def', not 'cdef'")
        args = type.args
        if not args:
            error(pos, "C method has no self argument")
        elif not args[0].type.same_as(self.parent_type):
            error(pos, "Self argument (%s) of C method '%s' does not match parent type (%s)" %
                  (args[0].type, name, self.parent_type))
        entry = self.lookup_here(name)
        if entry:
            if not entry.is_cfunction:
                warning(pos, "'%s' redeclared  " % name, 0)
            else:
                if defining and entry.func_cname:
                    error(pos, "'%s' already defined" % name)
                #print "CClassScope.declare_cfunction: checking signature" ###
                if type.same_c_signature_as(entry.type, as_cmethod = 1) and type.nogil == entry.type.nogil:
                    pass
                elif type.compatible_signature_with(entry.type, as_cmethod = 1) and type.nogil == entry.type.nogil:
                    entry = self.add_cfunction(name, type, pos, cname or name, visibility='ignore', modifiers=modifiers)
                    defining = 1
                else:
                    error(pos, "Signature not compatible with previous declaration")
                    error(entry.pos, "Previous declaration is here")
        else:
            if self.defined:
                error(pos,
                    "C method '%s' not previously declared in definition part of"
                    " extension type" % name)
            entry = self.add_cfunction(name, type, pos, cname or name,
                                       visibility, modifiers)
        if defining:
            entry.func_cname = self.mangle(Naming.func_prefix, name)
        return entry
        
    def add_cfunction(self, name, type, pos, cname, visibility, modifiers):
        # Add a cfunction entry without giving it a func_cname.
        prev_entry = self.lookup_here(name)
        entry = ClassScope.add_cfunction(self, name, type, pos, cname,
                                         visibility, modifiers)
        entry.is_cmethod = 1
        entry.prev_entry = prev_entry
        return entry
    
    def declare_property(self, name, doc, pos):
        entry = self.lookup_here(name)
        if entry is None:
            entry = self.declare(name, name, py_object_type, pos, 'private')
        entry.is_property = 1
        entry.doc = doc
        entry.scope = PropertyScope(name, 
            outer_scope = self.global_scope(), parent_scope = self)
        entry.scope.parent_type = self.parent_type
        self.property_entries.append(entry)
        return entry
    
    def declare_inherited_c_attributes(self, base_scope):
        # Declare entries for all the C attributes of an
        # inherited type, with cnames modified appropriately
        # to work with this type.
        def adapt(cname):
            return "%s.%s" % (Naming.obj_base_cname, base_entry.cname)
        for base_entry in \
            base_scope.inherited_var_entries + base_scope.var_entries:
                entry = self.declare(base_entry.name, adapt(base_entry.cname), 
                    base_entry.type, None, 'private')
                entry.is_variable = 1
                self.inherited_var_entries.append(entry)
        for base_entry in base_scope.cfunc_entries:
            entry = self.add_cfunction(base_entry.name, base_entry.type,
                                       base_entry.pos, adapt(base_entry.cname),
                                       base_entry.visibility, base_entry.func_modifiers)
            entry.is_inherited = 1
            
    def allocate_temp(self, type):
        return Scope.allocate_temp(self.global_scope(), type)

    def release_temp(self, cname):
        return Scope.release_temp(self.global_scope(), cname)
        

class CppClassScope(Scope):
    #  Namespace of a C++ class.
    inherited_var_entries = []
    
    def __init__(self, name, outer_scope):
        Scope.__init__(self, name, outer_scope, None)
        self.directives = outer_scope.directives

    def declare_var(self, name, type, pos, 
            cname = None, visibility = 'extern', is_cdef = 0, allow_pyobject = 0):
        # Add an entry for an attribute.
        if not cname:
            cname = name
        if type.is_cfunction:
            type = PyrexTypes.CPtrType(type)
        entry = self.declare(name, cname, type, pos, visibility)
        entry.is_variable = 1
        self.var_entries.append(entry)
        if type.is_pyobject and not allow_pyobject:
            error(pos,
                "C++ class member cannot be a Python object")
        return entry

    def declare_cfunction(self, name, type, pos,
            cname = None, visibility = 'extern', defining = 0,
            api = 0, in_pxd = 0, modifiers = ()):
        if name == self.name.split('::')[-1] and cname is None:
            name = '<init>'
        entry = self.declare_var(name, type, pos, cname, visibility)

    def declare_inherited_cpp_attributes(self, base_scope):
        # Declare entries for all the C++ attributes of an
        # inherited type, with cnames modified appropriately
        # to work with this type.
        for base_entry in \
            base_scope.inherited_var_entries + base_scope.var_entries:
                entry = self.declare(base_entry.name, base_entry.cname, 
                    base_entry.type, None, 'extern')
                entry.is_variable = 1
                self.inherited_var_entries.append(entry)
        for base_entry in base_scope.cfunc_entries:
            entry = self.declare_cfunction(base_entry.name, base_entry.type,
                                       base_entry.pos, base_entry.cname,
                                       base_entry.visibility, base_entry.func_modifiers)
            entry.is_inherited = 1
    
    def specialize(self, values):
        scope = CppClassScope(self.name, self.outer_scope)
        for entry in self.entries.values():
            scope.declare_var(entry.name,
                                entry.type.specialize(values),
                                entry.pos,
                                entry.cname,
                                entry.visibility)
        return scope
        
        
class PropertyScope(Scope):
    #  Scope holding the __get__, __set__ and __del__ methods for
    #  a property of an extension type.
    #
    #  parent_type   PyExtensionType   The type to which the property belongs
    
    def declare_pyfunction(self, name, pos):
        # Add an entry for a method.
        signature = get_property_accessor_signature(name)
        if signature:
            entry = self.declare(name, name, py_object_type, pos, 'private')
            entry.is_special = 1
            entry.signature = signature
            return entry
        else:
            error(pos, "Only __get__, __set__ and __del__ methods allowed "
                "in a property declaration")
            return None


# Should this go elsewhere (and then get imported)?
#------------------------------------------------------------------------------------

classmethod_utility_code = Utils.UtilityCode(
proto = """
#include "descrobject.h"
static PyObject* __Pyx_Method_ClassMethod(PyObject *method); /*proto*/
""",
impl = """
static PyObject* __Pyx_Method_ClassMethod(PyObject *method) {
    /* It appears that PyMethodDescr_Type is not anywhere exposed in the Python/C API */
    /* if (!PyObject_TypeCheck(method, &PyMethodDescr_Type)) { */ 
    if (__Pyx_StrEq(Py_TYPE(method)->tp_name, "method_descriptor")) { /* cdef classes */
        PyMethodDescrObject *descr = (PyMethodDescrObject *)method;
        return PyDescr_NewClassMethod(descr->d_type, descr->d_method);
    }
    else if (PyMethod_Check(method)) {                                /* python classes */
        return PyClassMethod_New(PyMethod_GET_FUNCTION(method));
    }
    else if (PyCFunction_Check(method)) {
        return PyClassMethod_New(method);
    }
    PyErr_Format(PyExc_TypeError, "Class-level classmethod() can only be called on a method_descriptor or instance method.");
    return NULL;
}
""")

#------------------------------------------------------------------------------------

ERR_BUF_LOCALONLY = 'Buffer types only allowed as function local variables'<|MERGE_RESOLUTION|>--- conflicted
+++ resolved
@@ -1,5 +1,3 @@
-
-
 #
 #   Symbol Table
 #
@@ -313,19 +311,15 @@
             if visibility == 'extern':
                 warning(pos, "'%s' redeclared " % name, 0)
             elif visibility != 'ignore':
-<<<<<<< HEAD
-=======
-                #pass
->>>>>>> ad263d9b
                 error(pos, "'%s' redeclared " % name)
         entry = Entry(name, cname, type, pos = pos)
         entry.in_cinclude = self.in_cinclude
         if name:
             entry.qualified_name = self.qualify_name(name)
-            if name not in entries:
+            if name in entries and self.is_cpp():
+                entries[name].overloaded_alternatives.append(entry)
+            else:
                 entries[name] = entry
-            else:
-                entries[name].overloaded_alternatives.append(entry)
         entry.scope = self
         entry.visibility = visibility
         return entry
@@ -473,7 +467,6 @@
                 warning(pos, "Function '%s' previously declared as '%s'" % (name, entry.visibility), 1)
             if not entry.type.same_as(type):
                 if visibility == 'extern' and entry.visibility == 'extern':
-<<<<<<< HEAD
                     if self.is_cpp():
                         temp = self.add_cfunction(name, type, pos, cname, visibility, modifiers)
                         entry.overloaded_alternatives.append(temp)
@@ -481,12 +474,6 @@
                     else:
                         warning(pos, "Function signature does not match previous declaration", 1)
                         entry.type = type
-=======
-                    warning(pos, "Function signature does not match previous declaration", 1)
-                    #entry.type = type
-                    entry.overloaded_alternatives.append(
-                        self.add_cfunction(name, type, pos, cname, visibility, modifiers))
->>>>>>> ad263d9b
                 else:
                     error(pos, "Function signature does not match previous declaration")
         else:
@@ -713,7 +700,11 @@
         return 0
     
     def is_cpp(self):
-        return self.outer_scope.is_cpp()
+        outer = self.outer_scope
+        if outer is None:
+            return False
+        else:
+            return outer.is_cpp()
 
 class PreImportScope(Scope):
 
