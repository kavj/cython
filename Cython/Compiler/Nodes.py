#
#   Pyrex - Parse tree nodes
#

import sys, os, time, copy

try:
    set
except NameError:
    # Python 2.3
    from sets import Set as set

import Code
import Builtin
from Errors import error, warning, InternalError
import Naming
import PyrexTypes
import TypeSlots
from PyrexTypes import py_object_type, error_type, CTypedefType, CFuncType
from Symtab import ModuleScope, LocalScope, ClosureScope, \
    StructOrUnionScope, PyClassScope, CClassScope
from Cython.Utils import open_new_file, replace_suffix
from Code import UtilityCode
from StringEncoding import EncodedString, escape_byte_string, split_docstring
import Options
import ControlFlow
import DebugFlags

absolute_path_length = 0

def relative_position(pos):
    """
    We embed the relative filename in the generated C file, since we
    don't want to have to regnerate and compile all the source code
    whenever the Python install directory moves (which could happen,
    e.g,. when distributing binaries.)
    
    INPUT:
        a position tuple -- (absolute filename, line number column position)

    OUTPUT:
        relative filename
        line number

    AUTHOR: William Stein
    """
    global absolute_path_length
    if absolute_path_length==0:
        absolute_path_length = len(os.path.abspath(os.getcwd())) 
    return (pos[0].get_filenametable_entry()[absolute_path_length+1:], pos[1])

def embed_position(pos, docstring):
    if not Options.embed_pos_in_docstring:
        return docstring
    pos_line = u'File: %s (starting at line %s)' % relative_position(pos)
    if docstring is None:
        # unicode string
        return EncodedString(pos_line)

    # make sure we can encode the filename in the docstring encoding
    # otherwise make the docstring a unicode string
    encoding = docstring.encoding
    if encoding is not None:
        try:
            encoded_bytes = pos_line.encode(encoding)
        except UnicodeEncodeError:
            encoding = None

    if not docstring:
        # reuse the string encoding of the original docstring
        doc = EncodedString(pos_line)
    else:
        doc = EncodedString(pos_line + u'\n' + docstring)
    doc.encoding = encoding
    return doc


from Code import CCodeWriter
from types import FunctionType

def write_func_call(func):
    def f(*args, **kwds):
        if len(args) > 1 and isinstance(args[1], CCodeWriter):
            # here we annotate the code with this function call
            # but only if new code is generated
            node, code = args[:2]
            marker = '                    /* %s -> %s.%s %s */' % (
                    ' ' * code.call_level,
                    node.__class__.__name__, 
                    func.__name__, 
                    node.pos[1:])
            pristine = code.buffer.stream.tell()
            code.putln(marker)
            start = code.buffer.stream.tell()
            code.call_level += 4
            res = func(*args, **kwds)
            code.call_level -= 4
            if start == code.buffer.stream.tell():
                code.buffer.stream.seek(pristine)
            else:
                marker = marker.replace('->', '<-')
                code.putln(marker)
            return res
        else:
            return func(*args, **kwds)
    return f

class VerboseCodeWriter(type):
    # Set this as a metaclass to trace function calls in code.
    # This slows down code generation and makes much larger files. 
    def __new__(cls, name, bases, attrs):
        attrs = dict(attrs)
        for mname, m in attrs.items():
            if isinstance(m, FunctionType):
                attrs[mname] = write_func_call(m)
        return super(VerboseCodeWriter, cls).__new__(cls, name, bases, attrs)


class Node(object):
    #  pos         (string, int, int)   Source file position
    #  is_name     boolean              Is a NameNode
    #  is_literal  boolean              Is a ConstNode

    if DebugFlags.debug_trace_code_generation:
        __metaclass__ = VerboseCodeWriter
    
    is_name = 0
    is_literal = 0
    temps = None

    # All descandants should set child_attrs to a list of the attributes
    # containing nodes considered "children" in the tree. Each such attribute
    # can either contain a single node or a list of nodes. See Visitor.py.
    child_attrs = None
    
    def __init__(self, pos, **kw):
        self.pos = pos
        self.__dict__.update(kw)
    
    gil_message = "Operation"

    nogil_check = None

    def gil_error(self, env=None):
        error(self.pos, "%s not allowed without gil" % self.gil_message)

    def clone_node(self):
        """Clone the node. This is defined as a shallow copy, except for member lists
           amongst the child attributes (from get_child_accessors) which are also
           copied. Lists containing child nodes are thus seen as a way for the node
           to hold multiple children directly; the list is not treated as a seperate
           level in the tree."""
        result = copy.copy(self)
        for attrname in result.child_attrs:
            value = getattr(result, attrname)
            if isinstance(value, list):
                setattr(result, attrname, [x for x in value])
        return result
    
    
    #
    #  There are 4 phases of parse tree processing, applied in order to
    #  all the statements in a given scope-block:
    #
    #  (0) analyse_control_flow
    #        Create the control flow tree into which state can be asserted and
    #        queried.
    #
    #  (1) analyse_declarations
    #        Make symbol table entries for all declarations at the current
    #        level, both explicit (def, cdef, etc.) and implicit (assignment
    #        to an otherwise undeclared name).
    #
    #  (2) analyse_expressions
    #         Determine the result types of expressions and fill in the
    #         'type' attribute of each ExprNode. Insert coercion nodes into the
    #         tree where needed to convert to and from Python objects. 
    #         Allocate temporary locals for intermediate results. Fill
    #         in the 'result_code' attribute of each ExprNode with a C code
    #         fragment.
    #
    #  (3) generate_code
    #         Emit C code for all declarations, statements and expressions.
    #         Recursively applies the 3 processing phases to the bodies of
    #         functions.
    #
    
    def analyse_control_flow(self, env):
        pass
    
    def analyse_declarations(self, env):
        pass
    
    def analyse_expressions(self, env):
        raise InternalError("analyse_expressions not implemented for %s" % \
            self.__class__.__name__)
    
    def generate_code(self, code):
        raise InternalError("generate_code not implemented for %s" % \
            self.__class__.__name__)
            
    def annotate(self, code):
        # mro does the wrong thing
        if isinstance(self, BlockNode):
            self.body.annotate(code)
            
    def end_pos(self):
        try:
            return self._end_pos
        except AttributeError:
            pos = self.pos
            if not self.child_attrs:
                self._end_pos = pos
                return pos
            for attr in self.child_attrs:
                child = getattr(self, attr)
                # Sometimes lists, sometimes nodes
                if child is None:
                    pass
                elif isinstance(child, list):
                    for c in child:
                        pos = max(pos, c.end_pos())
                else:
                    pos = max(pos, child.end_pos())
            self._end_pos = pos
            return pos

    def dump(self, level=0, filter_out=("pos",), cutoff=100, encountered=None):
        if cutoff == 0:
            return "<...nesting level cutoff...>"
        if encountered is None:
            encountered = set()
        if id(self) in encountered:
            return "<%s (%d) -- already output>" % (self.__class__.__name__, id(self))
        encountered.add(id(self))
        
        def dump_child(x, level):
            if isinstance(x, Node):
                return x.dump(level, filter_out, cutoff-1, encountered)
            elif isinstance(x, list):
                return "[%s]" % ", ".join([dump_child(item, level) for item in x])
            else:
                return repr(x)
            
        
        attrs = [(key, value) for key, value in self.__dict__.iteritems() if key not in filter_out]
        if len(attrs) == 0:
            return "<%s (%d)>" % (self.__class__.__name__, id(self))
        else:
            indent = "  " * level
            res = "<%s (%d)\n" % (self.__class__.__name__, id(self))
            for key, value in attrs:
                res += "%s  %s: %s\n" % (indent, key, dump_child(value, level + 1))
            res += "%s>" % indent
            return res

class CompilerDirectivesNode(Node):
    """
    Sets compiler directives for the children nodes
    """
    #  directives     {string:value}  A dictionary holding the right value for
    #                                 *all* possible directives.
    #  body           Node
    child_attrs = ["body"]

    def analyse_control_flow(self, env):
        old = env.directives
        env.directives = self.directives
        self.body.analyse_control_flow(env)
        env.directives = old

    def analyse_declarations(self, env):
        old = env.directives
        env.directives = self.directives
        self.body.analyse_declarations(env)
        env.directives = old
    
    def analyse_expressions(self, env):
        old = env.directives
        env.directives = self.directives
        self.body.analyse_expressions(env)
        env.directives = old

    def generate_function_definitions(self, env, code):
        env_old = env.directives
        code_old = code.globalstate.directives
        code.globalstate.directives = self.directives
        self.body.generate_function_definitions(env, code)
        env.directives = env_old
        code.globalstate.directives = code_old
            
    def generate_execution_code(self, code):
        old = code.globalstate.directives
        code.globalstate.directives = self.directives
        self.body.generate_execution_code(code)
        code.globalstate.directives = old
            
    def annotate(self, code):
        old = code.globalstate.directives
        code.globalstate.directives = self.directives
        self.body.annotate(code)
        code.globalstate.directives = old
        
class BlockNode(object):
    #  Mixin class for nodes representing a declaration block.

    def generate_cached_builtins_decls(self, env, code):
        entries = env.global_scope().undeclared_cached_builtins
        for entry in entries:
            code.globalstate.add_cached_builtin_decl(entry)
        del entries[:]
        

class StatListNode(Node):
    # stats     a list of StatNode
    
    child_attrs = ["stats"]

    def create_analysed(pos, env, *args, **kw):
        node = StatListNode(pos, *args, **kw)
        return node # No node-specific analysis necesarry
    create_analysed = staticmethod(create_analysed)
    
    def analyse_control_flow(self, env):
        for stat in self.stats:
            stat.analyse_control_flow(env)

    def analyse_declarations(self, env):
        #print "StatListNode.analyse_declarations" ###
        for stat in self.stats:
            stat.analyse_declarations(env)
    
    def analyse_expressions(self, env):
        #print "StatListNode.analyse_expressions" ###
        for stat in self.stats:
            stat.analyse_expressions(env)
    
    def generate_function_definitions(self, env, code):
        #print "StatListNode.generate_function_definitions" ###
        for stat in self.stats:
            stat.generate_function_definitions(env, code)
            
    def generate_execution_code(self, code):
        #print "StatListNode.generate_execution_code" ###
        for stat in self.stats:
            code.mark_pos(stat.pos)
            stat.generate_execution_code(code)
            
    def annotate(self, code):
        for stat in self.stats:
            stat.annotate(code)
    

class StatNode(Node):
    #
    #  Code generation for statements is split into the following subphases:
    #
    #  (1) generate_function_definitions
    #        Emit C code for the definitions of any structs,
    #        unions, enums and functions defined in the current
    #        scope-block.
    #
    #  (2) generate_execution_code
    #        Emit C code for executable statements.
    #
    
    def generate_function_definitions(self, env, code):
        pass
    
    def generate_execution_code(self, code):
        raise InternalError("generate_execution_code not implemented for %s" % \
            self.__class__.__name__)


class CDefExternNode(StatNode):
    #  include_file   string or None
    #  body           StatNode
    
    child_attrs = ["body"]
    
    def analyse_declarations(self, env):
        if self.include_file:
            env.add_include_file(self.include_file)
        old_cinclude_flag = env.in_cinclude
        env.in_cinclude = 1
        self.body.analyse_declarations(env)
        env.in_cinclude = old_cinclude_flag
    
    def analyse_expressions(self, env):
        pass
    
    def generate_execution_code(self, code):
        pass

    def annotate(self, code):
        self.body.annotate(code)
        

class CDeclaratorNode(Node):
    # Part of a C declaration.
    #
    # Processing during analyse_declarations phase:
    #
    #   analyse
    #      Returns (name, type) pair where name is the
    #      CNameDeclaratorNode of the name being declared 
    #      and type is the type it is being declared as.
    #
    #  calling_convention  string   Calling convention of CFuncDeclaratorNode
    #                               for which this is a base 

    child_attrs = []

    calling_convention = ""


class CNameDeclaratorNode(CDeclaratorNode):
    #  name    string             The Pyrex name being declared
    #  cname   string or None     C name, if specified
    #  default ExprNode or None   the value assigned on declaration
    
    child_attrs = ['default']
    
    default = None
    
    def analyse(self, base_type, env, nonempty = 0):
        if nonempty and self.name == '':
            # May have mistaken the name for the type. 
            if base_type.is_ptr or base_type.is_array or base_type.is_buffer:
                error(self.pos, "Missing argument name")
            elif base_type.is_void:
                error(self.pos, "Use spam() rather than spam(void) to declare a function with no arguments.")
            else:
                self.name = base_type.declaration_code("", for_display=1, pyrex=1)
                base_type = py_object_type
        self.type = base_type
        return self, base_type
        
class CPtrDeclaratorNode(CDeclaratorNode):
    # base     CDeclaratorNode
    
    child_attrs = ["base"]

    def analyse(self, base_type, env, nonempty = 0):
        if base_type.is_pyobject:
            error(self.pos,
                "Pointer base type cannot be a Python object")
        ptr_type = PyrexTypes.c_ptr_type(base_type)
        return self.base.analyse(ptr_type, env, nonempty = nonempty)
        
class CArrayDeclaratorNode(CDeclaratorNode):
    # base        CDeclaratorNode
    # dimension   ExprNode

    child_attrs = ["base", "dimension"]
    
    def analyse(self, base_type, env, nonempty = 0):
        if self.dimension:
            self.dimension.analyse_const_expression(env)
            if not self.dimension.type.is_int:
                error(self.dimension.pos, "Array dimension not integer")
            size = self.dimension.get_constant_c_result_code()
            if size is not None:
                try:
                    size = int(size)
                except ValueError:
                    # runtime constant?
                    pass
        else:
            size = None
        if not base_type.is_complete():
            error(self.pos,
                "Array element type '%s' is incomplete" % base_type)
        if base_type.is_pyobject:
            error(self.pos,
                "Array element cannot be a Python object")
        if base_type.is_cfunction:
            error(self.pos,
                "Array element cannot be a function")
        array_type = PyrexTypes.c_array_type(base_type, size)
        return self.base.analyse(array_type, env, nonempty = nonempty)


class CFuncDeclaratorNode(CDeclaratorNode):
    # base             CDeclaratorNode
    # args             [CArgDeclNode]
    # has_varargs      boolean
    # exception_value  ConstNode
    # exception_check  boolean    True if PyErr_Occurred check needed
    # nogil            boolean    Can be called without gil
    # with_gil         boolean    Acquire gil around function body
    
    child_attrs = ["base", "args", "exception_value"]

    overridable = 0
    optional_arg_count = 0

    def analyse(self, return_type, env, nonempty = 0):
        if nonempty:
            nonempty -= 1
        func_type_args = []
        for arg_node in self.args:
            name_declarator, type = arg_node.analyse(env, nonempty = nonempty)
            name = name_declarator.name
            if name_declarator.cname:
                error(self.pos, 
                    "Function argument cannot have C name specification")
            # Turn *[] argument into **
            if type.is_array:
                type = PyrexTypes.c_ptr_type(type.base_type)
            # Catch attempted C-style func(void) decl
            if type.is_void:
                error(arg_node.pos, "Use spam() rather than spam(void) to declare a function with no arguments.")
            func_type_args.append(
                PyrexTypes.CFuncTypeArg(name, type, arg_node.pos))
            if arg_node.default:
                self.optional_arg_count += 1
            elif self.optional_arg_count:
                error(self.pos, "Non-default argument follows default argument")
        
        if self.optional_arg_count:
            scope = StructOrUnionScope()
            arg_count_member = '%sn' % Naming.pyrex_prefix
            scope.declare_var(arg_count_member, PyrexTypes.c_int_type, self.pos)
            for arg in func_type_args[len(func_type_args)-self.optional_arg_count:]:
                scope.declare_var(arg.name, arg.type, arg.pos, allow_pyobject = 1)
            struct_cname = env.mangle(Naming.opt_arg_prefix, self.base.name)
            self.op_args_struct = env.global_scope().declare_struct_or_union(name = struct_cname,
                                        kind = 'struct',
                                        scope = scope,
                                        typedef_flag = 0,
                                        pos = self.pos,
                                        cname = struct_cname)
            self.op_args_struct.defined_in_pxd = 1
            self.op_args_struct.used = 1
        
        exc_val = None
        exc_check = 0
        if self.exception_check == '+':
            env.add_include_file('stdexcept')
        if return_type.is_pyobject \
            and (self.exception_value or self.exception_check) \
            and self.exception_check != '+':
                error(self.pos,
                    "Exception clause not allowed for function returning Python object")
        else:
            if self.exception_value:
                self.exception_value.analyse_const_expression(env)
                if self.exception_check == '+':
                    self.exception_value.analyse_types(env)
                    exc_val_type = self.exception_value.type
                    if not exc_val_type.is_error and \
                          not exc_val_type.is_pyobject and \
                          not (exc_val_type.is_cfunction and not exc_val_type.return_type.is_pyobject and len(exc_val_type.args)==0):
                        error(self.exception_value.pos,
                            "Exception value must be a Python exception or cdef function with no arguments.")
                    exc_val = self.exception_value
                else:
                    if self.exception_value.analyse_const_expression(env):
                        exc_val = self.exception_value.get_constant_c_result_code()
                        if exc_val is None:
                            raise InternalError("get_constant_c_result_code not implemented for %s" %
                                self.exception_value.__class__.__name__)
                        if not return_type.assignable_from(self.exception_value.type):
                            error(self.exception_value.pos,
                                  "Exception value incompatible with function return type")
            exc_check = self.exception_check
        if return_type.is_array:
            error(self.pos,
                "Function cannot return an array")
        if return_type.is_cfunction:
            error(self.pos,
                "Function cannot return a function")
        func_type = PyrexTypes.CFuncType(
            return_type, func_type_args, self.has_varargs, 
            optional_arg_count = self.optional_arg_count,
            exception_value = exc_val, exception_check = exc_check,
            calling_convention = self.base.calling_convention,
            nogil = self.nogil, with_gil = self.with_gil, is_overridable = self.overridable)
        if self.optional_arg_count:
            func_type.op_arg_struct = PyrexTypes.c_ptr_type(self.op_args_struct.type)
        callspec = env.directives['callspec']
        if callspec:
            current = func_type.calling_convention
            if current and current != callspec:
                error(self.pos, "cannot have both '%s' and '%s' "
                      "calling conventions" % (current, callspec))
            func_type.calling_convention = callspec
        return self.base.analyse(func_type, env)


class CArgDeclNode(Node):
    # Item in a function declaration argument list.
    #
    # base_type      CBaseTypeNode
    # declarator     CDeclaratorNode
    # not_none       boolean            Tagged with 'not None'
    # default        ExprNode or None
    # default_value  PyObjectConst      constant for default value
    # is_self_arg    boolean            Is the "self" arg of an extension type method
    # is_kw_only     boolean            Is a keyword-only argument

    child_attrs = ["base_type", "declarator", "default"]

    is_self_arg = 0
    is_generic = 1
    type = None
    name_declarator = None
    default_value = None

    def analyse(self, env, nonempty = 0):
        #print "CArgDeclNode.analyse: is_self_arg =", self.is_self_arg ###
        if self.type is None:
            # The parser may missinterpret names as types...
            # We fix that here.
            if isinstance(self.declarator, CNameDeclaratorNode) and self.declarator.name == '':
                if nonempty:
                    self.declarator.name = self.base_type.name
                    self.base_type.name = None
                    self.base_type.is_basic_c_type = False
                could_be_name = True
            else:
                could_be_name = False
            base_type = self.base_type.analyse(env, could_be_name = could_be_name)
            if hasattr(self.base_type, 'arg_name') and self.base_type.arg_name:
                self.declarator.name = self.base_type.arg_name
            return self.declarator.analyse(base_type, env, nonempty = nonempty)
        else:
            return self.name_declarator, self.type

    def calculate_default_value_code(self, code):
        if self.default_value is None:
            if self.default:
                if self.default.is_literal:
                    # will not output any code, just assign the result_code
                    self.default.generate_evaluation_code(code)
                    return self.type.cast_code(self.default.result())
                self.default_value = code.get_argument_default_const(self.type)
        return self.default_value

    def annotate(self, code):
        if self.default:
            self.default.annotate(code)


class CBaseTypeNode(Node):
    # Abstract base class for C base type nodes.
    #
    # Processing during analyse_declarations phase:
    #
    #   analyse
    #     Returns the type.
    
    pass
    
class CAnalysedBaseTypeNode(Node):
    # type            type
    
    child_attrs = []
    
    def analyse(self, env, could_be_name = False):
        return self.type

class CSimpleBaseTypeNode(CBaseTypeNode):
    # name             string
    # module_path      [string]     Qualifying name components
    # is_basic_c_type  boolean
    # signed           boolean
    # longness         integer
    # complex          boolean
    # is_self_arg      boolean      Is self argument of C method

    child_attrs = []
    arg_name = None   # in case the argument name was interpreted as a type
    
    def analyse(self, env, could_be_name = False):
        # Return type descriptor.
        #print "CSimpleBaseTypeNode.analyse: is_self_arg =", self.is_self_arg ###
        type = None
        if self.is_basic_c_type:
            type = PyrexTypes.simple_c_type(self.signed, self.longness, self.name)
            if not type:
                error(self.pos, "Unrecognised type modifier combination")
        elif self.name == "object" and not self.module_path:
            type = py_object_type
        elif self.name is None:
            if self.is_self_arg and env.is_c_class_scope:
                #print "CSimpleBaseTypeNode.analyse: defaulting to parent type" ###
                type = env.parent_type
            else:
                type = py_object_type
        else:
            if self.module_path:
                scope = env.find_imported_module(self.module_path, self.pos)
            else:
                scope = env
            if scope:
                if scope.is_c_class_scope:
                    scope = scope.global_scope()
                entry = scope.lookup(self.name)
                if entry and entry.is_type:
                    type = entry.type
                elif could_be_name:
                    if self.is_self_arg and env.is_c_class_scope:
                        type = env.parent_type
                    else:
                        type = py_object_type
                    self.arg_name = self.name
                else:
                    error(self.pos, "'%s' is not a type identifier" % self.name)
        if self.complex:
            if not type.is_numeric or type.is_complex:
                error(self.pos, "can only complexify c numeric types")
            type = PyrexTypes.CComplexType(type)
            type.create_declaration_utility_code(env)
        if type:
            return type
        else:
            return PyrexTypes.error_type

class CBufferAccessTypeNode(CBaseTypeNode):
    #  After parsing:
    #  positional_args  [ExprNode]        List of positional arguments
    #  keyword_args     DictNode          Keyword arguments
    #  base_type_node   CBaseTypeNode

    #  After analysis:
    #  type             PyrexType.BufferType   ...containing the right options


    child_attrs = ["base_type_node", "positional_args",
                   "keyword_args", "dtype_node"]

    dtype_node = None

    name = None
    
    def analyse(self, env, could_be_name = False):
        base_type = self.base_type_node.analyse(env)
        if base_type.is_error: return base_type
        import Buffer

        options = Buffer.analyse_buffer_options(
            self.pos,
            env,
            self.positional_args,
            self.keyword_args,
            base_type.buffer_defaults)

        if sys.version_info[0] < 3:
            # Py 2.x enforces byte strings as keyword arguments ...
            options = dict([ (name.encode('ASCII'), value)
                             for name, value in options.iteritems() ])

        self.type = PyrexTypes.BufferType(base_type, **options)
        return self.type

class CComplexBaseTypeNode(CBaseTypeNode):
    # base_type   CBaseTypeNode
    # declarator  CDeclaratorNode
    
    child_attrs = ["base_type", "declarator"]

    def analyse(self, env, could_be_name = False):
        base = self.base_type.analyse(env, could_be_name)
        _, type = self.declarator.analyse(base, env)
        return type


class CVarDefNode(StatNode):
    #  C variable definition or forward/extern function declaration.
    #
    #  visibility    'private' or 'public' or 'extern'
    #  base_type     CBaseTypeNode
    #  declarators   [CDeclaratorNode]
    #  in_pxd        boolean
    #  api           boolean
    #  need_properties [entry]

    #  decorators    [cython.locals(...)] or None 
    #  directive_locals { string : NameNode } locals defined by cython.locals(...)

    child_attrs = ["base_type", "declarators"]
    need_properties = ()
    
    decorators = None
    directive_locals = {}
    
    def analyse_declarations(self, env, dest_scope = None):
        if not dest_scope:
            dest_scope = env
        self.dest_scope = dest_scope
        base_type = self.base_type.analyse(env)

        # If the field is an external typedef, we cannot be sure about the type,
        # so do conversion ourself rather than rely on the CPython mechanism (through
        # a property; made in AnalyseDeclarationsTransform).
        if (dest_scope.is_c_class_scope
                and self.visibility == 'public' 
                and base_type.is_pyobject 
                and (base_type.is_builtin_type or base_type.is_extension_type)):
            self.need_properties = []
            need_property = True
            visibility = 'private'
        else:
            need_property = False
            visibility = self.visibility
            
        for declarator in self.declarators:
            name_declarator, type = declarator.analyse(base_type, env)
            if not type.is_complete():
                if not (self.visibility == 'extern' and type.is_array):
                    error(declarator.pos,
                        "Variable type '%s' is incomplete" % type)
            if self.visibility == 'extern' and type.is_pyobject:
                error(declarator.pos,
                    "Python object cannot be declared extern")
            name = name_declarator.name
            cname = name_declarator.cname
            if name == '':
                error(declarator.pos, "Missing name in declaration.")
                return
            if type.is_cfunction:
                entry = dest_scope.declare_cfunction(name, type, declarator.pos,
                    cname = cname, visibility = self.visibility, in_pxd = self.in_pxd,
                    api = self.api)
                if entry is not None:
                    entry.directive_locals = self.directive_locals
            else:
                if self.directive_locals:
                    s.error("Decorators can only be followed by functions")
                if self.in_pxd and self.visibility != 'extern':
                    error(self.pos, 
                        "Only 'extern' C variable declaration allowed in .pxd file")
                entry = dest_scope.declare_var(name, type, declarator.pos,
                            cname = cname, visibility = visibility, is_cdef = 1)
                if need_property:
                    self.need_properties.append(entry)
                    entry.needs_property = 1
    

class CStructOrUnionDefNode(StatNode):
    #  name          string
    #  cname         string or None
    #  kind          "struct" or "union"
    #  typedef_flag  boolean
    #  visibility    "public" or "private"
    #  in_pxd        boolean
    #  attributes    [CVarDefNode] or None
    #  entry         Entry
    #  packed        boolean
    
    child_attrs = ["attributes"]

    def analyse_declarations(self, env):
        scope = None
        if self.visibility == 'extern' and self.packed:
            error(self.pos, "Cannot declare extern struct as 'packed'")
        if self.attributes is not None:
            scope = StructOrUnionScope(self.name)
        self.entry = env.declare_struct_or_union(
            self.name, self.kind, scope, self.typedef_flag, self.pos,
            self.cname, visibility = self.visibility, packed = self.packed)
        if self.attributes is not None:
            if self.in_pxd and not env.in_cinclude:
                self.entry.defined_in_pxd = 1
            for attr in self.attributes:
                attr.analyse_declarations(env, scope)
            if self.visibility != 'extern':
                need_typedef_indirection = False
                for attr in scope.var_entries:
                    type = attr.type
                    while type.is_array:
                        type = type.base_type
                    if type == self.entry.type:
                        error(attr.pos, "Struct cannot contain itself as a member.")
                    if self.typedef_flag:
                        while type.is_ptr:
                            type = type.base_type
                        if type == self.entry.type:
                            need_typedef_indirection = True
                if need_typedef_indirection:
                    # C can't handle typedef structs that refer to themselves. 
                    struct_entry = self.entry
                    self.entry = env.declare_typedef(
                        self.name, struct_entry.type, self.pos,
                        cname = self.cname, visibility='ignore')
                    struct_entry.type.typedef_flag = False
                    # FIXME: this might be considered a hack ;-)
                    struct_entry.cname = struct_entry.type.cname = \
                                         '_' + self.entry.type.typedef_cname
    
    def analyse_expressions(self, env):
        pass
    
    def generate_execution_code(self, code):
        pass


class CEnumDefNode(StatNode):
    #  name           string or None
    #  cname          string or None
    #  items          [CEnumDefItemNode]
    #  typedef_flag   boolean
    #  visibility     "public" or "private"
    #  in_pxd         boolean
    #  entry          Entry
    
    child_attrs = ["items"]
    
    def analyse_declarations(self, env):
        self.entry = env.declare_enum(self.name, self.pos,
            cname = self.cname, typedef_flag = self.typedef_flag,
            visibility = self.visibility)
        if self.items is not None:
            if self.in_pxd and not env.in_cinclude:
                self.entry.defined_in_pxd = 1
            for item in self.items:
                item.analyse_declarations(env, self.entry)

    def analyse_expressions(self, env):
        pass

    def generate_execution_code(self, code):
        if self.visibility == 'public':
            temp = code.funcstate.allocate_temp(PyrexTypes.py_object_type, manage_ref=True)
            for item in self.entry.enum_values:
                code.putln("%s = PyInt_FromLong(%s); %s" % (
                        temp,
                        item.cname,
                        code.error_goto_if_null(temp, item.pos)))
                code.put_gotref(temp)
                code.putln('if (__Pyx_SetAttrString(%s, "%s", %s) < 0) %s' % (
                        Naming.module_cname, 
                        item.name, 
                        temp,
                        code.error_goto(item.pos)))
                code.put_decref_clear(temp, PyrexTypes.py_object_type)
            code.funcstate.release_temp(temp)


class CEnumDefItemNode(StatNode):
    #  name     string
    #  cname    string or None
    #  value    ExprNode or None
    
    child_attrs = ["value"]

    def analyse_declarations(self, env, enum_entry):
        if self.value:
            self.value.analyse_const_expression(env)
            if not self.value.type.is_int:
                self.value = self.value.coerce_to(PyrexTypes.c_int_type, env)
                self.value.analyse_const_expression(env)
        entry = env.declare_const(self.name, enum_entry.type, 
            self.value, self.pos, cname = self.cname,
            visibility = enum_entry.visibility)
        enum_entry.enum_values.append(entry)


class CTypeDefNode(StatNode):
    #  base_type    CBaseTypeNode
    #  declarator   CDeclaratorNode
    #  visibility   "public" or "private"
    #  in_pxd       boolean

    child_attrs = ["base_type", "declarator"]
    
    def analyse_declarations(self, env):
        base = self.base_type.analyse(env)
        name_declarator, type = self.declarator.analyse(base, env)
        name = name_declarator.name
        cname = name_declarator.cname
        entry = env.declare_typedef(name, type, self.pos,
            cname = cname, visibility = self.visibility)
        if self.in_pxd and not env.in_cinclude:
            entry.defined_in_pxd = 1
    
    def analyse_expressions(self, env):
        pass
    def generate_execution_code(self, code):
        pass


class FuncDefNode(StatNode, BlockNode):
    #  Base class for function definition nodes.
    #
    #  return_type     PyrexType
    #  #filename        string        C name of filename string const
    #  entry           Symtab.Entry
    #  needs_closure   boolean        Whether or not this function has inner functions/classes/yield
    #  directive_locals { string : NameNode } locals defined by cython.locals(...)
    
    py_func = None
    assmt = None
    needs_closure = False
    modifiers = []
    
    def analyse_default_values(self, env):
        genv = env.global_scope()
        default_seen = 0
        for arg in self.args:
            if arg.default:
                default_seen = 1
                if arg.is_generic:
                    arg.default.analyse_types(env)
                    arg.default = arg.default.coerce_to(arg.type, genv)
                else:
                    error(arg.pos,
                        "This argument cannot have a default value")
                    arg.default = None
            elif arg.kw_only:
                default_seen = 1
            elif default_seen:
                error(arg.pos, "Non-default argument following default argument")

    def need_gil_acquisition(self, lenv):
        return 0
        
    def create_local_scope(self, env):
        genv = env
        while genv.is_py_class_scope or genv.is_c_class_scope:
            genv = env.outer_scope
        if self.needs_closure:
<<<<<<< HEAD
            lenv = ClosureScope(name = self.entry.name, scope_name = self.entry.cname, outer_scope = genv)
=======
            lenv = GeneratorLocalScope(name = self.entry.name, outer_scope = genv, parent_scope = env)
>>>>>>> 20de226f
        else:
            lenv = LocalScope(name = self.entry.name, outer_scope = genv, parent_scope = env)
        lenv.return_type = self.return_type
        type = self.entry.type
        if type.is_cfunction:
            lenv.nogil = type.nogil and not type.with_gil
        self.local_scope = lenv
        lenv.directives = env.directives
        return lenv
                
    def generate_function_definitions(self, env, code):
        import Buffer

        lenv = self.local_scope
        if lenv.is_closure_scope:
            outer_scope_cname = "%s->%s" % (Naming.cur_scope_cname,
                                            Naming.outer_scope_cname)
        else:
            outer_scope_cname = Naming.outer_scope_cname
        lenv.mangle_closure_cnames(outer_scope_cname)
        # Generate closure function definitions
        self.body.generate_function_definitions(lenv, code)
        # generate lambda function definitions
        for node in lenv.lambda_defs:
            node.generate_function_definitions(lenv, code)

        is_getbuffer_slot = (self.entry.name == "__getbuffer__" and
                             self.entry.scope.is_c_class_scope)
        
        profile = code.globalstate.directives['profile']
        if profile:
            if lenv.nogil:
                error(self.pos, "Cannot profile nogil function.")
            code.globalstate.use_utility_code(profile_utility_code)

        # Generate C code for header and body of function
        code.enter_cfunc_scope()
        code.return_from_error_cleanup_label = code.new_label()
            
        # ----- Top-level constants used by this function
        code.mark_pos(self.pos)
        self.generate_cached_builtins_decls(lenv, code)
        # ----- Function header
        code.putln("")
        with_pymethdef = env.is_py_class_scope or env.is_closure_scope
        if self.py_func:
            self.py_func.generate_function_header(code, 
                with_pymethdef = with_pymethdef,
                proto_only=True)
        self.generate_function_header(code,
            with_pymethdef = with_pymethdef)
        # ----- Local variable declarations
        if lenv.is_closure_scope:
            code.put(lenv.scope_class.type.declaration_code(Naming.cur_scope_cname))
            code.putln(";")
        if env.is_closure_scope and not lenv.is_closure_scope:
            code.put(env.scope_class.type.declaration_code(Naming.outer_scope_cname))
            code.putln(";")
        self.generate_argument_declarations(lenv, code)
        for entry in lenv.var_entries:
            if not entry.in_closure:
                code.put_var_declaration(entry)
        init = ""
        if not self.return_type.is_void:
            if self.return_type.is_pyobject:
                init = " = NULL"
            code.putln(
                "%s%s;" % 
                    (self.return_type.declaration_code(
                        Naming.retval_cname),
                    init))
        tempvardecl_code = code.insertion_point()
        self.generate_keyword_list(code)
        # ----- Extern library function declarations
        lenv.generate_library_function_declarations(code)
        # ----- GIL acquisition
        acquire_gil = self.acquire_gil
        if acquire_gil:
            env.use_utility_code(force_init_threads_utility_code)
            code.putln("PyGILState_STATE _save = PyGILState_Ensure();")
        # ----- Automatic lead-ins for certain special functions
        if profile:
            code.put_trace_call(self.entry.name, self.pos)
        if not lenv.nogil:
            code.put_setup_refcount_context(self.entry.name)
        if is_getbuffer_slot:
            self.getbuffer_init(code)
        # ----- Create closure scope object
        if self.needs_closure:
            code.putln("%s = (%s)%s->tp_new(%s, %s, NULL);" % (
                            Naming.cur_scope_cname,
                            lenv.scope_class.type.declaration_code(''),
                            lenv.scope_class.type.typeptr_cname, 
                            lenv.scope_class.type.typeptr_cname,
                            Naming.empty_tuple))
            # TODO: error handling
            code.put_gotref(Naming.cur_scope_cname)
            # Note that it is unsafe to decref the scope at this point.
        if env.is_closure_scope:
            code.putln("%s = (%s)%s;" % (
                            outer_scope_cname,
                            env.scope_class.type.declaration_code(''),
                            Naming.self_cname))
            if self.needs_closure:
                # inner closures own a reference to their outer parent
                code.put_incref(outer_scope_cname, env.scope_class.type)
                code.put_giveref(outer_scope_cname)
        # ----- Fetch arguments
        self.generate_argument_parsing_code(env, code)
        # If an argument is assigned to in the body, we must 
        # incref it to properly keep track of refcounts.
        for entry in lenv.arg_entries:
            if entry.type.is_pyobject and lenv.control_flow.get_state((entry.name, 'source')) != 'arg':
                code.put_var_incref(entry)
        # ----- Initialise local variables 
        for entry in lenv.var_entries:
            if entry.type.is_pyobject and entry.init_to_none and entry.used:
                code.put_init_var_to_py_none(entry)
        # ----- Initialise local buffer auxiliary variables
        for entry in lenv.var_entries + lenv.arg_entries:
            if entry.type.is_buffer and entry.buffer_aux.buffer_info_var.used:
                code.putln("%s.buf = NULL;" % entry.buffer_aux.buffer_info_var.cname)
        # ----- Check and convert arguments
        self.generate_argument_type_tests(code)
        # ----- Acquire buffer arguments
        for entry in lenv.arg_entries:
            if entry.type.is_buffer:
                Buffer.put_acquire_arg_buffer(entry, code, self.pos)        
        # ----- Function body
        self.body.generate_execution_code(code)
        # ----- Default return value
        code.putln("")
        if self.return_type.is_pyobject:
            #if self.return_type.is_extension_type:
            #    lhs = "(PyObject *)%s" % Naming.retval_cname
            #else:
            lhs = Naming.retval_cname
            code.put_init_to_py_none(lhs, self.return_type)
        else:
            val = self.return_type.default_value
            if val:
                code.putln("%s = %s;" % (Naming.retval_cname, val))
        # ----- Error cleanup
        if code.error_label in code.labels_used:
            code.put_goto(code.return_label)
            code.put_label(code.error_label)
            for cname, type in code.funcstate.all_managed_temps():
                code.put_xdecref(cname, type)

            # Clean up buffers -- this calls a Python function
            # so need to save and restore error state
            buffers_present = len(lenv.buffer_entries) > 0
            if buffers_present:
                code.globalstate.use_utility_code(restore_exception_utility_code)
                code.putln("{ PyObject *__pyx_type, *__pyx_value, *__pyx_tb;")
                code.putln("__Pyx_ErrFetch(&__pyx_type, &__pyx_value, &__pyx_tb);")
                for entry in lenv.buffer_entries:
                    code.putln("%s;" % Buffer.get_release_buffer_code(entry))
                    #code.putln("%s = 0;" % entry.cname)
                code.putln("__Pyx_ErrRestore(__pyx_type, __pyx_value, __pyx_tb);}")

            err_val = self.error_value()
            exc_check = self.caller_will_check_exceptions()
            if err_val is not None or exc_check:
                # TODO: Fix exception tracing (though currently unused by cProfile). 
                # code.globalstate.use_utility_code(get_exception_tuple_utility_code)
                # code.put_trace_exception()
                code.putln('__Pyx_AddTraceback("%s");' % self.entry.qualified_name)
            else:
                warning(self.entry.pos, "Unraisable exception in function '%s'." \
                            % self.entry.qualified_name, 0)
                code.putln(
                    '__Pyx_WriteUnraisable("%s");' % 
                        self.entry.qualified_name)
                env.use_utility_code(unraisable_exception_utility_code)
                env.use_utility_code(restore_exception_utility_code)
            default_retval = self.return_type.default_value
            if err_val is None and default_retval:
                err_val = default_retval
            if err_val is not None:
                code.putln(
                    "%s = %s;" % (
                        Naming.retval_cname, 
                        err_val))

            if is_getbuffer_slot:
                self.getbuffer_error_cleanup(code)

            # If we are using the non-error cleanup section we should
            # jump past it if we have an error. The if-test below determine
            # whether this section is used.
            if buffers_present or is_getbuffer_slot:
                code.put_goto(code.return_from_error_cleanup_label)


        # ----- Non-error return cleanup
        code.put_label(code.return_label)
        for entry in lenv.buffer_entries:
            if entry.used:
                code.putln("%s;" % Buffer.get_release_buffer_code(entry))
        if is_getbuffer_slot:
            self.getbuffer_normal_cleanup(code)
        # ----- Return cleanup for both error and no-error return
        code.put_label(code.return_from_error_cleanup_label)
        if not Options.init_local_none:
            for entry in lenv.var_entries:
                if lenv.control_flow.get_state((entry.name, 'initalized')) is not True:
                    entry.xdecref_cleanup = 1
        
        for entry in lenv.var_entries:
            if entry.used and not entry.in_closure:
                code.put_var_decref(entry)
        # Decref any increfed args
        for entry in lenv.arg_entries:
            if entry.type.is_pyobject:
                src = lenv.control_flow.get_state((entry.name, 'source'))
                if entry.in_closure and src == 'arg':
                    code.put_var_incref(entry)
                    code.put_var_giveref(entry)
                elif not entry.in_closure and src != 'arg':
                    code.put_var_decref(entry)
        if self.needs_closure:
            code.put_decref(Naming.cur_scope_cname, lenv.scope_class.type)
                
        # ----- Return
        # This code is duplicated in ModuleNode.generate_module_init_func
        if not lenv.nogil:
            default_retval = self.return_type.default_value
            err_val = self.error_value()
            if err_val is None and default_retval:
                err_val = default_retval
            if self.return_type.is_pyobject:
                code.put_xgiveref(self.return_type.as_pyobject(Naming.retval_cname))

            code.put_finish_refcount_context()

        if self.entry.is_special and self.entry.name == "__hash__":
            # Returning -1 for __hash__ is supposed to signal an error
            # We do as Python instances and coerce -1 into -2. 
            code.putln("if (unlikely(%s == -1) && !PyErr_Occurred()) %s = -2;" % (Naming.retval_cname, Naming.retval_cname))

        if profile:
            if self.return_type.is_pyobject:
                code.put_trace_return(Naming.retval_cname)
            else:
                code.put_trace_return("Py_None")
        
        if acquire_gil:
            code.putln("PyGILState_Release(_save);")

        if not self.return_type.is_void:
            code.putln("return %s;" % Naming.retval_cname)
            
        code.putln("}")
        # ----- Go back and insert temp variable declarations
        tempvardecl_code.put_temp_declarations(code.funcstate)
        # ----- Python version
        code.exit_cfunc_scope()
        if self.py_func:
            self.py_func.generate_function_definitions(env, code)
        self.generate_wrapper_functions(code)

    def declare_argument(self, env, arg):
        if arg.type.is_void:
            error(arg.pos, "Invalid use of 'void'")
        elif not arg.type.is_complete() and not arg.type.is_array:
            error(arg.pos,
                "Argument type '%s' is incomplete" % arg.type)
        return env.declare_arg(arg.name, arg.type, arg.pos)
        
    def generate_wrapper_functions(self, code):
        pass

    def generate_execution_code(self, code):
        # Evaluate and store argument default values
        for arg in self.args:
            default = arg.default
            if default:
                if not default.is_literal:
                    default.generate_evaluation_code(code)
                    default.make_owned_reference(code)
                    result = default.result_as(arg.type)
                    code.putln(
                        "%s = %s;" % (
                            arg.calculate_default_value_code(code),
                            result))
                    if arg.type.is_pyobject:
                        code.put_giveref(default.result())
                    default.generate_post_assignment_code(code)
                    default.free_temps(code)
        # For Python class methods, create and store function object
        if self.assmt:
            self.assmt.generate_execution_code(code)

    #
    # Special code for the __getbuffer__ function
    #
    def getbuffer_init(self, code):
        info = self.local_scope.arg_entries[1].cname
        # Python 3.0 betas have a bug in memoryview which makes it call
        # getbuffer with a NULL parameter. For now we work around this;
        # the following line should be removed when this bug is fixed.
        code.putln("if (%s == NULL) return 0;" % info) 
        code.putln("%s->obj = Py_None; __Pyx_INCREF(Py_None);" % info)
        code.put_giveref("%s->obj" % info) # Do not refnanny object within structs

    def getbuffer_error_cleanup(self, code):
        info = self.local_scope.arg_entries[1].cname
        code.put_gotref("%s->obj" % info)
        code.putln("__Pyx_DECREF(%s->obj); %s->obj = NULL;" %
                   (info, info))

    def getbuffer_normal_cleanup(self, code):
        info = self.local_scope.arg_entries[1].cname
        code.putln("if (%s->obj == Py_None) {" % info)
        code.put_gotref("Py_None")
        code.putln("__Pyx_DECREF(Py_None); %s->obj = NULL;" % info)
        code.putln("}")

class CFuncDefNode(FuncDefNode):
    #  C function definition.
    #
    #  modifiers     ['inline']
    #  visibility    'private' or 'public' or 'extern'
    #  base_type     CBaseTypeNode
    #  declarator    CDeclaratorNode
    #  body          StatListNode
    #  api           boolean
    #  decorators    [DecoratorNode]        list of decorators
    #
    #  with_gil      boolean    Acquire GIL around body
    #  type          CFuncType
    #  py_func       wrapper for calling from Python
    #  overridable   whether or not this is a cpdef function
    #  inline_in_pxd whether this is an inline function in a pxd file
    
    child_attrs = ["base_type", "declarator", "body", "py_func"]

    inline_in_pxd = False
    decorators = None
    directive_locals = {}

    def unqualified_name(self):
        return self.entry.name
        
    def analyse_declarations(self, env):
        self.directive_locals.update(env.directives['locals'])
        base_type = self.base_type.analyse(env)
        # The 2 here is because we need both function and argument names. 
        name_declarator, type = self.declarator.analyse(base_type, env, nonempty = 2 * (self.body is not None))
        if not type.is_cfunction:
            error(self.pos, 
                "Suite attached to non-function declaration")
        # Remember the actual type according to the function header
        # written here, because the type in the symbol table entry
        # may be different if we're overriding a C method inherited
        # from the base type of an extension type.
        self.type = type
        type.is_overridable = self.overridable
        declarator = self.declarator
        while not hasattr(declarator, 'args'):
            declarator = declarator.base
        self.args = declarator.args
        for formal_arg, type_arg in zip(self.args, type.args):
            formal_arg.type = type_arg.type
            formal_arg.name = type_arg.name
            formal_arg.cname = type_arg.cname
        name = name_declarator.name
        cname = name_declarator.cname
        self.entry = env.declare_cfunction(
            name, type, self.pos, 
            cname = cname, visibility = self.visibility,
            defining = self.body is not None,
            api = self.api, modifiers = self.modifiers)
        self.entry.inline_func_in_pxd = self.inline_in_pxd
        self.return_type = type.return_type
        
        if self.overridable and not env.is_module_scope:
            if len(self.args) < 1 or not self.args[0].type.is_pyobject:
                # An error will be produced in the cdef function
                self.overridable = False
            
        if self.overridable:
            import ExprNodes
            py_func_body = self.call_self_node(is_module_scope = env.is_module_scope)
            self.py_func = DefNode(pos = self.pos, 
                                   name = self.entry.name,
                                   args = self.args,
                                   star_arg = None,
                                   starstar_arg = None,
                                   doc = self.doc,
                                   body = py_func_body,
                                   is_wrapper = 1)
            self.py_func.is_module_scope = env.is_module_scope
            self.py_func.analyse_declarations(env)
            self.entry.as_variable = self.py_func.entry
            # Reset scope entry the above cfunction
            env.entries[name] = self.entry
            if not env.is_module_scope or Options.lookup_module_cpdef:
                self.override = OverrideCheckNode(self.pos, py_func = self.py_func)
                self.body = StatListNode(self.pos, stats=[self.override, self.body])
    
    def call_self_node(self, omit_optional_args=0, is_module_scope=0):
        import ExprNodes
        args = self.type.args
        if omit_optional_args:
            args = args[:len(args) - self.type.optional_arg_count]
        arg_names = [arg.name for arg in args]
        if is_module_scope:
            cfunc = ExprNodes.NameNode(self.pos, name=self.entry.name)
        else:
            self_arg = ExprNodes.NameNode(self.pos, name=arg_names[0])
            cfunc = ExprNodes.AttributeNode(self.pos, obj=self_arg, attribute=self.entry.name)
        skip_dispatch = not is_module_scope or Options.lookup_module_cpdef
        c_call = ExprNodes.SimpleCallNode(self.pos, function=cfunc, args=[ExprNodes.NameNode(self.pos, name=n) for n in arg_names[1-is_module_scope:]], wrapper_call=skip_dispatch)
        return ReturnStatNode(pos=self.pos, return_type=PyrexTypes.py_object_type, value=c_call)
    
    def declare_arguments(self, env):
        for arg in self.type.args:
            if not arg.name:
                error(arg.pos, "Missing argument name")
            self.declare_argument(env, arg)

    def need_gil_acquisition(self, lenv):
        return self.type.with_gil

    def nogil_check(self, env):
        type = self.type
        with_gil = type.with_gil
        if type.nogil and not with_gil:
            if type.return_type.is_pyobject:
                error(self.pos,
                      "Function with Python return type cannot be declared nogil")
            for entry in self.local_scope.var_entries:
                if entry.type.is_pyobject:
                    error(self.pos, "Function declared nogil has Python locals or temporaries")

    def analyse_expressions(self, env):
        self.local_scope.directives = env.directives
        if self.py_func is not None:
            # this will also analyse the default values
            self.py_func.analyse_expressions(env)
        else:
            self.analyse_default_values(env)
        self.acquire_gil = self.need_gil_acquisition(self.local_scope)

    def generate_function_header(self, code, with_pymethdef, with_opt_args = 1, with_dispatch = 1, cname = None):
        arg_decls = []
        type = self.type
        visibility = self.entry.visibility
        for arg in type.args[:len(type.args)-type.optional_arg_count]:
            arg_decls.append(arg.declaration_code())
        if with_dispatch and self.overridable:
            arg_decls.append(PyrexTypes.c_int_type.declaration_code(Naming.skip_dispatch_cname))
        if type.optional_arg_count and with_opt_args:
            arg_decls.append(type.op_arg_struct.declaration_code(Naming.optional_args_cname))
        if type.has_varargs:
            arg_decls.append("...")
        if not arg_decls:
            arg_decls = ["void"]
        if cname is None:
            cname = self.entry.func_cname
        entity = type.function_header_code(cname, ', '.join(arg_decls))
        if visibility == 'public':
            dll_linkage = "DL_EXPORT"
        else:
            dll_linkage = None
        header = self.return_type.declaration_code(entity,
            dll_linkage = dll_linkage)
        if visibility == 'extern':
            storage_class = "%s " % Naming.extern_c_macro
        elif visibility == 'public':
            storage_class = ""
        else:
            storage_class = "static "
        code.putln("%s%s %s {" % (
            storage_class,
            ' '.join(self.modifiers).upper(), # macro forms 
            header))

    def generate_argument_declarations(self, env, code):
        for arg in self.args:
            if arg.default:
                result = arg.calculate_default_value_code(code)
                code.putln('%s = %s;' % (
                    arg.type.declaration_code(arg.cname), result))

    def generate_keyword_list(self, code):
        pass
        
    def generate_argument_parsing_code(self, env, code):
        i = 0
        if self.type.optional_arg_count:
            code.putln('if (%s) {' % Naming.optional_args_cname)
            for arg in self.args:
                if arg.default:
                    # FIXME: simple name prefixing doesn't work when
                    # argument name mangling is in place
                    code.putln('if (%s->%sn > %s) {' % (Naming.optional_args_cname, Naming.pyrex_prefix, i))
                    declarator = arg.declarator
                    while not hasattr(declarator, 'name'):
                        declarator = declarator.base
                    code.putln('%s = %s->%s;' % (arg.cname, Naming.optional_args_cname, declarator.name))
                    i += 1
            for _ in range(self.type.optional_arg_count):
                code.putln('}')
            code.putln('}')
    
    def generate_argument_conversion_code(self, code):
        pass
    
    def generate_argument_type_tests(self, code):
        # Generate type tests for args whose type in a parent
        # class is a supertype of the declared type.
        for arg in self.type.args:
            if arg.needs_type_test:
                self.generate_arg_type_test(arg, code)
    
    def generate_arg_type_test(self, arg, code):
        # Generate type test for one argument.
        if arg.type.typeobj_is_available():
            typeptr_cname = arg.type.typeptr_cname
            arg_code = "((PyObject *)%s)" % arg.cname
            code.putln(
                'if (unlikely(!__Pyx_ArgTypeTest(%s, %s, %d, "%s", %s))) %s' % (
                    arg_code, 
                    typeptr_cname,
                    not arg.not_none,
                    arg.name,
                    type.is_builtin_type,
                    code.error_goto(arg.pos)))
        else:
            error(arg.pos, "Cannot test type of extern C class "
                "without type object name specification")

    def error_value(self):
        if self.return_type.is_pyobject:
            return "0"
        else:
            #return None
            return self.entry.type.exception_value
            
    def caller_will_check_exceptions(self):
        return self.entry.type.exception_check
        
    def generate_wrapper_functions(self, code):
        # If the C signature of a function has changed, we need to generate
        # wrappers to put in the slots here. 
        k = 0
        entry = self.entry
        func_type = entry.type
        while entry.prev_entry is not None:
            k += 1
            entry = entry.prev_entry
            entry.func_cname = "%s%swrap_%s" % (self.entry.func_cname, Naming.pyrex_prefix, k)
            code.putln()
            self.generate_function_header(code, 
                                          0,
                                          with_dispatch = entry.type.is_overridable, 
                                          with_opt_args = entry.type.optional_arg_count, 
                                          cname = entry.func_cname)
            if not self.return_type.is_void:
                code.put('return ')
            args = self.type.args
            arglist = [arg.cname for arg in args[:len(args)-self.type.optional_arg_count]]
            if entry.type.is_overridable:
                arglist.append(Naming.skip_dispatch_cname)
            elif func_type.is_overridable:
                arglist.append('0')
            if entry.type.optional_arg_count:
                arglist.append(Naming.optional_args_cname)
            elif func_type.optional_arg_count:
                arglist.append('NULL')
            code.putln('%s(%s);' % (self.entry.func_cname, ', '.join(arglist)))
            code.putln('}')
        

class PyArgDeclNode(Node):
    # Argument which must be a Python object (used
    # for * and ** arguments).
    #
    # name   string
    # entry  Symtab.Entry
    child_attrs = []
    

class DecoratorNode(Node):
    # A decorator
    #
    # decorator    NameNode or CallNode
    child_attrs = ['decorator']


class DefNode(FuncDefNode):
    # A Python function definition.
    #
    # name          string                 the Python name of the function
    # lambda_name   string                 the internal name of a lambda 'function'
    # decorators    [DecoratorNode]        list of decorators
    # args          [CArgDeclNode]         formal arguments
    # star_arg      PyArgDeclNode or None  * argument
    # starstar_arg  PyArgDeclNode or None  ** argument
    # doc           EncodedString or None
    # body          StatListNode
    #
    #  The following subnode is constructed internally
    #  when the def statement is inside a Python class definition.
    #
    #  assmt   AssignmentNode   Function construction/assignment
    
    child_attrs = ["args", "star_arg", "starstar_arg", "body", "decorators"]

    lambda_name = None
    assmt = None
    num_kwonly_args = 0
    num_required_kw_args = 0
    reqd_kw_flags_cname = "0"
    is_wrapper = 0
    decorators = None
    entry = None
    acquire_gil = 0
    

    def __init__(self, pos, **kwds):
        FuncDefNode.__init__(self, pos, **kwds)
        k = rk = r = 0
        for arg in self.args:
            if arg.kw_only:
                k += 1
                if not arg.default:
                    rk += 1
            if not arg.default:
                r += 1
        self.num_kwonly_args = k
        self.num_required_kw_args = rk
        self.num_required_args = r
        
    def as_cfunction(self, cfunc=None, scope=None):
        if self.star_arg:
            error(self.star_arg.pos, "cdef function cannot have star argument")
        if self.starstar_arg:
            error(self.starstar_arg.pos, "cdef function cannot have starstar argument")
        if cfunc is None:
            cfunc_args = []
            for formal_arg in self.args:
                name_declarator, type = formal_arg.analyse(scope, nonempty=1)
                cfunc_args.append(PyrexTypes.CFuncTypeArg(name = name_declarator.name,
                                                          cname = None,
                                                          type = py_object_type,
                                                          pos = formal_arg.pos))
            cfunc_type = PyrexTypes.CFuncType(return_type = py_object_type,
                                              args = cfunc_args,
                                              has_varargs = False,
                                              exception_value = None,
                                              exception_check = False,
                                              nogil = False,
                                              with_gil = False,
                                              is_overridable = True)
            cfunc = CVarDefNode(self.pos, type=cfunc_type)
        else:
            cfunc_type = cfunc.type
            if len(self.args) != len(cfunc_type.args) or cfunc_type.has_varargs:
                error(self.pos, "wrong number of arguments")
                error(declarator.pos, "previous declaration here")
            for formal_arg, type_arg in zip(self.args, cfunc_type.args):
                name_declarator, type = formal_arg.analyse(cfunc.scope, nonempty=1)
                if type is None or type is PyrexTypes.py_object_type or formal_arg.is_self:
                    formal_arg.type = type_arg.type
                    formal_arg.name_declarator = name_declarator
        import ExprNodes
        if cfunc_type.exception_value is None:
            exception_value = None
        else:
            exception_value = ExprNodes.ConstNode(self.pos, value=cfunc_type.exception_value, type=cfunc_type.return_type)
        declarator = CFuncDeclaratorNode(self.pos, 
                                         base = CNameDeclaratorNode(self.pos, name=self.name, cname=None),
                                         args = self.args,
                                         has_varargs = False,
                                         exception_check = cfunc_type.exception_check,
                                         exception_value = exception_value,
                                         with_gil = cfunc_type.with_gil,
                                         nogil = cfunc_type.nogil)
        return CFuncDefNode(self.pos, 
                            modifiers = [],
                            base_type = CAnalysedBaseTypeNode(self.pos, type=cfunc_type.return_type),
                            declarator = declarator,
                            body = self.body,
                            doc = self.doc,
                            overridable = cfunc_type.is_overridable,
                            type = cfunc_type,
                            with_gil = cfunc_type.with_gil,
                            nogil = cfunc_type.nogil,
                            visibility = 'private',
                            api = False,
                            directive_locals = getattr(cfunc, 'directive_locals', {}))
    
    def analyse_declarations(self, env):
        directive_locals = self.directive_locals = env.directives['locals']
        for arg in self.args:
            if hasattr(arg, 'name'):
                type = arg.type
                name_declarator = None
            else:
                base_type = arg.base_type.analyse(env)
                name_declarator, type = \
                    arg.declarator.analyse(base_type, env)
                arg.name = name_declarator.name
            if arg.name in directive_locals:
                type_node = directive_locals[arg.name]
                other_type = type_node.analyse_as_type(env)
                if other_type is None:
                    error(type_node.pos, "Not a type")
                elif (type is not PyrexTypes.py_object_type 
                        and not type.same_as(other_type)):
                    error(arg.base_type.pos, "Signature does not agree with previous declaration")
                    error(type_node.pos, "Previous declaration here")
                else:
                    type = other_type
            if name_declarator and name_declarator.cname:
                error(self.pos,
                    "Python function argument cannot have C name specification")
            arg.type = type.as_argument_type()
            arg.hdr_type = None
            arg.needs_conversion = 0
            arg.needs_type_test = 0
            arg.is_generic = 1
            if arg.not_none and not arg.type.is_extension_type:
                error(self.pos,
                    "Only extension type arguments can have 'not None'")
        if self.name == '<lambda>':
            self.declare_lambda_function(env)
        else:
            self.declare_pyfunction(env)
        self.analyse_signature(env)
        self.return_type = self.entry.signature.return_type()

    def analyse_signature(self, env):
        any_type_tests_needed = 0
        if self.entry.is_special:
            self.entry.trivial_signature = len(self.args) == 1 and not (self.star_arg or self.starstar_arg)
        elif not env.directives['always_allow_keywords'] and not (self.star_arg or self.starstar_arg):
            # Use the simpler calling signature for zero- and one-argument functions.
            if self.entry.signature is TypeSlots.pyfunction_signature:
                if len(self.args) == 0:
                    self.entry.signature = TypeSlots.pyfunction_noargs
                elif len(self.args) == 1:
                    if self.args[0].default is None and not self.args[0].kw_only:
                        self.entry.signature = TypeSlots.pyfunction_onearg
            elif self.entry.signature is TypeSlots.pymethod_signature:
                if len(self.args) == 1:
                    self.entry.signature = TypeSlots.unaryfunc
                elif len(self.args) == 2:
                    if self.args[1].default is None and not self.args[1].kw_only:
                        self.entry.signature = TypeSlots.ibinaryfunc
        sig = self.entry.signature
        nfixed = sig.num_fixed_args()
        for i in range(nfixed):
            if i < len(self.args):
                arg = self.args[i]
                arg.is_generic = 0
                if sig.is_self_arg(i):
                    arg.is_self_arg = 1
                    arg.hdr_type = arg.type = env.parent_type
                    arg.needs_conversion = 0
                else:
                    arg.hdr_type = sig.fixed_arg_type(i)
                    if not arg.type.same_as(arg.hdr_type):
                        if arg.hdr_type.is_pyobject and arg.type.is_pyobject:
                            arg.needs_type_test = 1
                            any_type_tests_needed = 1
                        else:
                            arg.needs_conversion = 1
                if arg.needs_conversion:
                    arg.hdr_cname = Naming.arg_prefix + arg.name
                else:
                    arg.hdr_cname = Naming.var_prefix + arg.name
            else:
                self.bad_signature()
                return
        if nfixed < len(self.args):
            if not sig.has_generic_args:
                self.bad_signature()
            for arg in self.args:
                if arg.is_generic and \
                        (arg.type.is_extension_type or arg.type.is_builtin_type):
                    arg.needs_type_test = 1
                    any_type_tests_needed = 1
        if any_type_tests_needed:
            env.use_utility_code(arg_type_test_utility_code)
    
    def bad_signature(self):
        sig = self.entry.signature
        expected_str = "%d" % sig.num_fixed_args()
        if sig.has_generic_args:
            expected_str = expected_str + " or more"
        name = self.name
        if name.startswith("__") and name.endswith("__"):
            desc = "Special method"
        else:
            desc = "Method"
        error(self.pos,
            "%s %s has wrong number of arguments "
            "(%d declared, %s expected)" % (
                desc, self.name, len(self.args), expected_str))

    def signature_has_nongeneric_args(self):
        argcount = len(self.args)
        if argcount == 0 or (argcount == 1 and self.args[0].is_self_arg):
            return 0
        return 1

    def signature_has_generic_args(self):
        return self.entry.signature.has_generic_args
    
    def declare_pyfunction(self, env):
        #print "DefNode.declare_pyfunction:", self.name, "in", env ###
        name = self.name
        entry = env.lookup_here(name)
        if entry and entry.type.is_cfunction and not self.is_wrapper:
            warning(self.pos, "Overriding cdef method with def method.", 5)
        entry = env.declare_pyfunction(name, self.pos)
        self.entry = entry
        prefix = env.scope_prefix
        entry.func_cname = \
            Naming.pyfunc_prefix + prefix + name
        entry.pymethdef_cname = \
            Naming.pymethdef_prefix + prefix + name
        if Options.docstrings:
            entry.doc = embed_position(self.pos, self.doc)
            entry.doc_cname = \
                Naming.funcdoc_prefix + prefix + name
        else:
            entry.doc = None

    def declare_lambda_function(self, env):
        name = self.name
        prefix = env.scope_prefix
        func_cname = \
            Naming.lambda_func_prefix + u'funcdef' + prefix + self.lambda_name
        entry = env.declare_lambda_function(func_cname, self.pos)
        entry.pymethdef_cname = \
            Naming.lambda_func_prefix + u'methdef' + prefix + self.lambda_name
        entry.qualified_name = env.qualify_name(self.lambda_name)
        entry.doc = None
        self.entry = entry

    def declare_arguments(self, env):
        for arg in self.args:
            if not arg.name:
                error(arg.pos, "Missing argument name")
            else:
                env.control_flow.set_state((), (arg.name, 'source'), 'arg')
                env.control_flow.set_state((), (arg.name, 'initalized'), True)
            if arg.needs_conversion:
                arg.entry = env.declare_var(arg.name, arg.type, arg.pos)
                if arg.type.is_pyobject:
                    arg.entry.init = "0"
                arg.entry.init_to_none = 0
            else:
                arg.entry = self.declare_argument(env, arg)
            arg.entry.used = 1
            arg.entry.is_self_arg = arg.is_self_arg
            if arg.hdr_type:
                if arg.is_self_arg or \
                    (arg.type.is_extension_type and not arg.hdr_type.is_extension_type):
                        arg.entry.is_declared_generic = 1
        self.declare_python_arg(env, self.star_arg)
        self.declare_python_arg(env, self.starstar_arg)

    def declare_python_arg(self, env, arg):
        if arg:
            entry = env.declare_var(arg.name, 
                PyrexTypes.py_object_type, arg.pos)
            entry.used = 1
            entry.init = "0"
            entry.init_to_none = 0
            entry.xdecref_cleanup = 1
            arg.entry = entry
            env.control_flow.set_state((), (arg.name, 'initalized'), True)
            
    def analyse_expressions(self, env):
        self.local_scope.directives = env.directives
        self.analyse_default_values(env)
        if env.is_py_class_scope or env.is_closure_scope:
            # Shouldn't we be doing this at the module level too?
            self.synthesize_assignment_node(env)

    def synthesize_assignment_node(self, env):
        import ExprNodes
        if env.is_py_class_scope:
            rhs = ExprNodes.UnboundMethodNode(self.pos, 
                function = ExprNodes.PyCFunctionNode(self.pos,
                    pymethdef_cname = self.entry.pymethdef_cname))
        elif env.is_closure_scope:
            rhs = ExprNodes.InnerFunctionNode(
                self.pos, pymethdef_cname = self.entry.pymethdef_cname)
        self.assmt = SingleAssignmentNode(self.pos,
            lhs = ExprNodes.NameNode(self.pos, name = self.name),
            rhs = rhs)
        self.assmt.analyse_declarations(env)
        self.assmt.analyse_expressions(env)
            
    def generate_function_header(self, code, with_pymethdef, proto_only=0):
        arg_code_list = []
        sig = self.entry.signature
        if sig.has_dummy_arg:
            arg_code_list.append(
                "PyObject *%s" % Naming.self_cname)
        for arg in self.args:
            if not arg.is_generic:
                if arg.is_self_arg:
                    arg_code_list.append("PyObject *%s" % arg.hdr_cname)
                else:
                    arg_code_list.append(
                        arg.hdr_type.declaration_code(arg.hdr_cname))
        if not self.entry.is_special and sig.method_flags() == [TypeSlots.method_noargs]:
            arg_code_list.append("PyObject *unused")
        if sig.has_generic_args:
            arg_code_list.append(
                "PyObject *%s, PyObject *%s"
                    % (Naming.args_cname, Naming.kwds_cname))
        arg_code = ", ".join(arg_code_list)
        dc = self.return_type.declaration_code(self.entry.func_cname)
        header = "static %s(%s)" % (dc, arg_code)
        code.putln("%s; /*proto*/" % header)
        if proto_only:
            return
        if self.entry.doc and Options.docstrings:
            docstr = self.entry.doc
            if docstr.is_unicode:
                docstr = docstr.utf8encode()
            code.putln(
                'static char %s[] = "%s";' % (
                    self.entry.doc_cname,
                    split_docstring(escape_byte_string(docstr))))
        if with_pymethdef:
            code.put(
                "static PyMethodDef %s = " % 
                    self.entry.pymethdef_cname)
            code.put_pymethoddef(self.entry, ";")
        code.putln("%s {" % header)

    def generate_argument_declarations(self, env, code):
        for arg in self.args:
            if arg.is_generic: # or arg.needs_conversion:
                if arg.needs_conversion:
                    code.putln("PyObject *%s = 0;" % arg.hdr_cname)
                elif not arg.entry.in_closure:
                    code.put_var_declaration(arg.entry)

    def generate_keyword_list(self, code):
        if self.signature_has_generic_args() and \
                self.signature_has_nongeneric_args():
            code.put(
                "static PyObject **%s[] = {" %
                    Naming.pykwdlist_cname)
            for arg in self.args:
                if arg.is_generic:
                    pystring_cname = code.intern_identifier(arg.name)
                    code.put('&%s,' % pystring_cname)
            code.putln("0};")

    def generate_argument_parsing_code(self, env, code):
        # Generate PyArg_ParseTuple call for generic
        # arguments, if any.
        if self.entry.signature.has_dummy_arg:
            # get rid of unused argument warning
            code.putln("%s = %s;" % (Naming.self_cname, Naming.self_cname))

        old_error_label = code.new_error_label()
        our_error_label = code.error_label
        end_label = code.new_label("argument_unpacking_done")

        has_kwonly_args = self.num_kwonly_args > 0
        has_star_or_kw_args = self.star_arg is not None \
            or self.starstar_arg is not None or has_kwonly_args

        for arg in self.args:
            if not arg.type.is_pyobject:
                done = arg.type.create_from_py_utility_code(env)
                if not done: pass # will fail later

        if not self.signature_has_generic_args():
            if has_star_or_kw_args:
                error(self.pos, "This method cannot have * or keyword arguments")
            self.generate_argument_conversion_code(code)

        elif not self.signature_has_nongeneric_args():
            # func(*args) or func(**kw) or func(*args, **kw)
            self.generate_stararg_copy_code(code)

        else:
            positional_args = []
            kw_only_args = []
            for arg in self.args:
                arg_entry = arg.entry
                if arg.is_generic:
                    if arg.default:
                        if not arg.is_self_arg:
                            if arg.kw_only:
                                kw_only_args.append(arg)
                            else:
                                positional_args.append(arg)
                    elif arg.kw_only:
                        kw_only_args.append(arg)
                    elif not arg.is_self_arg:
                        positional_args.append(arg)

            self.generate_tuple_and_keyword_parsing_code(
                positional_args, kw_only_args, end_label, code)

        code.error_label = old_error_label
        if code.label_used(our_error_label):
            if not code.label_used(end_label):
                code.put_goto(end_label)
            code.put_label(our_error_label)
            if has_star_or_kw_args:
                self.generate_arg_decref(self.star_arg, code)
                if self.starstar_arg:
                    if self.starstar_arg.entry.xdecref_cleanup:
                        code.put_var_xdecref(self.starstar_arg.entry)
                    else:
                        code.put_var_decref(self.starstar_arg.entry)
            code.putln('__Pyx_AddTraceback("%s");' % self.entry.qualified_name)
            code.putln("return %s;" % self.error_value())
        if code.label_used(end_label):
            code.put_label(end_label)

    def generate_arg_assignment(self, arg, item, code):
        if arg.type.is_pyobject:
            if arg.is_generic:
                item = PyrexTypes.typecast(arg.type, PyrexTypes.py_object_type, item)
            code.putln("%s = %s;" % (arg.entry.cname, item))
        else:
            func = arg.type.from_py_function
            if func:
                code.putln("%s = %s(%s); %s" % (
                    arg.entry.cname,
                    func,
                    item,
                    code.error_goto_if(arg.type.error_condition(arg.entry.cname), arg.pos)))
            else:
                error(arg.pos, "Cannot convert Python object argument to type '%s'" % arg.type)
    
    def generate_arg_xdecref(self, arg, code):
        if arg:
            code.put_var_xdecref(arg.entry)
    
    def generate_arg_decref(self, arg, code):
        if arg:
            code.put_var_decref(arg.entry)

    def generate_stararg_copy_code(self, code):
        if not self.star_arg:
            code.globalstate.use_utility_code(raise_argtuple_invalid_utility_code)
            code.putln("if (unlikely(PyTuple_GET_SIZE(%s) > 0)) {" %
                       Naming.args_cname)
            code.put('__Pyx_RaiseArgtupleInvalid("%s", 1, 0, 0, PyTuple_GET_SIZE(%s)); return %s;' % (
                    self.name, Naming.args_cname, self.error_value()))
            code.putln("}")

        code.globalstate.use_utility_code(keyword_string_check_utility_code)

        if self.starstar_arg:
            if self.star_arg:
                kwarg_check = "unlikely(%s)" % Naming.kwds_cname
            else:
                kwarg_check = "%s" % Naming.kwds_cname
        else:
            kwarg_check = "unlikely(%s) && unlikely(PyDict_Size(%s) > 0)" % (
                Naming.kwds_cname, Naming.kwds_cname)
        code.putln(
            "if (%s && unlikely(!__Pyx_CheckKeywordStrings(%s, \"%s\", %d))) return %s;" % (
                kwarg_check, Naming.kwds_cname, self.name,
                bool(self.starstar_arg), self.error_value()))

        if self.starstar_arg:
            code.putln("%s = (%s) ? PyDict_Copy(%s) : PyDict_New();" % (
                    self.starstar_arg.entry.cname,
                    Naming.kwds_cname,
                    Naming.kwds_cname))
            code.putln("if (unlikely(!%s)) return %s;" % (
                    self.starstar_arg.entry.cname, self.error_value()))
            self.starstar_arg.entry.xdecref_cleanup = 0
            code.put_gotref(self.starstar_arg.entry.cname)
            

        if self.star_arg:
            code.put_incref(Naming.args_cname, py_object_type)
            code.putln("%s = %s;" % (
                    self.star_arg.entry.cname,
                    Naming.args_cname))
            self.star_arg.entry.xdecref_cleanup = 0

    def generate_tuple_and_keyword_parsing_code(self, positional_args,
                                                kw_only_args, success_label, code):
        argtuple_error_label = code.new_label("argtuple_error")

        min_positional_args = self.num_required_args - self.num_required_kw_args
        if len(self.args) > 0 and self.args[0].is_self_arg:
            min_positional_args -= 1
        max_positional_args = len(positional_args)
        has_fixed_positional_count = not self.star_arg and \
            min_positional_args == max_positional_args

        code.globalstate.use_utility_code(raise_double_keywords_utility_code)
        code.globalstate.use_utility_code(raise_argtuple_invalid_utility_code)
        if self.num_required_kw_args:
            code.globalstate.use_utility_code(raise_keyword_required_utility_code)

        if self.starstar_arg or self.star_arg:
            self.generate_stararg_init_code(max_positional_args, code)

        # --- optimised code when we receive keyword arguments
        if self.num_required_kw_args:
            likely_hint = "likely"
        else:
            likely_hint = "unlikely"
        code.putln("if (%s(%s)) {" % (likely_hint, Naming.kwds_cname))
        self.generate_keyword_unpacking_code(
            min_positional_args, max_positional_args,
            has_fixed_positional_count,
            positional_args, kw_only_args, argtuple_error_label, code)

        # --- optimised code when we do not receive any keyword arguments
        if (self.num_required_kw_args and min_positional_args > 0) or min_positional_args == max_positional_args:
            # Python raises arg tuple related errors first, so we must
            # check the length here
            if min_positional_args == max_positional_args and not self.star_arg:
                compare = '!='
            else:
                compare = '<'
            code.putln('} else if (PyTuple_GET_SIZE(%s) %s %d) {' % (
                    Naming.args_cname, compare, min_positional_args))
            code.put_goto(argtuple_error_label)

        if self.num_required_kw_args:
            # pure error case: keywords required but not passed
            if max_positional_args > min_positional_args and not self.star_arg:
                code.putln('} else if (PyTuple_GET_SIZE(%s) > %d) {' % (
                        Naming.args_cname, max_positional_args))
                code.put_goto(argtuple_error_label)
            code.putln('} else {')
            for i, arg in enumerate(kw_only_args):
                if not arg.default:
                    pystring_cname = code.intern_identifier(arg.name)
                    # required keyword-only argument missing
                    code.put('__Pyx_RaiseKeywordRequired("%s", %s); ' % (
                            self.name,
                            pystring_cname))
                    code.putln(code.error_goto(self.pos))
                    break

        elif min_positional_args == max_positional_args:
            # parse the exact number of positional arguments from the
            # args tuple
            code.putln('} else {')
            for i, arg in enumerate(positional_args):
                item = "PyTuple_GET_ITEM(%s, %d)" % (Naming.args_cname, i)
                self.generate_arg_assignment(arg, item, code)
            self.generate_arg_default_assignments(code)

        else:
            # parse the positional arguments from the variable length
            # args tuple
            code.putln('} else {')
            self.generate_arg_default_assignments(code)
            code.putln('switch (PyTuple_GET_SIZE(%s)) {' % Naming.args_cname)
            if self.star_arg:
                code.putln('default:')
            reversed_args = list(enumerate(positional_args))[::-1]
            for i, arg in reversed_args:
                if i >= min_positional_args-1:
                    if min_positional_args > 1:
                        code.putln('case %2d:' % (i+1)) # pure code beautification
                    else:
                        code.put('case %2d: ' % (i+1))
                item = "PyTuple_GET_ITEM(%s, %d)" % (Naming.args_cname, i)
                self.generate_arg_assignment(arg, item, code)
            if min_positional_args == 0:
                code.put('case  0: ')
            code.putln('break;')
            if self.star_arg:
                if min_positional_args:
                    for i in range(min_positional_args-1, -1, -1):
                        code.putln('case %2d:' % i)
                    code.put_goto(argtuple_error_label)
            else:
                code.put('default: ')
                code.put_goto(argtuple_error_label)
            code.putln('}')

        code.putln('}')

        if code.label_used(argtuple_error_label):
            code.put_goto(success_label)
            code.put_label(argtuple_error_label)
            code.put('__Pyx_RaiseArgtupleInvalid("%s", %d, %d, %d, PyTuple_GET_SIZE(%s)); ' % (
                    self.name, has_fixed_positional_count,
                    min_positional_args, max_positional_args,
                    Naming.args_cname))
            code.putln(code.error_goto(self.pos))

    def generate_arg_default_assignments(self, code):
        for arg in self.args:
            if arg.is_generic and arg.default:
                code.putln(
                    "%s = %s;" % (
                        arg.entry.cname,
                        arg.calculate_default_value_code(code)))

    def generate_stararg_init_code(self, max_positional_args, code):
        if self.starstar_arg:
            self.starstar_arg.entry.xdecref_cleanup = 0
            code.putln('%s = PyDict_New(); if (unlikely(!%s)) return %s;' % (
                    self.starstar_arg.entry.cname,
                    self.starstar_arg.entry.cname,
                    self.error_value()))
            code.put_gotref(self.starstar_arg.entry.cname)
        if self.star_arg:
            self.star_arg.entry.xdecref_cleanup = 0
            code.putln('if (PyTuple_GET_SIZE(%s) > %d) {' % (
                    Naming.args_cname,
                    max_positional_args))
            code.put('%s = PyTuple_GetSlice(%s, %d, PyTuple_GET_SIZE(%s)); ' % (
                    self.star_arg.entry.cname, Naming.args_cname,
                    max_positional_args, Naming.args_cname))
            code.put_gotref(self.star_arg.entry.cname)
            if self.starstar_arg:
                code.putln("")
                code.putln("if (unlikely(!%s)) {" % self.star_arg.entry.cname)
                code.put_decref(self.starstar_arg.entry.cname, py_object_type)
                code.putln('return %s;' % self.error_value())
                code.putln('}')
            else:
                code.putln("if (unlikely(!%s)) return %s;" % (
                        self.star_arg.entry.cname, self.error_value()))
            code.putln('} else {')
            code.put("%s = %s; " % (self.star_arg.entry.cname, Naming.empty_tuple))
            code.put_incref(Naming.empty_tuple, py_object_type)
            code.putln('}')

    def generate_keyword_unpacking_code(self, min_positional_args, max_positional_args,
                                        has_fixed_positional_count, positional_args,
                                        kw_only_args, argtuple_error_label, code):
        all_args = tuple(positional_args) + tuple(kw_only_args)
        max_args = len(all_args)

        default_args = []
        for i, arg in enumerate(all_args):
            if arg.default and arg.type.is_pyobject:
                default_value = arg.calculate_default_value_code(code)
                if arg.type is not PyrexTypes.py_object_type:
                    default_value = "(PyObject*)"+default_value
                default_args.append((i, default_value))

        code.putln("Py_ssize_t kw_args = PyDict_Size(%s);" %
                   Naming.kwds_cname)
        # it looks funny to separate the init-to-0 from setting the
        # default value, but C89 needs this
        code.putln("PyObject* values[%d] = {%s};" % (
            max_args, ','.join(['0']*max_args)))
        for i, default_value in default_args:
            code.putln('values[%d] = %s;' % (i, default_value))

        # parse the tuple and check that it's not too long
        code.putln('switch (PyTuple_GET_SIZE(%s)) {' % Naming.args_cname)
        if self.star_arg:
            code.putln('default:')
        for i in range(max_positional_args-1, -1, -1):
            code.put('case %2d: ' % (i+1))
            code.putln("values[%d] = PyTuple_GET_ITEM(%s, %d);" % (
                    i, Naming.args_cname, i))
        code.putln('case  0: break;')
        if not self.star_arg:
            code.put('default: ') # more arguments than allowed
            code.put_goto(argtuple_error_label)
        code.putln('}')

        # now fill up the positional/required arguments with values
        # from the kw dict
        if self.num_required_args or max_positional_args > 0:
            last_required_arg = -1
            for i, arg in enumerate(all_args):
                if not arg.default:
                    last_required_arg = i
            if last_required_arg < max_positional_args:
                last_required_arg = max_positional_args-1
            num_required_args = self.num_required_args
            if max_positional_args > 0:
                code.putln('switch (PyTuple_GET_SIZE(%s)) {' % Naming.args_cname)
            for i, arg in enumerate(all_args[:last_required_arg+1]):
                if max_positional_args > 0 and i <= max_positional_args:
                    if self.star_arg and i == max_positional_args:
                        code.putln('default:')
                    else:
                        code.putln('case %2d:' % i)
                pystring_cname = code.intern_identifier(arg.name)
                if arg.default:
                    if arg.kw_only:
                        # handled separately below
                        continue
                    code.putln('if (kw_args > %d) {' % num_required_args)
                    code.putln('PyObject* value = PyDict_GetItem(%s, %s);' % (
                        Naming.kwds_cname, pystring_cname))
                    code.putln('if (unlikely(value)) { values[%d] = value; kw_args--; }' % i)
                    code.putln('}')
                else:
                    num_required_args -= 1
                    code.putln('values[%d] = PyDict_GetItem(%s, %s);' % (
                        i, Naming.kwds_cname, pystring_cname))
                    code.putln('if (likely(values[%d])) kw_args--;' % i);
                    if i < min_positional_args:
                        if i == 0:
                            # special case: we know arg 0 is missing
                            code.put('else ')
                            code.put_goto(argtuple_error_label)
                        else:
                            # print the correct number of values (args or
                            # kwargs) that were passed into positional
                            # arguments up to this point
                            code.putln('else {')
                            code.put('__Pyx_RaiseArgtupleInvalid("%s", %d, %d, %d, %d); ' % (
                                    self.name, has_fixed_positional_count,
                                    min_positional_args, max_positional_args, i))
                            code.putln(code.error_goto(self.pos))
                            code.putln('}')
                    elif arg.kw_only:
                        code.putln('else {')
                        code.put('__Pyx_RaiseKeywordRequired("%s", %s); ' %(
                                self.name, pystring_cname))
                        code.putln(code.error_goto(self.pos))
                        code.putln('}')
            if max_positional_args > 0:
                code.putln('}')

        if kw_only_args and not self.starstar_arg:
            # unpack optional keyword-only arguments
            # checking for interned strings in a dict is faster than iterating
            # but it's too likely that we must iterate if we expect **kwargs
            optional_args = []
            for i, arg in enumerate(all_args[max_positional_args:]):
                if not arg.kw_only or not arg.default:
                    continue
                optional_args.append((i+max_positional_args, arg))
            if optional_args:
                # this mimics an unrolled loop so that we can "break" out of it
                code.putln('while (kw_args > 0) {')
                code.putln('PyObject* value;')
                for i, arg in optional_args:
                    pystring_cname = code.intern_identifier(arg.name)
                    code.putln(
                        'value = PyDict_GetItem(%s, %s);' % (
                        Naming.kwds_cname, pystring_cname))
                    code.putln(
                        'if (value) { values[%d] = value; if (!(--kw_args)) break; }' % i)
                code.putln('break;')
                code.putln('}')

        code.putln('if (unlikely(kw_args > 0)) {')
        # non-positional/-required kw args left in dict: default args,
        # kw-only args, **kwargs or error
        #
        # This is sort of a catch-all: except for checking required
        # arguments, this will always do the right thing for unpacking
        # keyword arguments, so that we can concentrate on optimising
        # common cases above.
        if max_positional_args == 0:
            pos_arg_count = "0"
        elif self.star_arg:
            code.putln("const Py_ssize_t used_pos_args = (PyTuple_GET_SIZE(%s) < %d) ? PyTuple_GET_SIZE(%s) : %d;" % (
                    Naming.args_cname, max_positional_args,
                    Naming.args_cname, max_positional_args))
            pos_arg_count = "used_pos_args"
        else:
            pos_arg_count = "PyTuple_GET_SIZE(%s)" % Naming.args_cname
        code.globalstate.use_utility_code(parse_keywords_utility_code)
        code.put(
            'if (unlikely(__Pyx_ParseOptionalKeywords(%s, %s, %s, values, %s, "%s") < 0)) ' % (
                Naming.kwds_cname,
                Naming.pykwdlist_cname,
                self.starstar_arg and self.starstar_arg.entry.cname or '0',
                pos_arg_count,
                self.name))
        code.putln(code.error_goto(self.pos))
        code.putln('}')

        # convert arg values to their final type and assign them
        for i, arg in enumerate(all_args):
            if arg.default and not arg.type.is_pyobject:
                code.putln("if (values[%d]) {" % i)
            self.generate_arg_assignment(arg, "values[%d]" % i, code)
            if arg.default and not arg.type.is_pyobject:
                code.putln('} else {')
                code.putln(
                    "%s = %s;" % (
                        arg.entry.cname,
                        arg.calculate_default_value_code(code)))
                code.putln('}')

    def generate_argument_conversion_code(self, code):
        # Generate code to convert arguments from signature type to
        # declared type, if needed.  Also copies signature arguments
        # into closure fields.
        for arg in self.args:
            if arg.needs_conversion:
                self.generate_arg_conversion(arg, code)
            elif arg.entry.in_closure:
                code.putln('%s = %s;' % (arg.entry.cname, arg.hdr_cname))

    def generate_arg_conversion(self, arg, code):
        # Generate conversion code for one argument.
        old_type = arg.hdr_type
        new_type = arg.type
        if old_type.is_pyobject:
            if arg.default:
                code.putln("if (%s) {" % arg.hdr_cname)
            else:
                code.putln("assert(%s); {" % arg.hdr_cname)
            self.generate_arg_conversion_from_pyobject(arg, code)
            code.putln("}")
        elif new_type.is_pyobject:
            self.generate_arg_conversion_to_pyobject(arg, code)
        else:
            if new_type.assignable_from(old_type):
                code.putln(
                    "%s = %s;" % (arg.entry.cname, arg.hdr_cname))
            else:
                error(arg.pos,
                    "Cannot convert 1 argument from '%s' to '%s'" %
                        (old_type, new_type))
    
    def generate_arg_conversion_from_pyobject(self, arg, code):
        new_type = arg.type
        func = new_type.from_py_function
        # copied from CoerceFromPyTypeNode
        if func:
            code.putln("%s = %s(%s); %s" % (
                arg.entry.cname,
                func,
                arg.hdr_cname,
                code.error_goto_if(new_type.error_condition(arg.entry.cname), arg.pos)))
        else:
            error(arg.pos, 
                "Cannot convert Python object argument to type '%s'" 
                    % new_type)
    
    def generate_arg_conversion_to_pyobject(self, arg, code):
        old_type = arg.hdr_type
        func = old_type.to_py_function
        if func:
            code.putln("%s = %s(%s); %s" % (
                arg.entry.cname,
                func,
                arg.hdr_cname,
                code.error_goto_if_null(arg.entry.cname, arg.pos)))
            code.put_var_gotref(arg.entry)
        else:
            error(arg.pos,
                "Cannot convert argument of type '%s' to Python object"
                    % old_type)

    def generate_argument_type_tests(self, code):
        # Generate type tests for args whose signature
        # type is PyObject * and whose declared type is
        # a subtype thereof.
        for arg in self.args:
            if arg.needs_type_test:
                self.generate_arg_type_test(arg, code)
    
    def generate_arg_type_test(self, arg, code):
        # Generate type test for one argument.
        if arg.type.typeobj_is_available():
            typeptr_cname = arg.type.typeptr_cname
            arg_code = "((PyObject *)%s)" % arg.entry.cname
            code.putln(
                'if (unlikely(!__Pyx_ArgTypeTest(%s, %s, %d, "%s", %s))) %s' % (
                    arg_code, 
                    typeptr_cname,
                    not arg.not_none,
                    arg.name,
                    arg.type.is_builtin_type,
                    code.error_goto(arg.pos)))
        else:
            error(arg.pos, "Cannot test type of extern C class "
                "without type object name specification")
    
    def error_value(self):
        return self.entry.signature.error_value
    
    def caller_will_check_exceptions(self):
        return 1
            
class OverrideCheckNode(StatNode):
    # A Node for dispatching to the def method if it
    # is overriden. 
    #
    #  py_func
    #
    #  args
    #  func_temp
    #  body
    
    child_attrs = ['body']
    
    body = None

    def analyse_expressions(self, env):
        self.args = env.arg_entries
        if self.py_func.is_module_scope:
            first_arg = 0
        else:
            first_arg = 1
        import ExprNodes
        self.func_node = ExprNodes.RawCNameExprNode(self.pos, py_object_type)
        call_tuple = ExprNodes.TupleNode(self.pos, args=[ExprNodes.NameNode(self.pos, name=arg.name) for arg in self.args[first_arg:]])
        call_node = ExprNodes.SimpleCallNode(self.pos,
                                             function=self.func_node, 
                                             args=[ExprNodes.NameNode(self.pos, name=arg.name) for arg in self.args[first_arg:]])
        self.body = ReturnStatNode(self.pos, value=call_node)
        self.body.analyse_expressions(env)
        
    def generate_execution_code(self, code):
        interned_attr_cname = code.intern_identifier(self.py_func.entry.name)
        # Check to see if we are an extension type
        if self.py_func.is_module_scope:
            self_arg = "((PyObject *)%s)" % Naming.module_cname
        else:
            self_arg = "((PyObject *)%s)" % self.args[0].cname
        code.putln("/* Check if called by wrapper */")
        code.putln("if (unlikely(%s)) ;" % Naming.skip_dispatch_cname)
        code.putln("/* Check if overriden in Python */")
        if self.py_func.is_module_scope:
            code.putln("else {")
        else:
            code.putln("else if (unlikely(Py_TYPE(%s)->tp_dictoffset != 0)) {" % self_arg)
        func_node_temp = code.funcstate.allocate_temp(py_object_type, manage_ref=True)
        self.func_node.set_cname(func_node_temp)
        # need to get attribute manually--scope would return cdef method
        err = code.error_goto_if_null(func_node_temp, self.pos)
        code.putln("%s = PyObject_GetAttr(%s, %s); %s" % (
            func_node_temp, self_arg, interned_attr_cname, err))
        code.put_gotref(func_node_temp)
        is_builtin_function_or_method = "PyCFunction_Check(%s)" % func_node_temp
        is_overridden = "(PyCFunction_GET_FUNCTION(%s) != (void *)&%s)" % (
            func_node_temp, self.py_func.entry.func_cname)
        code.putln("if (!%s || %s) {" % (is_builtin_function_or_method, is_overridden))
        self.body.generate_execution_code(code)
        code.putln("}")
        code.put_decref_clear(func_node_temp, PyrexTypes.py_object_type)
        code.funcstate.release_temp(func_node_temp)
        code.putln("}")

class ClassDefNode(StatNode, BlockNode):
    pass

class PyClassDefNode(ClassDefNode):
    #  A Python class definition.
    #
    #  name     EncodedString   Name of the class
    #  doc      string or None
    #  body     StatNode        Attribute definition code
    #  entry    Symtab.Entry
    #  scope    PyClassScope
    #  decorators    [DecoratorNode]        list of decorators or None
    #
    #  The following subnodes are constructed internally:
    #
    #  dict     DictNode   Class dictionary
    #  classobj ClassNode  Class object
    #  target   NameNode   Variable to assign class object to

    child_attrs = ["body", "dict", "classobj", "target"]
    decorators = None
    
    def __init__(self, pos, name, bases, doc, body, decorators = None):
        StatNode.__init__(self, pos)
        self.name = name
        self.doc = doc
        self.body = body
        self.decorators = decorators
        import ExprNodes
        self.dict = ExprNodes.DictNode(pos, key_value_pairs = [])
        if self.doc and Options.docstrings:
            doc = embed_position(self.pos, self.doc)
            # FIXME: correct string node?
            doc_node = ExprNodes.StringNode(pos, value = doc)
        else:
            doc_node = None
        self.classobj = ExprNodes.ClassNode(pos, name = name,
            bases = bases, dict = self.dict, doc = doc_node)
        self.target = ExprNodes.NameNode(pos, name = name)
        
    def as_cclass(self):
        """
        Return this node as if it were declared as an extension class
        """
        bases = self.classobj.bases.args
        if len(bases) == 0:
            base_class_name = None
            base_class_module = None
        elif len(bases) == 1:
            base = bases[0]
            path = []
            from ExprNodes import AttributeNode, NameNode
            while isinstance(base, AttributeNode):
                path.insert(0, base.attribute)
                base = base.obj
            if isinstance(base, NameNode):
                path.insert(0, base.name)
                base_class_name = path[-1]
                if len(path) > 1:
                    base_class_module = u'.'.join(path[:-1])
                else:
                    base_class_module = None
            else:
                error(self.classobj.bases.args.pos, "Invalid base class")
        else:
            error(self.classobj.bases.args.pos, "C class may only have one base class")
            return None
        
        return CClassDefNode(self.pos, 
                             visibility = 'private',
                             module_name = None,
                             class_name = self.name,
                             base_class_module = base_class_module,
                             base_class_name = base_class_name,
                             decorators = self.decorators,
                             body = self.body,
                             in_pxd = False,
                             doc = self.doc)
        
    def create_scope(self, env):
        genv = env
        while env.is_py_class_scope or env.is_c_class_scope:
            env = env.outer_scope
        cenv = self.scope = PyClassScope(name = self.name, outer_scope = genv)
        return cenv
    
    def analyse_declarations(self, env):
        self.target.analyse_target_declaration(env)
        cenv = self.create_scope(env)
        cenv.directives = env.directives
        cenv.class_obj_cname = self.target.entry.cname
        self.body.analyse_declarations(cenv)
    
    def analyse_expressions(self, env):
        self.dict.analyse_expressions(env)
        self.classobj.analyse_expressions(env)
        genv = env.global_scope()
        cenv = self.scope
        self.body.analyse_expressions(cenv)
        self.target.analyse_target_expression(env, self.classobj)
    
    def generate_function_definitions(self, env, code):
        self.body.generate_function_definitions(self.scope, code)
    
    def generate_execution_code(self, code):
        code.pyclass_stack.append(self)
        cenv = self.scope
        self.dict.generate_evaluation_code(code)
        self.classobj.generate_evaluation_code(code)
        cenv.namespace_cname = cenv.class_obj_cname = self.classobj.result()
        self.body.generate_execution_code(code)
        self.target.generate_assignment_code(self.classobj, code)
        self.dict.generate_disposal_code(code)
        self.dict.free_temps(code)
        code.pyclass_stack.pop()


class CClassDefNode(ClassDefNode):
    #  An extension type definition.
    #
    #  visibility         'private' or 'public' or 'extern'
    #  typedef_flag       boolean
    #  api                boolean
    #  module_name        string or None    For import of extern type objects
    #  class_name         string            Unqualified name of class
    #  as_name            string or None    Name to declare as in this scope
    #  base_class_module  string or None    Module containing the base class
    #  base_class_name    string or None    Name of the base class
    #  objstruct_name     string or None    Specified C name of object struct
    #  typeobj_name       string or None    Specified C name of type object
    #  in_pxd             boolean           Is in a .pxd file
    #  decorators         [DecoratorNode]   list of decorators or None
    #  doc                string or None
    #  body               StatNode or None
    #  entry              Symtab.Entry
    #  base_type          PyExtensionType or None
    #  buffer_defaults_node DictNode or None Declares defaults for a buffer
    #  buffer_defaults_pos

    child_attrs = ["body"]
    buffer_defaults_node = None
    buffer_defaults_pos = None
    typedef_flag = False
    api = False
    objstruct_name = None
    typeobj_name = None
    decorators = None

    def analyse_declarations(self, env):
        #print "CClassDefNode.analyse_declarations:", self.class_name
        #print "...visibility =", self.visibility
        #print "...module_name =", self.module_name

        import Buffer
        if self.buffer_defaults_node:
            buffer_defaults = Buffer.analyse_buffer_options(self.buffer_defaults_pos,
                                                            env, [], self.buffer_defaults_node,
                                                            need_complete=False)
        else:
            buffer_defaults = None

        if env.in_cinclude and not self.objstruct_name:
            error(self.pos, "Object struct name specification required for "
                "C class defined in 'extern from' block")
        self.base_type = None
        # Now that module imports are cached, we need to 
        # import the modules for extern classes. 
        if self.module_name:
            self.module = None
            for module in env.cimported_modules:
                if module.name == self.module_name:
                    self.module = module
            if self.module is None:
                self.module = ModuleScope(self.module_name, None, env.context)
                self.module.has_extern_class = 1
                env.add_imported_module(self.module)

        if self.base_class_name:
            if self.base_class_module:
                base_class_scope = env.find_module(self.base_class_module, self.pos)
            else:
                base_class_scope = env
            if self.base_class_name == 'object':
                # extension classes are special and don't need to inherit from object
                if base_class_scope is None or base_class_scope.lookup('object') is None:
                    self.base_class_name = None
                    self.base_class_module = None
                    base_class_scope = None
            if base_class_scope:
                base_class_entry = base_class_scope.find(self.base_class_name, self.pos)
                if base_class_entry:
                    if not base_class_entry.is_type:
                        error(self.pos, "'%s' is not a type name" % self.base_class_name)
                    elif not base_class_entry.type.is_extension_type:
                        error(self.pos, "'%s' is not an extension type" % self.base_class_name)
                    elif not base_class_entry.type.is_complete():
                        error(self.pos, "Base class '%s' is incomplete" % self.base_class_name)
                    else:
                        self.base_type = base_class_entry.type
        has_body = self.body is not None
        if self.module_name and self.visibility != 'extern':
            module_path = self.module_name.split(".")
            home_scope = env.find_imported_module(module_path, self.pos)
            if not home_scope:
                return
        else:
            home_scope = env

        if self.visibility == 'extern':
            if self.module_name == '__builtin__' and self.class_name in Builtin.builtin_types:
                warning(self.pos, "%s already a builtin Cython type" % self.class_name, 1)

        self.entry = home_scope.declare_c_class(
            name = self.class_name, 
            pos = self.pos,
            defining = has_body and self.in_pxd,
            implementing = has_body and not self.in_pxd,
            module_name = self.module_name,
            base_type = self.base_type,
            objstruct_cname = self.objstruct_name,
            typeobj_cname = self.typeobj_name,
            visibility = self.visibility,
            typedef_flag = self.typedef_flag,
            api = self.api,
            buffer_defaults = buffer_defaults)
        if home_scope is not env and self.visibility == 'extern':
            env.add_imported_entry(self.class_name, self.entry, pos)
        self.scope = scope = self.entry.type.scope
        if scope is not None:
            scope.directives = env.directives

        if self.doc and Options.docstrings:
            scope.doc = embed_position(self.pos, self.doc)
            
        if has_body:
            self.body.analyse_declarations(scope)
            if self.in_pxd:
                scope.defined = 1
            else:
                scope.implemented = 1
        env.allocate_vtable_names(self.entry)
        
    def analyse_expressions(self, env):
        if self.body:
            scope = self.entry.type.scope
            self.body.analyse_expressions(scope)
    
    def generate_function_definitions(self, env, code):
        if self.body:
            self.body.generate_function_definitions(
                self.entry.type.scope, code)
    
    def generate_execution_code(self, code):
        # This is needed to generate evaluation code for
        # default values of method arguments.
        if self.body:
            self.body.generate_execution_code(code)
            
    def annotate(self, code):
        if self.body:
            self.body.annotate(code)


class PropertyNode(StatNode):
    #  Definition of a property in an extension type.
    #
    #  name   string
    #  doc    EncodedString or None    Doc string
    #  body   StatListNode
    
    child_attrs = ["body"]

    def analyse_declarations(self, env):
        entry = env.declare_property(self.name, self.doc, self.pos)
        if entry:
            entry.scope.directives = env.directives
            self.body.analyse_declarations(entry.scope)

    def analyse_expressions(self, env):
        self.body.analyse_expressions(env)
    
    def generate_function_definitions(self, env, code):
        self.body.generate_function_definitions(env, code)

    def generate_execution_code(self, code):
        pass

    def annotate(self, code):
        self.body.annotate(code)


class GlobalNode(StatNode):
    # Global variable declaration.
    #
    # names    [string]
    
    child_attrs = []

    def analyse_declarations(self, env):
        for name in self.names:
            env.declare_global(name, self.pos)

    def analyse_expressions(self, env):
        pass
    
    def generate_execution_code(self, code):
        pass


class ExprStatNode(StatNode):
    #  Expression used as a statement.
    #
    #  expr   ExprNode

    child_attrs = ["expr"]
    
    def analyse_declarations(self, env):
        import ExprNodes
        if isinstance(self.expr, ExprNodes.GeneralCallNode):
            func = self.expr.function.as_cython_attribute()
            if func == u'declare':
                args, kwds = self.expr.explicit_args_kwds()
                if len(args):
                    error(self.expr.pos, "Variable names must be specified.")
                for var, type_node in kwds.key_value_pairs:
                    type = type_node.analyse_as_type(env)
                    if type is None:
                        error(type_node.pos, "Unknown type")
                    else:
                        env.declare_var(var.value, type, var.pos, is_cdef = True)
                self.__class__ = PassStatNode
    
    def analyse_expressions(self, env):
        self.expr.analyse_expressions(env)
    
    def generate_execution_code(self, code):
        self.expr.generate_evaluation_code(code)
        if not self.expr.is_temp and self.expr.result():
            code.putln("%s;" % self.expr.result())
        self.expr.generate_disposal_code(code)
        self.expr.free_temps(code)

    def annotate(self, code):
        self.expr.annotate(code)


class AssignmentNode(StatNode):
    #  Abstract base class for assignment nodes.
    #
    #  The analyse_expressions and generate_execution_code
    #  phases of assignments are split into two sub-phases
    #  each, to enable all the right hand sides of a
    #  parallel assignment to be evaluated before assigning
    #  to any of the left hand sides.

    def analyse_expressions(self, env):
        self.analyse_types(env)

#       def analyse_expressions(self, env):
#           self.analyse_expressions_1(env)
#           self.analyse_expressions_2(env)

    def generate_execution_code(self, code):
        self.generate_rhs_evaluation_code(code)
        self.generate_assignment_code(code)
        

class SingleAssignmentNode(AssignmentNode):
    #  The simplest case:
    #
    #    a = b
    #
    #  lhs      ExprNode      Left hand side
    #  rhs      ExprNode      Right hand side
    #  first    bool          Is this guaranteed the first assignment to lhs?
    
    child_attrs = ["lhs", "rhs"]
    first = False
    declaration_only = False

    def analyse_declarations(self, env):
        import ExprNodes
        
        # handle declarations of the form x = cython.foo()
        if isinstance(self.rhs, ExprNodes.CallNode):
            func_name = self.rhs.function.as_cython_attribute()
            if func_name:
                args, kwds = self.rhs.explicit_args_kwds()
                
                if func_name in ['declare', 'typedef']:
                    if len(args) > 2 or kwds is not None:
                        error(rhs.pos, "Can only declare one type at a time.")
                        return
                    type = args[0].analyse_as_type(env)
                    if type is None:
                        error(args[0].pos, "Unknown type")
                        return
                    lhs = self.lhs
                    if func_name == 'declare':
                        if isinstance(lhs, ExprNodes.NameNode):
                            vars = [(lhs.name, lhs.pos)]
                        elif isinstance(lhs, ExprNodes.TupleNode):
                            vars = [(var.name, var.pos) for var in lhs.args]
                        else:
                            error(lhs.pos, "Invalid declaration")
                            return
                        for var, pos in vars:
                            env.declare_var(var, type, pos, is_cdef = True)
                        if len(args) == 2:
                            # we have a value
                            self.rhs = args[1]
                        else:
                            self.declaration_only = True
                    else:
                        self.declaration_only = True
                        if not isinstance(lhs, ExprNodes.NameNode):
                            error(lhs.pos, "Invalid declaration.")
                        env.declare_typedef(lhs.name, type, self.pos, visibility='private')
                    
                elif func_name in ['struct', 'union']:
                    self.declaration_only = True
                    if len(args) > 0 or kwds is None:
                        error(rhs.pos, "Struct or union members must be given by name.")
                        return
                    members = []
                    for member, type_node in kwds.key_value_pairs:
                        type = type_node.analyse_as_type(env)
                        if type is None:
                            error(type_node.pos, "Unknown type")
                        else:
                            members.append((member.value, type, member.pos))
                    if len(members) < len(kwds.key_value_pairs):
                        return
                    if not isinstance(self.lhs, ExprNodes.NameNode):
                        error(self.lhs.pos, "Invalid declaration.")
                    name = self.lhs.name
                    scope = StructOrUnionScope(name)
                    env.declare_struct_or_union(name, func_name, scope, False, self.rhs.pos)
                    for member, type, pos in members:
                        scope.declare_var(member, type, pos)
                    
        if self.declaration_only:
            return
        else:
            self.lhs.analyse_target_declaration(env)
    
    def analyse_types(self, env, use_temp = 0):
        self.rhs.analyse_types(env)
        self.lhs.analyse_target_types(env)
        self.lhs.gil_assignment_check(env)
        self.rhs = self.rhs.coerce_to(self.lhs.type, env)
        if use_temp:
            self.rhs = self.rhs.coerce_to_temp(env)
    
    def generate_rhs_evaluation_code(self, code):
        self.rhs.generate_evaluation_code(code)
    
    def generate_assignment_code(self, code):
        self.lhs.generate_assignment_code(self.rhs, code)

    def annotate(self, code):
        self.lhs.annotate(code)
        self.rhs.annotate(code)


class CascadedAssignmentNode(AssignmentNode):
    #  An assignment with multiple left hand sides:
    #
    #    a = b = c
    #
    #  lhs_list   [ExprNode]   Left hand sides
    #  rhs        ExprNode     Right hand sides
    #
    #  Used internally:
    #
    #  coerced_rhs_list   [ExprNode]   RHS coerced to type of each LHS
    
    child_attrs = ["lhs_list", "rhs", "coerced_rhs_list"]
    coerced_rhs_list = None

    def analyse_declarations(self, env):
        for lhs in self.lhs_list:
            lhs.analyse_target_declaration(env)
    
    def analyse_types(self, env, use_temp = 0):
        self.rhs.analyse_types(env)
        if use_temp:
            self.rhs = self.rhs.coerce_to_temp(env)
        else:
            self.rhs = self.rhs.coerce_to_simple(env)
        from ExprNodes import CloneNode
        self.coerced_rhs_list = []
        for lhs in self.lhs_list:
            lhs.analyse_target_types(env)
            lhs.gil_assignment_check(env)
            rhs = CloneNode(self.rhs)
            rhs = rhs.coerce_to(lhs.type, env)
            self.coerced_rhs_list.append(rhs)

    def generate_rhs_evaluation_code(self, code):
        self.rhs.generate_evaluation_code(code)
    
    def generate_assignment_code(self, code):
        for i in range(len(self.lhs_list)):
            lhs = self.lhs_list[i]
            rhs = self.coerced_rhs_list[i]
            rhs.generate_evaluation_code(code)
            lhs.generate_assignment_code(rhs, code)
            # Assignment has disposed of the cloned RHS
        self.rhs.generate_disposal_code(code)
        self.rhs.free_temps(code)

    def annotate(self, code):
        for i in range(len(self.lhs_list)):
            lhs = self.lhs_list[i].annotate(code)
            rhs = self.coerced_rhs_list[i].annotate(code)
        self.rhs.annotate(code)
        

class ParallelAssignmentNode(AssignmentNode):
    #  A combined packing/unpacking assignment:
    #
    #    a, b, c =  d, e, f
    #
    #  This has been rearranged by the parser into
    #
    #    a = d ; b = e ; c = f
    #
    #  but we must evaluate all the right hand sides
    #  before assigning to any of the left hand sides.
    #
    #  stats     [AssignmentNode]   The constituent assignments
    
    child_attrs = ["stats"]

    def analyse_declarations(self, env):
        for stat in self.stats:
            stat.analyse_declarations(env)
    
    def analyse_expressions(self, env):
        for stat in self.stats:
            stat.analyse_types(env, use_temp = 1)

#    def analyse_expressions(self, env):
#        for stat in self.stats:
#            stat.analyse_expressions_1(env, use_temp = 1)
#        for stat in self.stats:
#            stat.analyse_expressions_2(env)
    
    def generate_execution_code(self, code):
        for stat in self.stats:
            stat.generate_rhs_evaluation_code(code)
        for stat in self.stats:
            stat.generate_assignment_code(code)

    def annotate(self, code):
        for stat in self.stats:
            stat.annotate(code)


class InPlaceAssignmentNode(AssignmentNode):
    #  An in place arithmatic operand:
    #
    #    a += b
    #    a -= b
    #    ...
    #
    #  lhs      ExprNode      Left hand side
    #  rhs      ExprNode      Right hand side
    #  op       char          one of "+-*/%^&|"
    #  dup     (ExprNode)     copy of lhs used for operation (auto-generated)
    #
    #  This code is a bit tricky because in order to obey Python 
    #  semantics the sub-expressions (e.g. indices) of the lhs must 
    #  not be evaluated twice. So we must re-use the values calculated 
    #  in evaluation phase for the assignment phase as well. 
    #  Fortunately, the type of the lhs node is fairly constrained 
    #  (it must be a NameNode, AttributeNode, or IndexNode).     
    
    child_attrs = ["lhs", "rhs"]
    dup = None

    def analyse_declarations(self, env):
        self.lhs.analyse_target_declaration(env)
        
    def analyse_types(self, env):
        self.dup = self.create_dup_node(env) # re-assigns lhs to a shallow copy
        self.rhs.analyse_types(env)
        self.lhs.analyse_target_types(env)
        if Options.incref_local_binop and self.dup.type.is_pyobject:
            self.dup = self.dup.coerce_to_temp(env)
        import ExprNodes
        if self.lhs.type.is_pyobject:
            self.rhs = self.rhs.coerce_to_pyobject(env)
        elif self.rhs.type.is_pyobject:
            self.rhs = self.rhs.coerce_to(self.lhs.type, env)
        if self.lhs.type.is_pyobject:
            self.result_value_temp = ExprNodes.PyTempNode(self.pos, env)
            self.result_value = self.result_value_temp.coerce_to(self.lhs.type, env)
        
    def generate_execution_code(self, code):
        import ExprNodes
        self.rhs.generate_evaluation_code(code)
        self.dup.generate_subexpr_evaluation_code(code)
        if self.dup.is_temp:
            self.dup.allocate_temp_result(code)
        # self.dup.generate_result_code is run only if it is not buffer access
        if self.operator == "**":
            extra = ", Py_None"
        else:
            extra = ""
        if self.lhs.type.is_pyobject:
            if isinstance(self.lhs, ExprNodes.IndexNode) and self.lhs.is_buffer_access:
                error(self.pos, "In-place operators not allowed on object buffers in this release.")
            self.dup.generate_result_code(code)
            self.result_value_temp.allocate(code)
            code.putln(
                "%s = %s(%s, %s%s); %s" % (
                    self.result_value.result(), 
                    self.py_operation_function(), 
                    self.dup.py_result(),
                    self.rhs.py_result(),
                    extra,
                    code.error_goto_if_null(self.result_value.py_result(), self.pos)))
            code.put_gotref(self.result_value.py_result())
            self.result_value.generate_evaluation_code(code) # May be a type check...
            self.rhs.generate_disposal_code(code)
            self.rhs.free_temps(code)
            self.dup.generate_disposal_code(code)
            self.dup.free_temps(code)
            self.lhs.generate_assignment_code(self.result_value, code)
            self.result_value_temp.release(code)
        else: 
            c_op = self.operator
            if c_op == "//":
                c_op = "/"
            elif c_op == "**":
                error(self.pos, "No C inplace power operator")
            elif self.lhs.type.is_complex:
                error(self.pos, "Inplace operators not implemented for complex types.")
                
            # have to do assignment directly to avoid side-effects
            if isinstance(self.lhs, ExprNodes.IndexNode) and self.lhs.is_buffer_access:
                self.lhs.generate_buffer_setitem_code(self.rhs, code, c_op)
            else:
                self.dup.generate_result_code(code)
                code.putln("%s %s= %s;" % (self.lhs.result(), c_op, self.rhs.result()) )
            self.rhs.generate_disposal_code(code)
            self.rhs.free_temps(code)
        if self.dup.is_temp:
            self.dup.generate_subexpr_disposal_code(code)
            self.dup.free_subexpr_temps(code)
            
    def create_dup_node(self, env): 
        import ExprNodes
        self.dup = self.lhs
        self.dup.analyse_types(env)
        if isinstance(self.lhs, ExprNodes.NameNode):
            target_lhs = ExprNodes.NameNode(self.dup.pos,
                                            name = self.dup.name,
                                            is_temp = self.dup.is_temp,
                                            entry = self.dup.entry)
        elif isinstance(self.lhs, ExprNodes.AttributeNode):
            target_lhs = ExprNodes.AttributeNode(self.dup.pos,
                                                 obj = ExprNodes.CloneNode(self.lhs.obj),
                                                 attribute = self.dup.attribute,
                                                 is_temp = self.dup.is_temp)
        elif isinstance(self.lhs, ExprNodes.IndexNode):
            if self.lhs.index:
                index = ExprNodes.CloneNode(self.lhs.index)
            else:
                index = None
            if self.lhs.indices:
                indices = [ExprNodes.CloneNode(x) for x in self.lhs.indices]
            else:
                indices = []
            target_lhs = ExprNodes.IndexNode(self.dup.pos,
                                             base = ExprNodes.CloneNode(self.dup.base),
                                             index = index,
                                             indices = indices,
                                             is_temp = self.dup.is_temp)
        else:
            assert False
        self.lhs = target_lhs
        return self.dup
    
    def py_operation_function(self):
        return self.py_functions[self.operator]

    py_functions = {
        "|":        "PyNumber_InPlaceOr",
        "^":        "PyNumber_InPlaceXor",
        "&":        "PyNumber_InPlaceAnd",
        "+":        "PyNumber_InPlaceAdd",
        "-":        "PyNumber_InPlaceSubtract",
        "*":        "PyNumber_InPlaceMultiply",
        "/":        "__Pyx_PyNumber_InPlaceDivide",
        "%":        "PyNumber_InPlaceRemainder",
        "<<":        "PyNumber_InPlaceLshift",
        ">>":        "PyNumber_InPlaceRshift",
        "**":        "PyNumber_InPlacePower",
        "//":        "PyNumber_InPlaceFloorDivide",
    }

    def annotate(self, code):
        self.lhs.annotate(code)
        self.rhs.annotate(code)
        self.dup.annotate(code)
    
    def create_binop_node(self):
        import ExprNodes
        return ExprNodes.binop_node(self.pos, self.operator, self.lhs, self.rhs)


class PrintStatNode(StatNode):
    #  print statement
    #
    #  arg_tuple         TupleNode
    #  append_newline    boolean

    child_attrs = ["arg_tuple"]

    def analyse_expressions(self, env):
        self.arg_tuple.analyse_expressions(env)
        self.arg_tuple = self.arg_tuple.coerce_to_pyobject(env)
        env.use_utility_code(printing_utility_code)
        if len(self.arg_tuple.args) == 1 and self.append_newline:
            env.use_utility_code(printing_one_utility_code)

    nogil_check = Node.gil_error
    gil_message = "Python print statement"

    def generate_execution_code(self, code):
        if len(self.arg_tuple.args) == 1 and self.append_newline:
            arg = self.arg_tuple.args[0]
            arg.generate_evaluation_code(code)
            
            code.putln(
                "if (__Pyx_PrintOne(%s) < 0) %s" % (
                    arg.py_result(),
                    code.error_goto(self.pos)))
            arg.generate_disposal_code(code)
            arg.free_temps(code)
        else:
            self.arg_tuple.generate_evaluation_code(code)
            code.putln(
                "if (__Pyx_Print(%s, %d) < 0) %s" % (
                    self.arg_tuple.py_result(),
                    self.append_newline,
                    code.error_goto(self.pos)))
            self.arg_tuple.generate_disposal_code(code)
            self.arg_tuple.free_temps(code)

    def annotate(self, code):
        self.arg_tuple.annotate(code)


class ExecStatNode(StatNode):
    #  exec statement
    #
    #  args     [ExprNode]

    child_attrs = ["args"]

    def analyse_expressions(self, env):
        for i, arg in enumerate(self.args):
            arg.analyse_expressions(env)
            arg = arg.coerce_to_pyobject(env)
            self.args[i] = arg
        env.use_utility_code(Builtin.pyexec_utility_code)

    nogil_check = Node.gil_error
    gil_message = "Python exec statement"

    def generate_execution_code(self, code):
        args = []
        for arg in self.args:
            arg.generate_evaluation_code(code)
            args.append( arg.py_result() )
        args = tuple(args + ['0', '0'][:3-len(args)])
        temp_result = code.funcstate.allocate_temp(PyrexTypes.py_object_type, manage_ref=True)
        code.putln("%s = __Pyx_PyRun(%s, %s, %s);" % (
                (temp_result,) + args))
        for arg in self.args:
            arg.generate_disposal_code(code)
            arg.free_temps(code)
        code.putln(
            code.error_goto_if_null(temp_result, self.pos))
        code.put_gotref(temp_result)
        code.put_decref_clear(temp_result, py_object_type)
        code.funcstate.release_temp(temp_result)

    def annotate(self, code):
        for arg in self.args:
            arg.annotate(code)


class DelStatNode(StatNode):
    #  del statement
    #
    #  args     [ExprNode]
    
    child_attrs = ["args"]

    def analyse_declarations(self, env):
        for arg in self.args:
            arg.analyse_target_declaration(env)
    
    def analyse_expressions(self, env):
        for arg in self.args:
            arg.analyse_target_expression(env, None)
            if not arg.type.is_pyobject:
                error(arg.pos, "Deletion of non-Python object")
            #arg.release_target_temp(env)

    def nogil_check(self, env):
        for arg in self.args:
            if arg.type.is_pyobject:
                self.gil_error()

    gil_message = "Deleting Python object"

    def generate_execution_code(self, code):
        for arg in self.args:
            if arg.type.is_pyobject:
                arg.generate_deletion_code(code)
            # else error reported earlier

    def annotate(self, code):
        for arg in self.args:
            arg.annotate(code)


class PassStatNode(StatNode):
    #  pass statement

    child_attrs = []
    
    def analyse_expressions(self, env):
        pass
    
    def generate_execution_code(self, code):
        pass


class BreakStatNode(StatNode):

    child_attrs = []

    def analyse_expressions(self, env):
        pass
    
    def generate_execution_code(self, code):
        if not code.break_label:
            error(self.pos, "break statement not inside loop")
        else:
            code.put_goto(code.break_label)


class ContinueStatNode(StatNode):

    child_attrs = []

    def analyse_expressions(self, env):
        pass
    
    def generate_execution_code(self, code):
        if code.funcstate.in_try_finally:
            error(self.pos, "continue statement inside try of try...finally")
        elif not code.continue_label:
            error(self.pos, "continue statement not inside loop")
        else:
            code.put_goto(code.continue_label)


class ReturnStatNode(StatNode):
    #  return statement
    #
    #  value         ExprNode or None
    #  return_type   PyrexType
    
    child_attrs = ["value"]

    def analyse_expressions(self, env):
        return_type = env.return_type
        self.return_type = return_type
        if not return_type:
            error(self.pos, "Return not inside a function body")
            return
        if self.value:
            self.value.analyse_types(env)
            if return_type.is_void or return_type.is_returncode:
                error(self.value.pos, 
                    "Return with value in void function")
            else:
                self.value = self.value.coerce_to(env.return_type, env)
        else:
            if (not return_type.is_void
                and not return_type.is_pyobject
                and not return_type.is_returncode):
                    error(self.pos, "Return value required")

    def nogil_check(self, env):
        if self.return_type.is_pyobject:
            self.gil_error()

    gil_message = "Returning Python object"

    def generate_execution_code(self, code):
        code.mark_pos(self.pos)
        if not self.return_type:
            # error reported earlier
            return
        if self.return_type.is_pyobject:
            code.put_xdecref(Naming.retval_cname,
                             self.return_type)
        if self.value:
            self.value.generate_evaluation_code(code)
            self.value.make_owned_reference(code)
            code.putln(
                "%s = %s;" % (
                    Naming.retval_cname,
                    self.value.result_as(self.return_type)))
            self.value.generate_post_assignment_code(code)
            self.value.free_temps(code)
        else:
            if self.return_type.is_pyobject:
                code.put_init_to_py_none(Naming.retval_cname, self.return_type)
            elif self.return_type.is_returncode:
                code.putln(
                    "%s = %s;" % (
                        Naming.retval_cname,
                        self.return_type.default_value))
        for cname, type in code.funcstate.temps_holding_reference():
            code.put_decref_clear(cname, type)
        code.put_goto(code.return_label)
        
    def annotate(self, code):
        if self.value:
            self.value.annotate(code)


class RaiseStatNode(StatNode):
    #  raise statement
    #
    #  exc_type    ExprNode or None
    #  exc_value   ExprNode or None
    #  exc_tb      ExprNode or None
    
    child_attrs = ["exc_type", "exc_value", "exc_tb"]

    def analyse_expressions(self, env):
        if self.exc_type:
            self.exc_type.analyse_types(env)
            self.exc_type = self.exc_type.coerce_to_pyobject(env)
        if self.exc_value:
            self.exc_value.analyse_types(env)
            self.exc_value = self.exc_value.coerce_to_pyobject(env)
        if self.exc_tb:
            self.exc_tb.analyse_types(env)
            self.exc_tb = self.exc_tb.coerce_to_pyobject(env)
        env.use_utility_code(raise_utility_code)

    nogil_check = Node.gil_error
    gil_message = "Raising exception"

    def generate_execution_code(self, code):
        if self.exc_type:
            self.exc_type.generate_evaluation_code(code)
            type_code = self.exc_type.py_result()
        else:
            type_code = "0"
        if self.exc_value:
            self.exc_value.generate_evaluation_code(code)
            value_code = self.exc_value.py_result()
        else:
            value_code = "0"
        if self.exc_tb:
            self.exc_tb.generate_evaluation_code(code)
            tb_code = self.exc_tb.py_result()
        else:
            tb_code = "0"
        code.putln(
            "__Pyx_Raise(%s, %s, %s);" % (
                type_code,
                value_code,
                tb_code))
        for obj in (self.exc_type, self.exc_value, self.exc_tb):
            if obj:
                obj.generate_disposal_code(code)
                obj.free_temps(code)
        code.putln(
            code.error_goto(self.pos))

    def annotate(self, code):
        if self.exc_type:
            self.exc_type.annotate(code)
        if self.exc_value:
            self.exc_value.annotate(code)
        if self.exc_tb:
            self.exc_tb.annotate(code)


class ReraiseStatNode(StatNode):

    child_attrs = []

    def analyse_expressions(self, env):
        env.use_utility_code(restore_exception_utility_code)

    nogil_check = Node.gil_error
    gil_message = "Raising exception"

    def generate_execution_code(self, code):
        vars = code.funcstate.exc_vars
        if vars:
            for varname in vars:
                code.put_giveref(varname)
            code.putln("__Pyx_ErrRestore(%s, %s, %s);" % tuple(vars))
            for varname in vars:
                code.put("%s = 0; " % varname)
            code.putln()
            code.putln(code.error_goto(self.pos))
        else:
            error(self.pos, "Reraise not inside except clause")
        

class AssertStatNode(StatNode):
    #  assert statement
    #
    #  cond    ExprNode
    #  value   ExprNode or None
    
    child_attrs = ["cond", "value"]

    def analyse_expressions(self, env):
        self.cond = self.cond.analyse_boolean_expression(env)
        if self.value:
            self.value.analyse_types(env)
            self.value = self.value.coerce_to_pyobject(env)

    nogil_check = Node.gil_error
    gil_message = "Raising exception"
    
    def generate_execution_code(self, code):
        code.putln("#ifndef PYREX_WITHOUT_ASSERTIONS")
        self.cond.generate_evaluation_code(code)
        code.putln(
            "if (unlikely(!%s)) {" %
                self.cond.result())
        if self.value:
            self.value.generate_evaluation_code(code)
            code.putln(
                "PyErr_SetObject(PyExc_AssertionError, %s);" %
                    self.value.py_result())
            self.value.generate_disposal_code(code)
            self.value.free_temps(code)
        else:
            code.putln(
                "PyErr_SetNone(PyExc_AssertionError);")
        code.putln(
                code.error_goto(self.pos))
        code.putln(
            "}")
        self.cond.generate_disposal_code(code)
        self.cond.free_temps(code)
        code.putln("#endif")

    def annotate(self, code):
        self.cond.annotate(code)
        if self.value:
            self.value.annotate(code)


class IfStatNode(StatNode):
    #  if statement
    #
    #  if_clauses   [IfClauseNode]
    #  else_clause  StatNode or None

    child_attrs = ["if_clauses", "else_clause"]
    
    def analyse_control_flow(self, env):
        env.start_branching(self.pos)
        for if_clause in self.if_clauses:
            if_clause.analyse_control_flow(env)
            env.next_branch(if_clause.end_pos())
        if self.else_clause:
            self.else_clause.analyse_control_flow(env)
        env.finish_branching(self.end_pos())

    def analyse_declarations(self, env):
        for if_clause in self.if_clauses:
            if_clause.analyse_declarations(env)
        if self.else_clause:
            self.else_clause.analyse_declarations(env)
    
    def analyse_expressions(self, env):
        for if_clause in self.if_clauses:
            if_clause.analyse_expressions(env)
        if self.else_clause:
            self.else_clause.analyse_expressions(env)
    
    def generate_execution_code(self, code):
        code.mark_pos(self.pos)
        end_label = code.new_label()
        for if_clause in self.if_clauses:
            if_clause.generate_execution_code(code, end_label)
        if self.else_clause:
            code.putln("/*else*/ {")
            self.else_clause.generate_execution_code(code)
            code.putln("}")
        code.put_label(end_label)
        
    def annotate(self, code):
        for if_clause in self.if_clauses:
            if_clause.annotate(code)
        if self.else_clause:
            self.else_clause.annotate(code)


class IfClauseNode(Node):
    #  if or elif clause in an if statement
    #
    #  condition   ExprNode
    #  body        StatNode
    
    child_attrs = ["condition", "body"]

    def analyse_control_flow(self, env):
        self.body.analyse_control_flow(env)
        
    def analyse_declarations(self, env):
        self.condition.analyse_declarations(env)
        self.body.analyse_declarations(env)
    
    def analyse_expressions(self, env):
        self.condition = \
            self.condition.analyse_temp_boolean_expression(env)
        self.body.analyse_expressions(env)
    
    def generate_execution_code(self, code, end_label):
        self.condition.generate_evaluation_code(code)
        code.putln(
            "if (%s) {" %
                self.condition.result())
        self.condition.generate_disposal_code(code)
        self.condition.free_temps(code)
        self.body.generate_execution_code(code)
        #code.putln(
        #    "goto %s;" %
        #        end_label)
        code.put_goto(end_label)
        code.putln("}")

    def annotate(self, code):
        self.condition.annotate(code)
        self.body.annotate(code)
        

class SwitchCaseNode(StatNode):
    # Generated in the optimization of an if-elif-else node
    #
    # conditions    [ExprNode]
    # body          StatNode
    
    child_attrs = ['conditions', 'body']

    def generate_execution_code(self, code):
        for cond in self.conditions:
            code.mark_pos(cond.pos)
            cond.generate_evaluation_code(code)
            code.putln("case %s:" % cond.result())
        self.body.generate_execution_code(code)
        code.putln("break;")
        
    def annotate(self, code):
        for cond in self.conditions:
            cond.annotate(code)
        self.body.annotate(code)

class SwitchStatNode(StatNode):
    # Generated in the optimization of an if-elif-else node
    #
    # test          ExprNode
    # cases         [SwitchCaseNode]
    # else_clause   StatNode or None
    
    child_attrs = ['test', 'cases', 'else_clause']
    
    def generate_execution_code(self, code):
        code.putln("switch (%s) {" % self.test.result())
        for case in self.cases:
            case.generate_execution_code(code)
        if self.else_clause is not None:
            code.putln("default:")
            self.else_clause.generate_execution_code(code)
            code.putln("break;")
        code.putln("}")

    def annotate(self, code):
        self.test.annotate(code)
        for case in self.cases:
            case.annotate(code)
        if self.else_clause is not None:
            self.else_clause.annotate(code)
            
class LoopNode(object):
    
    def analyse_control_flow(self, env):
        env.start_branching(self.pos)
        self.body.analyse_control_flow(env)
        env.next_branch(self.body.end_pos())
        if self.else_clause:
            self.else_clause.analyse_control_flow(env)
        env.finish_branching(self.end_pos())

    
class WhileStatNode(LoopNode, StatNode):
    #  while statement
    #
    #  condition    ExprNode
    #  body         StatNode
    #  else_clause  StatNode

    child_attrs = ["condition", "body", "else_clause"]

    def analyse_declarations(self, env):
        self.body.analyse_declarations(env)
        if self.else_clause:
            self.else_clause.analyse_declarations(env)
    
    def analyse_expressions(self, env):
        self.condition = \
            self.condition.analyse_temp_boolean_expression(env)
        self.body.analyse_expressions(env)
        if self.else_clause:
            self.else_clause.analyse_expressions(env)
    
    def generate_execution_code(self, code):
        old_loop_labels = code.new_loop_labels()
        code.putln(
            "while (1) {")
        self.condition.generate_evaluation_code(code)
        self.condition.generate_disposal_code(code)
        code.putln(
            "if (!%s) break;" %
                self.condition.result())
        self.condition.free_temps(code)
        self.body.generate_execution_code(code)
        code.put_label(code.continue_label)
        code.putln("}")
        break_label = code.break_label
        code.set_loop_labels(old_loop_labels)
        if self.else_clause:
            code.putln("/*else*/ {")
            self.else_clause.generate_execution_code(code)
            code.putln("}")
        code.put_label(break_label)

    def annotate(self, code):
        self.condition.annotate(code)
        self.body.annotate(code)
        if self.else_clause:
            self.else_clause.annotate(code)


def ForStatNode(pos, **kw):
    if 'iterator' in kw:
        return ForInStatNode(pos, **kw)
    else:
        return ForFromStatNode(pos, **kw)

class ForInStatNode(LoopNode, StatNode):
    #  for statement
    #
    #  target        ExprNode
    #  iterator      IteratorNode
    #  body          StatNode
    #  else_clause   StatNode
    #  item          NextNode       used internally
    
    child_attrs = ["target", "iterator", "body", "else_clause"]
    item = None
    
    def analyse_declarations(self, env):
        self.target.analyse_target_declaration(env)
        self.body.analyse_declarations(env)
        if self.else_clause:
            self.else_clause.analyse_declarations(env)

    def analyse_expressions(self, env):
        import ExprNodes
        self.target.analyse_target_types(env)
        self.iterator.analyse_expressions(env)
        self.item = ExprNodes.NextNode(self.iterator, env)
        self.item = self.item.coerce_to(self.target.type, env)
        self.body.analyse_expressions(env)
        if self.else_clause:
            self.else_clause.analyse_expressions(env)

    def generate_execution_code(self, code):
        old_loop_labels = code.new_loop_labels()
        self.iterator.allocate_counter_temp(code)
        self.iterator.generate_evaluation_code(code)
        code.putln(
            "for (;;) {")
        self.item.generate_evaluation_code(code)
        self.target.generate_assignment_code(self.item, code)
        self.body.generate_execution_code(code)
        code.put_label(code.continue_label)
        code.putln(
            "}")
        break_label = code.break_label
        code.set_loop_labels(old_loop_labels)
        if self.else_clause:
            code.putln("/*else*/ {")
            self.else_clause.generate_execution_code(code)
            code.putln("}")
        code.put_label(break_label)
        self.iterator.release_counter_temp(code)
        self.iterator.generate_disposal_code(code)
        self.iterator.free_temps(code)

    def annotate(self, code):
        self.target.annotate(code)
        self.iterator.annotate(code)
        self.body.annotate(code)
        if self.else_clause:
            self.else_clause.annotate(code)
        self.item.annotate(code)


class ForFromStatNode(LoopNode, StatNode):
    #  for name from expr rel name rel expr
    #
    #  target        NameNode
    #  bound1        ExprNode
    #  relation1     string
    #  relation2     string
    #  bound2        ExprNode
    #  step          ExprNode or None
    #  body          StatNode
    #  else_clause   StatNode or None
    #
    #  Used internally:
    #
    #  from_range         bool
    #  is_py_target       bool
    #  loopvar_node       ExprNode (usually a NameNode or temp node)
    #  py_loopvar_node    PyTempNode or None
    child_attrs = ["target", "bound1", "bound2", "step", "body", "else_clause"]

    is_py_target = False
    loopvar_node = None
    py_loopvar_node = None
    from_range = False

    gil_message = "For-loop using object bounds or target"

    def nogil_check(self, env):
        for x in (self.target, self.bound1, self.bound2):
            if x.type.is_pyobject:
                self.gil_error()

    def analyse_declarations(self, env):
        self.target.analyse_target_declaration(env)
        self.body.analyse_declarations(env)
        if self.else_clause:
            self.else_clause.analyse_declarations(env)

    def analyse_expressions(self, env):
        import ExprNodes
        self.target.analyse_target_types(env)
        self.bound1.analyse_types(env)
        self.bound2.analyse_types(env)
        if self.step is not None:
            if isinstance(self.step, ExprNodes.UnaryMinusNode):
                warning(self.step.pos, "Probable infinite loop in for-from-by statment. Consider switching the directions of the relations.", 2)
            self.step.analyse_types(env)
        
        target_type = self.target.type
        if self.target.type.is_numeric:
            loop_type = self.target.type
        else:
            loop_type = PyrexTypes.c_int_type
            if not self.bound1.type.is_pyobject:
                loop_type = PyrexTypes.widest_numeric_type(loop_type, self.bound1.type)
            if not self.bound2.type.is_pyobject:
                loop_type = PyrexTypes.widest_numeric_type(loop_type, self.bound2.type)
            if self.step is not None and not self.step.type.is_pyobject:
                loop_type = PyrexTypes.widest_numeric_type(loop_type, self.step.type)
        self.bound1 = self.bound1.coerce_to(loop_type, env)
        self.bound2 = self.bound2.coerce_to(loop_type, env)
        if not self.bound2.is_literal:
            self.bound2 = self.bound2.coerce_to_temp(env)
        if self.step is not None:
            self.step = self.step.coerce_to(loop_type, env)            
            if not self.step.is_literal:
                self.step = self.step.coerce_to_temp(env)

        target_type = self.target.type
        if not (target_type.is_pyobject or target_type.is_numeric):
            error(self.target.pos,
                "for-from loop variable must be c numeric type or Python object")
        if target_type.is_numeric:
            self.is_py_target = False
            if isinstance(self.target, ExprNodes.IndexNode) and self.target.is_buffer_access:
                raise error(self.pos, "Buffer indexing not allowed as for loop target.")
            self.loopvar_node = self.target
            self.py_loopvar_node = None
        else:
            self.is_py_target = True
            c_loopvar_node = ExprNodes.TempNode(self.pos, loop_type, env)
            self.loopvar_node = c_loopvar_node
            self.py_loopvar_node = \
                ExprNodes.CloneNode(c_loopvar_node).coerce_to_pyobject(env)
        self.body.analyse_expressions(env)
        if self.else_clause:
            self.else_clause.analyse_expressions(env)
            
    def generate_execution_code(self, code):
        old_loop_labels = code.new_loop_labels()
        from_range = self.from_range
        self.bound1.generate_evaluation_code(code)
        self.bound2.generate_evaluation_code(code)
        offset, incop = self.relation_table[self.relation1]
        if self.step is not None:
            self.step.generate_evaluation_code(code)
            step = self.step.result()
            incop = "%s=%s" % (incop[0], step)
        import ExprNodes
        if isinstance(self.loopvar_node, ExprNodes.TempNode):
            self.loopvar_node.allocate(code)
        if isinstance(self.py_loopvar_node, ExprNodes.TempNode):
            self.py_loopvar_node.allocate(code)
        if from_range:
            loopvar_name = code.funcstate.allocate_temp(self.target.type, False)
        else:
            loopvar_name = self.loopvar_node.result()
        code.putln(
            "for (%s = %s%s; %s %s %s; %s%s) {" % (
                loopvar_name,
                self.bound1.result(), offset,
                loopvar_name, self.relation2, self.bound2.result(),
                loopvar_name, incop))
        if self.py_loopvar_node:
            self.py_loopvar_node.generate_evaluation_code(code)
            self.target.generate_assignment_code(self.py_loopvar_node, code)
        elif from_range:
            code.putln("%s = %s;" % (
                            self.target.result(), loopvar_name))
        self.body.generate_execution_code(code)
        code.put_label(code.continue_label)
        if self.py_loopvar_node:
            # This mess is to make for..from loops with python targets behave 
            # exactly like those with C targets with regards to re-assignment 
            # of the loop variable. 
            import ExprNodes
            if self.target.entry.is_pyglobal:
                # We know target is a NameNode, this is the only ugly case. 
                target_node = ExprNodes.PyTempNode(self.target.pos, None)
                target_node.allocate(code)
                interned_cname = code.intern_identifier(self.target.entry.name)
                code.putln("/*here*/")
                code.putln("%s = __Pyx_GetName(%s, %s); %s" % (
                                target_node.result(),
                                Naming.module_cname, 
                                interned_cname,
                                code.error_goto_if_null(target_node.result(), self.target.pos)))
                code.put_gotref(target_node.result())
            else:
                target_node = self.target
            from_py_node = ExprNodes.CoerceFromPyTypeNode(self.loopvar_node.type, target_node, None)
            from_py_node.temp_code = loopvar_name
            from_py_node.generate_result_code(code)
            if self.target.entry.is_pyglobal:
                code.put_decref(target_node.result(), target_node.type)
                target_node.release(code)
        code.putln("}")
        if self.py_loopvar_node:
            # This is potentially wasteful, but we don't want the semantics to 
            # depend on whether or not the loop is a python type. 
            self.py_loopvar_node.generate_evaluation_code(code)
            self.target.generate_assignment_code(self.py_loopvar_node, code)
        if from_range:
            code.funcstate.release_temp(loopvar_name)
        break_label = code.break_label
        code.set_loop_labels(old_loop_labels)
        if self.else_clause:
            code.putln("/*else*/ {")
            self.else_clause.generate_execution_code(code)
            code.putln("}")
        code.put_label(break_label)
        self.bound1.generate_disposal_code(code)
        self.bound1.free_temps(code)
        self.bound2.generate_disposal_code(code)
        self.bound2.free_temps(code)
        if isinstance(self.loopvar_node, ExprNodes.TempNode):
            self.loopvar_node.release(code)
        if isinstance(self.py_loopvar_node, ExprNodes.TempNode):
            self.py_loopvar_node.release(code)
        if self.step is not None:
            self.step.generate_disposal_code(code)
            self.step.free_temps(code)
    
    relation_table = {
        # {relop : (initial offset, increment op)}
        '<=': ("",   "++"),
        '<' : ("+1", "++"),
        '>=': ("",   "--"),
        '>' : ("-1", "--")
    }
    
    def annotate(self, code):
        self.target.annotate(code)
        self.bound1.annotate(code)
        self.bound2.annotate(code)
        if self.step:
            self.bound2.annotate(code)
        self.body.annotate(code)
        if self.else_clause:
            self.else_clause.annotate(code)


class WithStatNode(StatNode):
    """
    Represents a Python with statement.
    
    This is only used at parse tree level; and is not present in
    analysis or generation phases.
    """
    #  manager          The with statement manager object
    #  target            Node (lhs expression)
    #  body             StatNode
    child_attrs = ["manager", "target", "body"]

class TryExceptStatNode(StatNode):
    #  try .. except statement
    #
    #  body             StatNode
    #  except_clauses   [ExceptClauseNode]
    #  else_clause      StatNode or None

    child_attrs = ["body", "except_clauses", "else_clause"]
    
    def analyse_control_flow(self, env):
        env.start_branching(self.pos)
        self.body.analyse_control_flow(env)
        successful_try = env.control_flow # grab this for later
        env.next_branch(self.body.end_pos())
        env.finish_branching(self.body.end_pos())
        
        env.start_branching(self.except_clauses[0].pos)
        for except_clause in self.except_clauses:
            except_clause.analyse_control_flow(env)
            env.next_branch(except_clause.end_pos())
            
        # the else cause it executed only when the try clause finishes
        env.control_flow.incoming = successful_try
        if self.else_clause:
            self.else_clause.analyse_control_flow(env)
        env.finish_branching(self.end_pos())

    def analyse_declarations(self, env):
        self.body.analyse_declarations(env)
        for except_clause in self.except_clauses:
            except_clause.analyse_declarations(env)
        if self.else_clause:
            self.else_clause.analyse_declarations(env)
        env.use_utility_code(reset_exception_utility_code)

    def analyse_expressions(self, env):
        self.body.analyse_expressions(env)
        default_clause_seen = 0
        for except_clause in self.except_clauses:
            except_clause.analyse_expressions(env)
            if default_clause_seen:
                error(except_clause.pos, "default 'except:' must be last")
            if not except_clause.pattern:
                default_clause_seen = 1
        self.has_default_clause = default_clause_seen
        if self.else_clause:
            self.else_clause.analyse_expressions(env)

    nogil_check = Node.gil_error
    gil_message = "Try-except statement"

    def generate_execution_code(self, code):
        old_return_label = code.return_label
        old_break_label = code.break_label
        old_continue_label = code.continue_label
        old_error_label = code.new_error_label()
        our_error_label = code.error_label
        except_end_label = code.new_label('exception_handled')
        except_error_label = code.new_label('except_error')
        except_return_label = code.new_label('except_return')
        try_return_label = code.new_label('try_return')
        try_break_label = code.new_label('try_break')
        try_continue_label = code.new_label('try_continue')
        try_end_label = code.new_label('try_end')

        code.putln("{")
        code.putln("PyObject %s;" %
                   ', '.join(['*%s' % var for var in Naming.exc_save_vars]))
        code.putln("__Pyx_ExceptionSave(%s);" %
                   ', '.join(['&%s' % var for var in Naming.exc_save_vars]))
        for var in Naming.exc_save_vars:
            code.put_xgotref(var)
        code.putln(
            "/*try:*/ {")
        code.return_label = try_return_label
        code.break_label = try_break_label
        code.continue_label = try_continue_label
        self.body.generate_execution_code(code)
        code.putln(
            "}")
        temps_to_clean_up = code.funcstate.all_free_managed_temps()
        code.error_label = except_error_label
        code.return_label = except_return_label
        if self.else_clause:
            code.putln(
                "/*else:*/ {")
            self.else_clause.generate_execution_code(code)
            code.putln(
                "}")
        for var in Naming.exc_save_vars:
            code.put_xdecref_clear(var, py_object_type)
        code.put_goto(try_end_label)
        if code.label_used(try_return_label):
            code.put_label(try_return_label)
            for var in Naming.exc_save_vars: code.put_xgiveref(var)
            code.putln("__Pyx_ExceptionReset(%s);" %
                       ', '.join(Naming.exc_save_vars))
            code.put_goto(old_return_label)
        code.put_label(our_error_label)
        for temp_name, type in temps_to_clean_up:
            code.put_xdecref_clear(temp_name, type)
        for except_clause in self.except_clauses:
            except_clause.generate_handling_code(code, except_end_label)

        error_label_used = code.label_used(except_error_label)
        if error_label_used or not self.has_default_clause:
            if error_label_used:
                code.put_label(except_error_label)
            for var in Naming.exc_save_vars: code.put_xgiveref(var)
            code.putln("__Pyx_ExceptionReset(%s);" %
                       ', '.join(Naming.exc_save_vars))
            code.put_goto(old_error_label)

        for exit_label, old_label in zip(
            [try_break_label, try_continue_label, except_return_label],
            [old_break_label, old_continue_label, old_return_label]):

            if code.label_used(exit_label):
                code.put_label(exit_label)
                for var in Naming.exc_save_vars: code.put_xgiveref(var)
                code.putln("__Pyx_ExceptionReset(%s);" %
                           ', '.join(Naming.exc_save_vars))
                code.put_goto(old_label)

        if code.label_used(except_end_label):
            code.put_label(except_end_label)
            for var in Naming.exc_save_vars: code.put_xgiveref(var)
            code.putln("__Pyx_ExceptionReset(%s);" %
                       ', '.join(Naming.exc_save_vars))
        code.put_label(try_end_label)
        code.putln("}")

        code.return_label = old_return_label
        code.break_label = old_break_label
        code.continue_label = old_continue_label
        code.error_label = old_error_label

    def annotate(self, code):
        self.body.annotate(code)
        for except_node in self.except_clauses:
            except_node.annotate(code)
        if self.else_clause:
            self.else_clause.annotate(code)


class ExceptClauseNode(Node):
    #  Part of try ... except statement.
    #
    #  pattern        ExprNode
    #  target         ExprNode or None
    #  body           StatNode
    #  excinfo_target NameNode or None   optional target for exception info
    #  match_flag     string             result of exception match
    #  exc_value      ExcValueNode       used internally
    #  function_name  string             qualified name of enclosing function
    #  exc_vars       (string * 3)       local exception variables

    # excinfo_target is never set by the parser, but can be set by a transform
    # in order to extract more extensive information about the exception as a
    # sys.exc_info()-style tuple into a target variable
    
    child_attrs = ["pattern", "target", "body", "exc_value", "excinfo_target"]

    exc_value = None
    excinfo_target = None

    def analyse_declarations(self, env):
        if self.target:
            self.target.analyse_target_declaration(env)
        if self.excinfo_target is not None:
            self.excinfo_target.analyse_target_declaration(env)
        self.body.analyse_declarations(env)
    
    def analyse_expressions(self, env):
        import ExprNodes
        genv = env.global_scope()
        self.function_name = env.qualified_name
        if self.pattern:
            self.pattern.analyse_expressions(env)
            self.pattern = self.pattern.coerce_to_pyobject(env)

        if self.target:
            self.exc_value = ExprNodes.ExcValueNode(self.pos, env)
            self.target.analyse_target_expression(env, self.exc_value)
        if self.excinfo_target is not None:
            import ExprNodes
            self.excinfo_tuple = ExprNodes.TupleNode(pos=self.pos, args=[
                ExprNodes.ExcValueNode(pos=self.pos, env=env) for x in range(3)])
            self.excinfo_tuple.analyse_expressions(env)
            self.excinfo_target.analyse_target_expression(env, self.excinfo_tuple)

        self.body.analyse_expressions(env)

    def generate_handling_code(self, code, end_label):
        code.mark_pos(self.pos)
        if self.pattern:
            self.pattern.generate_evaluation_code(code)
            
            match_flag = code.funcstate.allocate_temp(PyrexTypes.c_int_type, False)
            code.putln(
                "%s = PyErr_ExceptionMatches(%s);" % (
                    match_flag,
                    self.pattern.py_result()))
            self.pattern.generate_disposal_code(code)
            self.pattern.free_temps(code)
            code.putln(
                "if (%s) {" %
                    match_flag)
            code.funcstate.release_temp(match_flag)
        else:
            code.putln("/*except:*/ {")

        if not getattr(self.body, 'stats', True):
            # most simple case: no exception variable, empty body (pass)
            # => reset the exception state, done
            code.putln("PyErr_Restore(0,0,0);")
            code.put_goto(end_label)
            code.putln("}")
            return
        
        exc_vars = [code.funcstate.allocate_temp(py_object_type,
                                                 manage_ref=True)
                    for i in xrange(3)]
        code.putln('__Pyx_AddTraceback("%s");' % self.function_name)
        # We always have to fetch the exception value even if
        # there is no target, because this also normalises the 
        # exception and stores it in the thread state.
        code.globalstate.use_utility_code(get_exception_utility_code)
        exc_args = "&%s, &%s, &%s" % tuple(exc_vars)
        code.putln("if (__Pyx_GetException(%s) < 0) %s" % (exc_args,
            code.error_goto(self.pos)))
        for x in exc_vars:
            code.put_gotref(x)
        if self.target:
            self.exc_value.set_var(exc_vars[1])
            self.exc_value.generate_evaluation_code(code)
            self.target.generate_assignment_code(self.exc_value, code)
        if self.excinfo_target is not None:
            for tempvar, node in zip(exc_vars, self.excinfo_tuple.args):
                node.set_var(tempvar)
            self.excinfo_tuple.generate_evaluation_code(code)
            self.excinfo_target.generate_assignment_code(self.excinfo_tuple, code)

        old_break_label, old_continue_label = code.break_label, code.continue_label
        code.break_label = code.new_label('except_break')
        code.continue_label = code.new_label('except_continue')

        old_exc_vars = code.funcstate.exc_vars
        code.funcstate.exc_vars = exc_vars
        self.body.generate_execution_code(code)
        code.funcstate.exc_vars = old_exc_vars
        for var in exc_vars:
            code.putln("__Pyx_DECREF(%s); %s = 0;" % (var, var))
        code.put_goto(end_label)
        
        if code.label_used(code.break_label):
            code.put_label(code.break_label)
            for var in exc_vars:
                code.putln("__Pyx_DECREF(%s); %s = 0;" % (var, var))
            code.put_goto(old_break_label)
        code.break_label = old_break_label

        if code.label_used(code.continue_label):
            code.put_label(code.continue_label)
            for var in exc_vars:
                code.putln("__Pyx_DECREF(%s); %s = 0;" % (var, var))
            code.put_goto(old_continue_label)
        code.continue_label = old_continue_label

        for temp in exc_vars:
            code.funcstate.release_temp(temp)

        code.putln(
            "}")

    def annotate(self, code):
        if self.pattern:
            self.pattern.annotate(code)
        if self.target:
            self.target.annotate(code)
        self.body.annotate(code)


class TryFinallyStatNode(StatNode):
    #  try ... finally statement
    #
    #  body             StatNode
    #  finally_clause   StatNode
    #
    #  The plan is that we funnel all continue, break
    #  return and error gotos into the beginning of the
    #  finally block, setting a variable to remember which
    #  one we're doing. At the end of the finally block, we
    #  switch on the variable to figure out where to go.
    #  In addition, if we're doing an error, we save the
    #  exception on entry to the finally block and restore
    #  it on exit.

    child_attrs = ["body", "finally_clause"]
    
    preserve_exception = 1
    
    disallow_continue_in_try_finally = 0
    # There doesn't seem to be any point in disallowing
    # continue in the try block, since we have no problem
    # handling it.

    def create_analysed(pos, env, body, finally_clause):
        node = TryFinallyStatNode(pos, body=body, finally_clause=finally_clause)
        return node
    create_analysed = staticmethod(create_analysed)
    
    def analyse_control_flow(self, env):
        env.start_branching(self.pos)
        self.body.analyse_control_flow(env)
        env.next_branch(self.body.end_pos())
        env.finish_branching(self.body.end_pos())
        self.finally_clause.analyse_control_flow(env)

    def analyse_declarations(self, env):
        self.body.analyse_declarations(env)
        self.finally_clause.analyse_declarations(env)
    
    def analyse_expressions(self, env):
        self.body.analyse_expressions(env)
        self.finally_clause.analyse_expressions(env)

    nogil_check = Node.gil_error
    gil_message = "Try-finally statement"

    def generate_execution_code(self, code):
        old_error_label = code.error_label
        old_labels = code.all_new_labels()
        new_labels = code.get_all_labels()
        new_error_label = code.error_label
        catch_label = code.new_label()
        code.putln(
            "/*try:*/ {")
        if self.disallow_continue_in_try_finally:
            was_in_try_finally = code.funcstate.in_try_finally
            code.funcstate.in_try_finally = 1
        self.body.generate_execution_code(code)
        if self.disallow_continue_in_try_finally:
            code.funcstate.in_try_finally = was_in_try_finally
        code.putln(
            "}")
        temps_to_clean_up = code.funcstate.all_free_managed_temps()
        code.putln(
            "/*finally:*/ {")
        cases_used = []
        error_label_used = 0
        for i, new_label in enumerate(new_labels):
            if new_label in code.labels_used:
                cases_used.append(i)
                if new_label == new_error_label:
                    error_label_used = 1
                    error_label_case = i
        if cases_used:
            code.putln(
                    "int __pyx_why;")
            if error_label_used and self.preserve_exception:
                code.putln(
                    "PyObject *%s, *%s, *%s;" % Naming.exc_vars)
                code.putln(
                    "int %s;" % Naming.exc_lineno_name)
                exc_var_init_zero = ''.join(["%s = 0; " % var for var in Naming.exc_vars])
                exc_var_init_zero += '%s = 0;' % Naming.exc_lineno_name
                code.putln(exc_var_init_zero)
            else:
                exc_var_init_zero = None
            code.use_label(catch_label)
            code.putln(
                    "__pyx_why = 0; goto %s;" % catch_label)
            for i in cases_used:
                new_label = new_labels[i]
                #if new_label and new_label != "<try>":
                if new_label == new_error_label and self.preserve_exception:
                    self.put_error_catcher(code, 
                        new_error_label, i+1, catch_label, temps_to_clean_up)
                else:
                    code.put('%s: ' % new_label)
                    if exc_var_init_zero:
                        code.putln(exc_var_init_zero)
                    code.putln("__pyx_why = %s; goto %s;" % (
                            i+1,
                            catch_label))
            code.put_label(catch_label)
        code.set_all_labels(old_labels)
        if error_label_used:
            code.new_error_label()
            finally_error_label = code.error_label
        self.finally_clause.generate_execution_code(code)
        if error_label_used:
            if finally_error_label in code.labels_used and self.preserve_exception:
                over_label = code.new_label()
                code.put_goto(over_label);
                code.put_label(finally_error_label)
                code.putln("if (__pyx_why == %d) {" % (error_label_case + 1))
                for var in Naming.exc_vars:
                    code.putln("Py_XDECREF(%s);" % var)
                code.putln("}")
                code.put_goto(old_error_label)
                code.put_label(over_label)
            code.error_label = old_error_label
        if cases_used:
            code.putln(
                "switch (__pyx_why) {")
            for i in cases_used:
                old_label = old_labels[i]
                if old_label == old_error_label and self.preserve_exception:
                    self.put_error_uncatcher(code, i+1, old_error_label)
                else:
                    code.use_label(old_label)
                    code.putln(
                        "case %s: goto %s;" % (
                            i+1,
                            old_label))
            code.putln(
                "}")
        code.putln(
            "}")

    def put_error_catcher(self, code, error_label, i, catch_label, temps_to_clean_up):
        code.globalstate.use_utility_code(restore_exception_utility_code)
        code.putln(
            "%s: {" %
                error_label)
        code.putln(
                "__pyx_why = %s;" %
                    i)
        for temp_name, type in temps_to_clean_up:
            code.put_xdecref_clear(temp_name, type)
        code.putln(
                "__Pyx_ErrFetch(&%s, &%s, &%s);" %
                    Naming.exc_vars)
        code.putln(
                "%s = %s;" % (
                    Naming.exc_lineno_name, Naming.lineno_cname))
        #code.putln(
        #        "goto %s;" %
        #            catch_label)
        code.put_goto(catch_label)
        code.putln(
            "}")
            
    def put_error_uncatcher(self, code, i, error_label):
        code.globalstate.use_utility_code(restore_exception_utility_code)
        code.putln(
            "case %s: {" %
                i)
        code.putln(
                "__Pyx_ErrRestore(%s, %s, %s);" %
                    Naming.exc_vars)
        code.putln(
                "%s = %s;" % (
                    Naming.lineno_cname, Naming.exc_lineno_name))
        for var in Naming.exc_vars:
            code.putln(
                "%s = 0;" %
                    var)
        code.put_goto(error_label)
        code.putln(
            "}")

    def annotate(self, code):
        self.body.annotate(code)
        self.finally_clause.annotate(code)


class GILStatNode(TryFinallyStatNode):
    #  'with gil' or 'with nogil' statement
    #
    #   state   string   'gil' or 'nogil'

#    child_attrs = []
    
    preserve_exception = 0

    def __init__(self, pos, state, body):
        self.state = state
        TryFinallyStatNode.__init__(self, pos,
            body = body,
            finally_clause = GILExitNode(pos, state = state))

    def analyse_expressions(self, env):
        env.use_utility_code(force_init_threads_utility_code)
        was_nogil = env.nogil
        env.nogil = 1
        TryFinallyStatNode.analyse_expressions(self, env)
        env.nogil = was_nogil

    nogil_check = None

    def generate_execution_code(self, code):
        code.mark_pos(self.pos)
        if self.state == 'gil':
            code.putln("{ PyGILState_STATE _save = PyGILState_Ensure();")
        else:
            code.putln("{ PyThreadState *_save;")
            code.putln("Py_UNBLOCK_THREADS")
        TryFinallyStatNode.generate_execution_code(self, code)
        code.putln("}")


class GILExitNode(StatNode):
    #  Used as the 'finally' block in a GILStatNode
    #
    #  state   string   'gil' or 'nogil'

    child_attrs = []

    def analyse_expressions(self, env):
        pass

    def generate_execution_code(self, code):
        if self.state == 'gil':
            code.putln("PyGILState_Release();")
        else:
            code.putln("Py_BLOCK_THREADS")


class CImportStatNode(StatNode):
    #  cimport statement
    #
    #  module_name   string           Qualified name of module being imported
    #  as_name       string or None   Name specified in "as" clause, if any

    child_attrs = []
    
    def analyse_declarations(self, env):
        if not env.is_module_scope:
            error(self.pos, "cimport only allowed at module level")
            return
        module_scope = env.find_module(self.module_name, self.pos)
        if "." in self.module_name:
            names = [EncodedString(name) for name in self.module_name.split(".")]
            top_name = names[0]
            top_module_scope = env.context.find_submodule(top_name)
            module_scope = top_module_scope
            for name in names[1:]:
                submodule_scope = module_scope.find_submodule(name)
                module_scope.declare_module(name, submodule_scope, self.pos)
                module_scope = submodule_scope
            if self.as_name:
                env.declare_module(self.as_name, module_scope, self.pos)
            else:
                env.declare_module(top_name, top_module_scope, self.pos)
        else:
            name = self.as_name or self.module_name
            env.declare_module(name, module_scope, self.pos)

    def analyse_expressions(self, env):
        pass
    
    def generate_execution_code(self, code):
        pass
    

class FromCImportStatNode(StatNode):
    #  from ... cimport statement
    #
    #  module_name     string                        Qualified name of module
    #  imported_names  [(pos, name, as_name, kind)]  Names to be imported
    
    child_attrs = []

    def analyse_declarations(self, env):
        if not env.is_module_scope:
            error(self.pos, "cimport only allowed at module level")
            return
        module_scope = env.find_module(self.module_name, self.pos)
        env.add_imported_module(module_scope)
        for pos, name, as_name, kind in self.imported_names:
            if name == "*":
                for local_name, entry in module_scope.entries.items():
                    env.add_imported_entry(local_name, entry, pos)
            else:
                entry = module_scope.lookup(name)
                if entry:
                    if kind and not self.declaration_matches(entry, kind):
                        entry.redeclared(pos)
                else:
                    if kind == 'struct' or kind == 'union':
                        entry = module_scope.declare_struct_or_union(name,
                            kind = kind, scope = None, typedef_flag = 0, pos = pos)
                    elif kind == 'class':
                        entry = module_scope.declare_c_class(name, pos = pos,
                            module_name = self.module_name)
                    else:
                        submodule_scope = env.context.find_module(name, relative_to = module_scope, pos = self.pos)
                        if submodule_scope.parent_module is module_scope:
                            env.declare_module(as_name or name, submodule_scope, self.pos)
                        else:
                            error(pos, "Name '%s' not declared in module '%s'"
                                % (name, self.module_name))
                        
                if entry:
                    local_name = as_name or name
                    env.add_imported_entry(local_name, entry, pos)
    
    def declaration_matches(self, entry, kind):
        if not entry.is_type:
            return 0
        type = entry.type
        if kind == 'class':
            if not type.is_extension_type:
                return 0
        else:
            if not type.is_struct_or_union:
                return 0
            if kind != type.kind:
                return 0
        return 1

    def analyse_expressions(self, env):
        pass
    
    def generate_execution_code(self, code):
        pass


class FromImportStatNode(StatNode):
    #  from ... import statement
    #
    #  module           ImportNode
    #  items            [(string, NameNode)]
    #  interned_items   [(string, NameNode, ExprNode)]
    #  item             PyTempNode            used internally
    #  import_star      boolean               used internally

    child_attrs = ["module"]
    import_star = 0
    
    def analyse_declarations(self, env):
        for name, target in self.items:
            if name == "*":
                if not env.is_module_scope:
                    error(self.pos, "import * only allowed at module level")
                    return
                env.has_import_star = 1
                self.import_star = 1
            else:
                target.analyse_target_declaration(env)
    
    def analyse_expressions(self, env):
        import ExprNodes
        self.module.analyse_expressions(env)
        self.item = ExprNodes.RawCNameExprNode(self.pos, py_object_type)
        self.interned_items = []
        for name, target in self.items:
            if name == '*':
                for _, entry in env.entries.items():
                    if not entry.is_type and entry.type.is_extension_type:
                        env.use_utility_code(ExprNodes.type_test_utility_code)
                        break
            else:
                entry =  env.lookup(target.name)
                if entry.is_type and entry.type.name == name and entry.type.module_name == self.module.module_name.value:
                    continue # already cimported
                target.analyse_target_expression(env, None)
                if target.type is py_object_type:
                    coerced_item = None
                else:
                    coerced_item = self.item.coerce_to(target.type, env)
                self.interned_items.append(
                    (name, target, coerced_item))
    
    def generate_execution_code(self, code):
        self.module.generate_evaluation_code(code)
        if self.import_star:
            code.putln(
                'if (%s(%s) < 0) %s;' % (
                    Naming.import_star,
                    self.module.py_result(),
                    code.error_goto(self.pos)))
        item_temp = code.funcstate.allocate_temp(py_object_type, manage_ref=True)
        self.item.set_cname(item_temp)
        for name, target, coerced_item in self.interned_items:
            cname = code.intern_identifier(name)
            code.putln(
                '%s = PyObject_GetAttr(%s, %s); %s' % (
                    item_temp,
                    self.module.py_result(),
                    cname,
                    code.error_goto_if_null(item_temp, self.pos)))
            code.put_gotref(item_temp)
            if coerced_item is None:
                target.generate_assignment_code(self.item, code)
            else:
                coerced_item.allocate_temp_result(code)
                coerced_item.generate_result_code(code)
                target.generate_assignment_code(coerced_item, code)
            code.put_decref_clear(item_temp, py_object_type)
        code.funcstate.release_temp(item_temp)
        self.module.generate_disposal_code(code)
        self.module.free_temps(code)



#------------------------------------------------------------------------------------
#
#  Runtime support code
#
#------------------------------------------------------------------------------------

utility_function_predeclarations = \
"""
#ifdef __GNUC__
#define INLINE __inline__
#elif _WIN32
#define INLINE __inline
#else
#define INLINE 
#endif

typedef struct {PyObject **p; char *s; const long n; const char* encoding; const char is_unicode; const char is_str; const char intern; } __Pyx_StringTabEntry; /*proto*/

"""

if Options.gcc_branch_hints:
    branch_prediction_macros = \
    """
#ifdef __GNUC__
/* Test for GCC > 2.95 */
#if __GNUC__ > 2 || \
              (__GNUC__ == 2 && (__GNUC_MINOR__ > 95)) 
#define likely(x)   __builtin_expect(!!(x), 1)
#define unlikely(x) __builtin_expect(!!(x), 0)
#else /* __GNUC__ > 2 ... */
#define likely(x)   (x)
#define unlikely(x) (x)
#endif /* __GNUC__ > 2 ... */
#else /* __GNUC__ */
#define likely(x)   (x)
#define unlikely(x) (x)
#endif /* __GNUC__ */
    """
else:
    branch_prediction_macros = \
    """
#define likely(x)   (x)
#define unlikely(x) (x)
    """

#get_name_predeclaration = \
#"static PyObject *__Pyx_GetName(PyObject *dict, char *name); /*proto*/"

#get_name_interned_predeclaration = \
#"static PyObject *__Pyx_GetName(PyObject *dict, PyObject *name); /*proto*/"

#------------------------------------------------------------------------------------

printing_utility_code = UtilityCode(
proto = """
static int __Pyx_Print(PyObject *, int); /*proto*/
#if PY_MAJOR_VERSION >= 3
static PyObject* %s = 0;
static PyObject* %s = 0;
#endif
""" % (Naming.print_function, Naming.print_function_kwargs),
impl = r"""
#if PY_MAJOR_VERSION < 3
static PyObject *__Pyx_GetStdout(void) {
    PyObject *f = PySys_GetObject((char *)"stdout");
    if (!f) {
        PyErr_SetString(PyExc_RuntimeError, "lost sys.stdout");
    }
    return f;
}

static int __Pyx_Print(PyObject *arg_tuple, int newline) {
    PyObject *f;
    PyObject* v;
    int i;

    if (!(f = __Pyx_GetStdout()))
        return -1;
    for (i=0; i < PyTuple_GET_SIZE(arg_tuple); i++) {
        if (PyFile_SoftSpace(f, 1)) {
            if (PyFile_WriteString(" ", f) < 0)
                return -1;
        }
        v = PyTuple_GET_ITEM(arg_tuple, i);
        if (PyFile_WriteObject(v, f, Py_PRINT_RAW) < 0)
            return -1;
        if (PyString_Check(v)) {
            char *s = PyString_AsString(v);
            Py_ssize_t len = PyString_Size(v);
            if (len > 0 &&
                isspace(Py_CHARMASK(s[len-1])) &&
                s[len-1] != ' ')
                    PyFile_SoftSpace(f, 0);
        }
    }
    if (newline) {
        if (PyFile_WriteString("\n", f) < 0)
            return -1;
        PyFile_SoftSpace(f, 0);
    }
    return 0;
}

#else /* Python 3 has a print function */

static int __Pyx_Print(PyObject *arg_tuple, int newline) {
    PyObject* kwargs = 0;
    PyObject* result = 0;
    PyObject* end_string;
    if (!%(PRINT_FUNCTION)s) {
        %(PRINT_FUNCTION)s = __Pyx_GetAttrString(%(BUILTINS)s, "print");
        if (!%(PRINT_FUNCTION)s)
            return -1;
    }
    if (!newline) {
        if (!%(PRINT_KWARGS)s) {
            %(PRINT_KWARGS)s = PyDict_New();
            if (!%(PRINT_KWARGS)s)
                return -1;
            end_string = PyUnicode_FromStringAndSize(" ", 1);
            if (!end_string)
                return -1;
            if (PyDict_SetItemString(%(PRINT_KWARGS)s, "end", end_string) < 0) {
                Py_DECREF(end_string);
                return -1;
            }
            Py_DECREF(end_string);
        }
        kwargs = %(PRINT_KWARGS)s;
    }
    result = PyObject_Call(%(PRINT_FUNCTION)s, arg_tuple, kwargs);
    if (!result)
        return -1;
    Py_DECREF(result);
    return 0;
}

#endif
""" % {'BUILTINS'       : Naming.builtins_cname,
       'PRINT_FUNCTION' : Naming.print_function,
       'PRINT_KWARGS'   : Naming.print_function_kwargs}
)


printing_one_utility_code = UtilityCode(
proto = """
static int __Pyx_PrintOne(PyObject *o); /*proto*/
""",
impl = r"""
#if PY_MAJOR_VERSION < 3

static int __Pyx_PrintOne(PyObject *o) {
    PyObject *f;
    if (!(f = __Pyx_GetStdout()))
        return -1;
    if (PyFile_SoftSpace(f, 0)) {
        if (PyFile_WriteString(" ", f) < 0)
            return -1;
    }
    if (PyFile_WriteObject(o, f, Py_PRINT_RAW) < 0)
        return -1;
    if (PyFile_WriteString("\n", f) < 0)
        return -1;
    return 0;
    /* the line below is just to avoid compiler
     * compiler warnings about unused functions */
    return __Pyx_Print(NULL, 0);
}

#else /* Python 3 has a print function */

static int __Pyx_PrintOne(PyObject *o) {
    int res;
    PyObject* arg_tuple = PyTuple_New(1);
    if (unlikely(!arg_tuple))
        return -1;
    Py_INCREF(o);
    PyTuple_SET_ITEM(arg_tuple, 0, o);
    res = __Pyx_Print(arg_tuple, 1);
    Py_DECREF(arg_tuple);
    return res;
}

#endif
""",
requires=[printing_utility_code])



#------------------------------------------------------------------------------------

# Exception raising code
#
# Exceptions are raised by __Pyx_Raise() and stored as plain
# type/value/tb in PyThreadState->curexc_*.  When being caught by an
# 'except' statement, curexc_* is moved over to exc_* by
# __Pyx_GetException()

restore_exception_utility_code = UtilityCode(
proto = """
static INLINE void __Pyx_ErrRestore(PyObject *type, PyObject *value, PyObject *tb); /*proto*/
static INLINE void __Pyx_ErrFetch(PyObject **type, PyObject **value, PyObject **tb); /*proto*/
""",
impl = """
static INLINE void __Pyx_ErrRestore(PyObject *type, PyObject *value, PyObject *tb) {
    PyObject *tmp_type, *tmp_value, *tmp_tb;
    PyThreadState *tstate = PyThreadState_GET();

    tmp_type = tstate->curexc_type;
    tmp_value = tstate->curexc_value;
    tmp_tb = tstate->curexc_traceback;
    tstate->curexc_type = type;
    tstate->curexc_value = value;
    tstate->curexc_traceback = tb;
    Py_XDECREF(tmp_type);
    Py_XDECREF(tmp_value);
    Py_XDECREF(tmp_tb);
}

static INLINE void __Pyx_ErrFetch(PyObject **type, PyObject **value, PyObject **tb) {
    PyThreadState *tstate = PyThreadState_GET();
    *type = tstate->curexc_type;
    *value = tstate->curexc_value;
    *tb = tstate->curexc_traceback;

    tstate->curexc_type = 0;
    tstate->curexc_value = 0;
    tstate->curexc_traceback = 0;
}

""")

# The following function is based on do_raise() from ceval.c. There
# are separate versions for Python2 and Python3 as exception handling
# has changed quite a lot between the two versions.

raise_utility_code = UtilityCode(
proto = """
static void __Pyx_Raise(PyObject *type, PyObject *value, PyObject *tb); /*proto*/
""",
impl = """
#if PY_MAJOR_VERSION < 3
static void __Pyx_Raise(PyObject *type, PyObject *value, PyObject *tb) {
    Py_XINCREF(type);
    Py_XINCREF(value);
    Py_XINCREF(tb);
    /* First, check the traceback argument, replacing None with NULL. */
    if (tb == Py_None) {
        Py_DECREF(tb);
        tb = 0;
    }
    else if (tb != NULL && !PyTraceBack_Check(tb)) {
        PyErr_SetString(PyExc_TypeError,
            "raise: arg 3 must be a traceback or None");
        goto raise_error;
    }
    /* Next, replace a missing value with None */
    if (value == NULL) {
        value = Py_None;
        Py_INCREF(value);
    }
    #if PY_VERSION_HEX < 0x02050000
    if (!PyClass_Check(type))
    #else
    if (!PyType_Check(type))
    #endif
    {
        /* Raising an instance.  The value should be a dummy. */
        if (value != Py_None) {
            PyErr_SetString(PyExc_TypeError,
                "instance exception may not have a separate value");
            goto raise_error;
        }
        /* Normalize to raise <class>, <instance> */
        Py_DECREF(value);
        value = type;
        #if PY_VERSION_HEX < 0x02050000
            if (PyInstance_Check(type)) {
                type = (PyObject*) ((PyInstanceObject*)type)->in_class;
                Py_INCREF(type);
            }
            else {
                type = 0;
                PyErr_SetString(PyExc_TypeError,
                    "raise: exception must be an old-style class or instance");
                goto raise_error;
            }
        #else
            type = (PyObject*) Py_TYPE(type);
            Py_INCREF(type);
            if (!PyType_IsSubtype((PyTypeObject *)type, (PyTypeObject *)PyExc_BaseException)) {
                PyErr_SetString(PyExc_TypeError,
                    "raise: exception class must be a subclass of BaseException");
                goto raise_error;
            }
        #endif
    }

    __Pyx_ErrRestore(type, value, tb);
    return;
raise_error:
    Py_XDECREF(value);
    Py_XDECREF(type);
    Py_XDECREF(tb);
    return;
}

#else // Python 3+

static void __Pyx_Raise(PyObject *type, PyObject *value, PyObject *tb) {
    if (tb == Py_None) {
        tb = 0;
    } else if (tb && !PyTraceBack_Check(tb)) {
        PyErr_SetString(PyExc_TypeError,
            "raise: arg 3 must be a traceback or None");
        goto bad;
    }
    if (value == Py_None)
        value = 0;

    if (PyExceptionInstance_Check(type)) {
        if (value) {
            PyErr_SetString(PyExc_TypeError,
                "instance exception may not have a separate value");
            goto bad;
        }
        value = type;
        type = (PyObject*) Py_TYPE(value);
    } else if (!PyExceptionClass_Check(type)) {
        PyErr_SetString(PyExc_TypeError,
            "raise: exception class must be a subclass of BaseException");
        goto bad;
    }

    PyErr_SetObject(type, value);

    if (tb) {
        PyThreadState *tstate = PyThreadState_GET();
        PyObject* tmp_tb = tstate->curexc_traceback;
        if (tb != tmp_tb) {
            Py_INCREF(tb);
            tstate->curexc_traceback = tb;
            Py_XDECREF(tmp_tb);
        }
    }

bad:
    return;
}
#endif
""",
requires=[restore_exception_utility_code])

#------------------------------------------------------------------------------------

get_exception_utility_code = UtilityCode(
proto = """
static int __Pyx_GetException(PyObject **type, PyObject **value, PyObject **tb); /*proto*/
""",
impl = """
static int __Pyx_GetException(PyObject **type, PyObject **value, PyObject **tb) {
    PyObject *local_type, *local_value, *local_tb;
    PyObject *tmp_type, *tmp_value, *tmp_tb;
    PyThreadState *tstate = PyThreadState_GET();
    local_type = tstate->curexc_type;
    local_value = tstate->curexc_value;
    local_tb = tstate->curexc_traceback;
    tstate->curexc_type = 0;
    tstate->curexc_value = 0;
    tstate->curexc_traceback = 0;
    PyErr_NormalizeException(&local_type, &local_value, &local_tb);
    if (unlikely(tstate->curexc_type))
        goto bad;
    #if PY_MAJOR_VERSION >= 3
    if (unlikely(PyException_SetTraceback(local_value, local_tb) < 0))
        goto bad;
    #endif
    *type = local_type;
    *value = local_value;
    *tb = local_tb;
    Py_INCREF(local_type);
    Py_INCREF(local_value);
    Py_INCREF(local_tb);
    tmp_type = tstate->exc_type;
    tmp_value = tstate->exc_value;
    tmp_tb = tstate->exc_traceback;
    tstate->exc_type = local_type;
    tstate->exc_value = local_value;
    tstate->exc_traceback = local_tb;
    /* Make sure tstate is in a consistent state when we XDECREF
       these objects (XDECREF may run arbitrary code). */
    Py_XDECREF(tmp_type);
    Py_XDECREF(tmp_value);
    Py_XDECREF(tmp_tb);
    return 0;
bad:
    *type = 0;
    *value = 0;
    *tb = 0;
    Py_XDECREF(local_type);
    Py_XDECREF(local_value);
    Py_XDECREF(local_tb);
    return -1;
}

""")

#------------------------------------------------------------------------------------

get_exception_tuple_utility_code = UtilityCode(proto="""
static PyObject *__Pyx_GetExceptionTuple(void); /*proto*/
""",
# I doubt that calling __Pyx_GetException() here is correct as it moves
# the exception from tstate->curexc_* to tstate->exc_*, which prevents
# exception handlers later on from receiving it.
impl = """
static PyObject *__Pyx_GetExceptionTuple(void) {
    PyObject *type = NULL, *value = NULL, *tb = NULL;
    if (__Pyx_GetException(&type, &value, &tb) == 0) {
        PyObject* exc_info = PyTuple_New(3);
        if (exc_info) {
            Py_INCREF(type);
            Py_INCREF(value);
            Py_INCREF(tb);
            PyTuple_SET_ITEM(exc_info, 0, type);
            PyTuple_SET_ITEM(exc_info, 1, value);
            PyTuple_SET_ITEM(exc_info, 2, tb);
            return exc_info;
        }
    }
    return NULL;
}
""",
requires=[get_exception_utility_code])

#------------------------------------------------------------------------------------

reset_exception_utility_code = UtilityCode(
proto = """
static INLINE void __Pyx_ExceptionSave(PyObject **type, PyObject **value, PyObject **tb); /*proto*/
static void __Pyx_ExceptionReset(PyObject *type, PyObject *value, PyObject *tb); /*proto*/
""",
impl = """
static INLINE void __Pyx_ExceptionSave(PyObject **type, PyObject **value, PyObject **tb) {
    PyThreadState *tstate = PyThreadState_GET();
    *type = tstate->exc_type;
    *value = tstate->exc_value;
    *tb = tstate->exc_traceback;
    Py_XINCREF(*type);
    Py_XINCREF(*value);
    Py_XINCREF(*tb);
}

static void __Pyx_ExceptionReset(PyObject *type, PyObject *value, PyObject *tb) {
    PyObject *tmp_type, *tmp_value, *tmp_tb;
    PyThreadState *tstate = PyThreadState_GET();
    tmp_type = tstate->exc_type;
    tmp_value = tstate->exc_value;
    tmp_tb = tstate->exc_traceback;
    tstate->exc_type = type;
    tstate->exc_value = value;
    tstate->exc_traceback = tb;
    Py_XDECREF(tmp_type);
    Py_XDECREF(tmp_value);
    Py_XDECREF(tmp_tb);
}
""")

#------------------------------------------------------------------------------------

arg_type_test_utility_code = UtilityCode(
proto = """
static int __Pyx_ArgTypeTest(PyObject *obj, PyTypeObject *type, int none_allowed,
    const char *name, int exact); /*proto*/
""",
impl = """
static int __Pyx_ArgTypeTest(PyObject *obj, PyTypeObject *type, int none_allowed,
    const char *name, int exact)
{
    if (!type) {
        PyErr_Format(PyExc_SystemError, "Missing type object");
        return 0;
    }
    if (none_allowed && obj == Py_None) return 1;
    else if (exact) {
        if (Py_TYPE(obj) == type) return 1;
    }
    else {
        if (PyObject_TypeCheck(obj, type)) return 1;
    }
    PyErr_Format(PyExc_TypeError,
        "Argument '%s' has incorrect type (expected %s, got %s)",
        name, type->tp_name, Py_TYPE(obj)->tp_name);
    return 0;
}
""")

#------------------------------------------------------------------------------------
#
#  __Pyx_RaiseArgtupleInvalid raises the correct exception when too
#  many or too few positional arguments were found.  This handles
#  Py_ssize_t formatting correctly.

raise_argtuple_invalid_utility_code = UtilityCode(
proto = """
static void __Pyx_RaiseArgtupleInvalid(const char* func_name, int exact,
    Py_ssize_t num_min, Py_ssize_t num_max, Py_ssize_t num_found); /*proto*/
""",
impl = """
static void __Pyx_RaiseArgtupleInvalid(
    const char* func_name,
    int exact,
    Py_ssize_t num_min,
    Py_ssize_t num_max,
    Py_ssize_t num_found)
{
    Py_ssize_t num_expected;
    const char *number, *more_or_less;

    if (num_found < num_min) {
        num_expected = num_min;
        more_or_less = "at least";
    } else {
        num_expected = num_max;
        more_or_less = "at most";
    }
    if (exact) {
        more_or_less = "exactly";
    }
    number = (num_expected == 1) ? "" : "s";
    PyErr_Format(PyExc_TypeError,
        #if PY_VERSION_HEX < 0x02050000
            "%s() takes %s %d positional argument%s (%d given)",
        #else
            "%s() takes %s %zd positional argument%s (%zd given)",
        #endif
        func_name, more_or_less, num_expected, number, num_found);
}
""")

raise_keyword_required_utility_code = UtilityCode(
proto = """
static INLINE void __Pyx_RaiseKeywordRequired(const char* func_name, PyObject* kw_name); /*proto*/
""",
impl = """
static INLINE void __Pyx_RaiseKeywordRequired(
    const char* func_name,
    PyObject* kw_name)
{
    PyErr_Format(PyExc_TypeError,
        #if PY_MAJOR_VERSION >= 3
        "%s() needs keyword-only argument %U", func_name, kw_name);
        #else
        "%s() needs keyword-only argument %s", func_name,
        PyString_AS_STRING(kw_name));
        #endif
}
""")

raise_double_keywords_utility_code = UtilityCode(
proto = """
static void __Pyx_RaiseDoubleKeywordsError(
    const char* func_name, PyObject* kw_name); /*proto*/
""",
impl = """
static void __Pyx_RaiseDoubleKeywordsError(
    const char* func_name,
    PyObject* kw_name)
{
    PyErr_Format(PyExc_TypeError,
        #if PY_MAJOR_VERSION >= 3
        "%s() got multiple values for keyword argument '%U'", func_name, kw_name);
        #else
        "%s() got multiple values for keyword argument '%s'", func_name,
        PyString_AS_STRING(kw_name));
        #endif
}
""")

#------------------------------------------------------------------------------------
#
#  __Pyx_CheckKeywordStrings raises an error if non-string keywords
#  were passed to a function, or if any keywords were passed to a
#  function that does not accept them.

keyword_string_check_utility_code = UtilityCode(
proto = """
static INLINE int __Pyx_CheckKeywordStrings(PyObject *kwdict,
    const char* function_name, int kw_allowed); /*proto*/
""",
impl = """
static INLINE int __Pyx_CheckKeywordStrings(
    PyObject *kwdict,
    const char* function_name,
    int kw_allowed)
{
    PyObject* key = 0;
    Py_ssize_t pos = 0;
    while (PyDict_Next(kwdict, &pos, &key, 0)) {
        #if PY_MAJOR_VERSION < 3
        if (unlikely(!PyString_CheckExact(key)) && unlikely(!PyString_Check(key)))
        #else
        if (unlikely(!PyUnicode_CheckExact(key)) && unlikely(!PyUnicode_Check(key)))
        #endif
            goto invalid_keyword_type;
    }
    if ((!kw_allowed) && unlikely(key))
        goto invalid_keyword;
    return 1;
invalid_keyword_type:
    PyErr_Format(PyExc_TypeError,
        "%s() keywords must be strings", function_name);
    return 0;
invalid_keyword:
    PyErr_Format(PyExc_TypeError,
    #if PY_MAJOR_VERSION < 3
        "%s() got an unexpected keyword argument '%s'",
        function_name, PyString_AsString(key));
    #else
        "%s() got an unexpected keyword argument '%U'",
        function_name, key);
    #endif
    return 0;
}
""")

#------------------------------------------------------------------------------------
#
#  __Pyx_ParseOptionalKeywords copies the optional/unknown keyword
#  arguments from the kwds dict into kwds2.  If kwds2 is NULL, unknown
#  keywords will raise an invalid keyword error.
#
#  Three kinds of errors are checked: 1) non-string keywords, 2)
#  unexpected keywords and 3) overlap with positional arguments.
#
#  If num_posargs is greater 0, it denotes the number of positional
#  arguments that were passed and that must therefore not appear
#  amongst the keywords as well.
#
#  This method does not check for required keyword arguments.
#

parse_keywords_utility_code = UtilityCode(
proto = """
static int __Pyx_ParseOptionalKeywords(PyObject *kwds, PyObject **argnames[], \
    PyObject *kwds2, PyObject *values[], Py_ssize_t num_pos_args, \
    const char* function_name); /*proto*/
""",
impl = """
static int __Pyx_ParseOptionalKeywords(
    PyObject *kwds,
    PyObject **argnames[],
    PyObject *kwds2,
    PyObject *values[],
    Py_ssize_t num_pos_args,
    const char* function_name)
{
    PyObject *key = 0, *value = 0;
    Py_ssize_t pos = 0;
    PyObject*** name;
    PyObject*** first_kw_arg = argnames + num_pos_args;

    while (PyDict_Next(kwds, &pos, &key, &value)) {
        name = first_kw_arg;
        while (*name && (**name != key)) name++;
        if (*name) {
            values[name-argnames] = value;
        } else {
            #if PY_MAJOR_VERSION < 3
            if (unlikely(!PyString_CheckExact(key)) && unlikely(!PyString_Check(key))) {
            #else
            if (unlikely(!PyUnicode_CheckExact(key)) && unlikely(!PyUnicode_Check(key))) {
            #endif
                goto invalid_keyword_type;
            } else {
                for (name = first_kw_arg; *name; name++) {
                    #if PY_MAJOR_VERSION >= 3
                    if (PyUnicode_GET_SIZE(**name) == PyUnicode_GET_SIZE(key) &&
                        PyUnicode_Compare(**name, key) == 0) break;
                    #else
                    if (PyString_GET_SIZE(**name) == PyString_GET_SIZE(key) &&
                        _PyString_Eq(**name, key)) break;
                    #endif
                }
                if (*name) {
                    values[name-argnames] = value;
                } else {
                    /* unexpected keyword found */
                    for (name=argnames; name != first_kw_arg; name++) {
                        if (**name == key) goto arg_passed_twice;
                        #if PY_MAJOR_VERSION >= 3
                        if (PyUnicode_GET_SIZE(**name) == PyUnicode_GET_SIZE(key) &&
                            PyUnicode_Compare(**name, key) == 0) goto arg_passed_twice;
                        #else
                        if (PyString_GET_SIZE(**name) == PyString_GET_SIZE(key) &&
                            _PyString_Eq(**name, key)) goto arg_passed_twice;
                        #endif
                    }
                    if (kwds2) {
                        if (unlikely(PyDict_SetItem(kwds2, key, value))) goto bad;
                    } else {
                        goto invalid_keyword;
                    }
                }
            }
        }
    }
    return 0;
arg_passed_twice:
    __Pyx_RaiseDoubleKeywordsError(function_name, **name);
    goto bad;
invalid_keyword_type:
    PyErr_Format(PyExc_TypeError,
        "%s() keywords must be strings", function_name);
    goto bad;
invalid_keyword:
    PyErr_Format(PyExc_TypeError,
    #if PY_MAJOR_VERSION < 3
        "%s() got an unexpected keyword argument '%s'",
        function_name, PyString_AsString(key));
    #else
        "%s() got an unexpected keyword argument '%U'",
        function_name, key);
    #endif
bad:
    return -1;
}
""")

#------------------------------------------------------------------------------------

traceback_utility_code = UtilityCode(
proto = """
static void __Pyx_AddTraceback(const char *funcname); /*proto*/
""",
impl = """
#include "compile.h"
#include "frameobject.h"
#include "traceback.h"

static void __Pyx_AddTraceback(const char *funcname) {
    PyObject *py_srcfile = 0;
    PyObject *py_funcname = 0;
    PyObject *py_globals = 0;
    PyCodeObject *py_code = 0;
    PyFrameObject *py_frame = 0;

    #if PY_MAJOR_VERSION < 3
    py_srcfile = PyString_FromString(%(FILENAME)s);
    #else
    py_srcfile = PyUnicode_FromString(%(FILENAME)s);
    #endif
    if (!py_srcfile) goto bad;
    if (%(CLINENO)s) {
        #if PY_MAJOR_VERSION < 3
        py_funcname = PyString_FromFormat( "%%s (%%s:%%d)", funcname, %(CFILENAME)s, %(CLINENO)s);
        #else
        py_funcname = PyUnicode_FromFormat( "%%s (%%s:%%d)", funcname, %(CFILENAME)s, %(CLINENO)s);
        #endif
    }
    else {
        #if PY_MAJOR_VERSION < 3
        py_funcname = PyString_FromString(funcname);
        #else
        py_funcname = PyUnicode_FromString(funcname);
        #endif
    }
    if (!py_funcname) goto bad;
    py_globals = PyModule_GetDict(%(GLOBALS)s);
    if (!py_globals) goto bad;
    py_code = PyCode_New(
        0,            /*int argcount,*/
        #if PY_MAJOR_VERSION >= 3
        0,            /*int kwonlyargcount,*/
        #endif
        0,            /*int nlocals,*/
        0,            /*int stacksize,*/
        0,            /*int flags,*/
        %(EMPTY_BYTES)s, /*PyObject *code,*/
        %(EMPTY_TUPLE)s,  /*PyObject *consts,*/
        %(EMPTY_TUPLE)s,  /*PyObject *names,*/
        %(EMPTY_TUPLE)s,  /*PyObject *varnames,*/
        %(EMPTY_TUPLE)s,  /*PyObject *freevars,*/
        %(EMPTY_TUPLE)s,  /*PyObject *cellvars,*/
        py_srcfile,   /*PyObject *filename,*/
        py_funcname,  /*PyObject *name,*/
        %(LINENO)s,   /*int firstlineno,*/
        %(EMPTY_BYTES)s  /*PyObject *lnotab*/
    );
    if (!py_code) goto bad;
    py_frame = PyFrame_New(
        PyThreadState_GET(), /*PyThreadState *tstate,*/
        py_code,             /*PyCodeObject *code,*/
        py_globals,          /*PyObject *globals,*/
        0                    /*PyObject *locals*/
    );
    if (!py_frame) goto bad;
    py_frame->f_lineno = %(LINENO)s;
    PyTraceBack_Here(py_frame);
bad:
    Py_XDECREF(py_srcfile);
    Py_XDECREF(py_funcname);
    Py_XDECREF(py_code);
    Py_XDECREF(py_frame);
}
""" % {
    'FILENAME': Naming.filename_cname,
    'LINENO':  Naming.lineno_cname,
    'CFILENAME': Naming.cfilenm_cname,
    'CLINENO':  Naming.clineno_cname,
    'GLOBALS': Naming.module_cname,
    'EMPTY_TUPLE' : Naming.empty_tuple,
    'EMPTY_BYTES' : Naming.empty_bytes,
})

#------------------------------------------------------------------------------------

unraisable_exception_utility_code = UtilityCode(
proto = """
static void __Pyx_WriteUnraisable(const char *name); /*proto*/
""",
impl = """
static void __Pyx_WriteUnraisable(const char *name) {
    PyObject *old_exc, *old_val, *old_tb;
    PyObject *ctx;
    __Pyx_ErrFetch(&old_exc, &old_val, &old_tb);
    #if PY_MAJOR_VERSION < 3
    ctx = PyString_FromString(name);
    #else
    ctx = PyUnicode_FromString(name);
    #endif
    __Pyx_ErrRestore(old_exc, old_val, old_tb);
    if (!ctx) {
        PyErr_WriteUnraisable(Py_None);
    } else {
        PyErr_WriteUnraisable(ctx);
        Py_DECREF(ctx);
    }
}
""",
requires=[restore_exception_utility_code])

#------------------------------------------------------------------------------------

set_vtable_utility_code = UtilityCode(
proto = """
static int __Pyx_SetVtable(PyObject *dict, void *vtable); /*proto*/
""",
impl = """
static int __Pyx_SetVtable(PyObject *dict, void *vtable) {
#if PY_VERSION_HEX < 0x03010000
    PyObject *ob = PyCObject_FromVoidPtr(vtable, 0);
#else
    PyObject *ob = PyCapsule_New(vtable, 0, 0);
#endif
    if (!ob)
        goto bad;
    if (PyDict_SetItemString(dict, "__pyx_vtable__", ob) < 0)
        goto bad;
    Py_DECREF(ob);
    return 0;
bad:
    Py_XDECREF(ob);
    return -1;
}
""")

#------------------------------------------------------------------------------------

get_vtable_utility_code = UtilityCode(
proto = """
static int __Pyx_GetVtable(PyObject *dict, void *vtabptr); /*proto*/
""",
impl = r"""
static int __Pyx_GetVtable(PyObject *dict, void *vtabptr) {
    PyObject *ob = PyMapping_GetItemString(dict, (char *)"__pyx_vtable__");
    if (!ob)
        goto bad;
#if PY_VERSION_HEX < 0x03010000
    *(void **)vtabptr = PyCObject_AsVoidPtr(ob);
#else
    *(void **)vtabptr = PyCapsule_GetPointer(ob, 0);
#endif
    if (!*(void **)vtabptr)
        goto bad;
    Py_DECREF(ob);
    return 0;
bad:
    Py_XDECREF(ob);
    return -1;
}
""")

#------------------------------------------------------------------------------------

init_string_tab_utility_code = UtilityCode(
proto = """
static int __Pyx_InitStrings(__Pyx_StringTabEntry *t); /*proto*/
""",
impl = """
static int __Pyx_InitStrings(__Pyx_StringTabEntry *t) {
    while (t->p) {
        #if PY_MAJOR_VERSION < 3
        if (t->is_unicode) {
            *t->p = PyUnicode_DecodeUTF8(t->s, t->n - 1, NULL);
        } else if (t->intern) {
            *t->p = PyString_InternFromString(t->s);
        } else {
            *t->p = PyString_FromStringAndSize(t->s, t->n - 1);
        }
        #else  /* Python 3+ has unicode identifiers */
        if (t->is_unicode | t->is_str) {
            if (t->intern) {
                *t->p = PyUnicode_InternFromString(t->s);
            } else if (t->encoding) {
                *t->p = PyUnicode_Decode(t->s, t->n - 1, t->encoding, NULL);
            } else {
                *t->p = PyUnicode_FromStringAndSize(t->s, t->n - 1);
            }
        } else {
            *t->p = PyBytes_FromStringAndSize(t->s, t->n - 1);
        }
        #endif
        if (!*t->p)
            return -1;
        ++t;
    }
    return 0;
}
""")

#------------------------------------------------------------------------------------

force_init_threads_utility_code = UtilityCode(
proto="""
#ifndef __PYX_FORCE_INIT_THREADS
#if PY_VERSION_HEX < 0x02040200
#define __PYX_FORCE_INIT_THREADS 1
#else
#define __PYX_FORCE_INIT_THREADS 0
#endif
#endif
""")

#------------------------------------------------------------------------------------

# Note that cPython ignores PyTrace_EXCEPTION, 
# but maybe some other profilers don't. 

profile_utility_code = UtilityCode(proto="""
#ifndef CYTHON_PROFILE
#define CYTHON_PROFILE 1
#endif

#ifndef CYTHON_PROFILE_REUSE_FRAME
#define CYTHON_PROFILE_REUSE_FRAME 0
#endif

#if CYTHON_PROFILE

#include "compile.h"
#include "frameobject.h"
#include "traceback.h"

#if CYTHON_PROFILE_REUSE_FRAME
#define CYTHON_FRAME_MODIFIER static
#define CYTHON_FRAME_DEL
#else
#define CYTHON_FRAME_MODIFIER
#define CYTHON_FRAME_DEL Py_DECREF(%(FRAME)s)
#endif

#define __Pyx_TraceCall(funcname, srcfile, firstlineno)                            \\
static PyCodeObject *%(FRAME_CODE)s = NULL;                                        \\
CYTHON_FRAME_MODIFIER PyFrameObject *%(FRAME)s = NULL;                             \\
int __Pyx_use_tracing = 0;                                                         \\
if (unlikely(PyThreadState_GET()->use_tracing && PyThreadState_GET()->c_profilefunc)) {      \\
    __Pyx_use_tracing = __Pyx_TraceSetupAndCall(&%(FRAME_CODE)s, &%(FRAME)s, funcname, srcfile, firstlineno);  \\
}

#define __Pyx_TraceException()                                                           \\
if (unlikely(__Pyx_use_tracing( && PyThreadState_GET()->use_tracing && PyThreadState_GET()->c_profilefunc) {  \\
    PyObject *exc_info = __Pyx_GetExceptionTuple();                                      \\
    if (exc_info) {                                                                      \\
        PyThreadState_GET()->c_profilefunc(                                              \\
            PyThreadState_GET()->c_profileobj, %(FRAME)s, PyTrace_EXCEPTION, exc_info);  \\
        Py_DECREF(exc_info);                                                             \\
    }                                                                                    \\
}

#define __Pyx_TraceReturn(result)                                                  \\
if (unlikely(__Pyx_use_tracing) && PyThreadState_GET()->use_tracing && PyThreadState_GET()->c_profilefunc) {  \\
    PyThreadState_GET()->c_profilefunc(                                            \\
        PyThreadState_GET()->c_profileobj, %(FRAME)s, PyTrace_RETURN, (PyObject*)result);     \\
    CYTHON_FRAME_DEL;                                                               \\
}

static PyCodeObject *__Pyx_createFrameCodeObject(const char *funcname, const char *srcfile, int firstlineno); /*proto*/
static int __Pyx_TraceSetupAndCall(PyCodeObject** code, PyFrameObject** frame, const char *funcname, const char *srcfile, int firstlineno); /*proto*/

#else
#define __Pyx_TraceCall(funcname, srcfile, firstlineno) 
#define __Pyx_TraceException() 
#define __Pyx_TraceReturn(result) 
#endif /* CYTHON_PROFILE */
""" 
% {
    "FRAME": Naming.frame_cname,
    "FRAME_CODE": Naming.frame_code_cname,
},
impl = """

#if CYTHON_PROFILE

static int __Pyx_TraceSetupAndCall(PyCodeObject** code,
                                   PyFrameObject** frame,
                                   const char *funcname,
                                   const char *srcfile,
                                   int firstlineno) {
    if (*frame == NULL || !CYTHON_PROFILE_REUSE_FRAME) {
        if (*code == NULL) {
            *code = __Pyx_createFrameCodeObject(funcname, srcfile, firstlineno);
            if (*code == NULL) return 0;
        }
        *frame = PyFrame_New(
            PyThreadState_GET(),            /*PyThreadState *tstate*/
            *code,                          /*PyCodeObject *code*/
            PyModule_GetDict(%(MODULE)s),      /*PyObject *globals*/
            0                               /*PyObject *locals*/
        );
        if (*frame == NULL) return 0;
    }
    else {
        (*frame)->f_tstate = PyThreadState_GET();
    }
    return PyThreadState_GET()->c_profilefunc(PyThreadState_GET()->c_profileobj, *frame, PyTrace_CALL, NULL) == 0;
}

static PyCodeObject *__Pyx_createFrameCodeObject(const char *funcname, const char *srcfile, int firstlineno) {
    PyObject *py_srcfile = 0;
    PyObject *py_funcname = 0;
    PyCodeObject *py_code = 0;

    #if PY_MAJOR_VERSION < 3
    py_funcname = PyString_FromString(funcname);
    py_srcfile = PyString_FromString(srcfile);
    #else
    py_funcname = PyUnicode_FromString(funcname);
    py_srcfile = PyUnicode_FromString(srcfile);
    #endif
    if (!py_funcname | !py_srcfile) goto bad;

    py_code = PyCode_New(
        0,                /*int argcount,*/
        #if PY_MAJOR_VERSION >= 3
        0,                /*int kwonlyargcount,*/
        #endif
        0,                /*int nlocals,*/
        0,                /*int stacksize,*/
        0,                /*int flags,*/
        %(EMPTY_BYTES)s,  /*PyObject *code,*/
        %(EMPTY_TUPLE)s,  /*PyObject *consts,*/
        %(EMPTY_TUPLE)s,  /*PyObject *names,*/
        %(EMPTY_TUPLE)s,  /*PyObject *varnames,*/
        %(EMPTY_TUPLE)s,  /*PyObject *freevars,*/
        %(EMPTY_TUPLE)s,  /*PyObject *cellvars,*/
        py_srcfile,       /*PyObject *filename,*/
        py_funcname,      /*PyObject *name,*/
        firstlineno,      /*int firstlineno,*/
        %(EMPTY_BYTES)s   /*PyObject *lnotab*/
    );

bad: 
    Py_XDECREF(py_srcfile);
    Py_XDECREF(py_funcname);
    
    return py_code;
}

#endif /* CYTHON_PROFILE */
""" % {
    'EMPTY_TUPLE' : Naming.empty_tuple,
    'EMPTY_BYTES' : Naming.empty_bytes,
    "MODULE": Naming.module_cname,
})<|MERGE_RESOLUTION|>--- conflicted
+++ resolved
@@ -1022,11 +1022,7 @@
         while genv.is_py_class_scope or genv.is_c_class_scope:
             genv = env.outer_scope
         if self.needs_closure:
-<<<<<<< HEAD
             lenv = ClosureScope(name = self.entry.name, scope_name = self.entry.cname, outer_scope = genv)
-=======
-            lenv = GeneratorLocalScope(name = self.entry.name, outer_scope = genv, parent_scope = env)
->>>>>>> 20de226f
         else:
             lenv = LocalScope(name = self.entry.name, outer_scope = genv, parent_scope = env)
         lenv.return_type = self.return_type
