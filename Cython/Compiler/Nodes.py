--- conflicted
+++ resolved
@@ -1011,20 +1011,8 @@
             dest_scope = env
         self.dest_scope = dest_scope
         base_type = self.base_type.analyse(env)
-<<<<<<< HEAD
 
         self.entry = None
-
-        # If the field is an external typedef, we cannot be sure about the type,
-        # so do conversion ourself rather than rely on the CPython mechanism (through
-        # a property; made in AnalyseDeclarationsTransform).
-        if (dest_scope.is_c_class_scope
-            and self.visibility in ('public', 'readonly')):
-            need_property = True
-        else:
-            need_property = False
-=======
->>>>>>> ca393626
         visibility = self.visibility
 
         for declarator in self.declarators:
@@ -1045,7 +1033,6 @@
                 error(declarator.pos, "Missing name in declaration.")
                 return
             if type.is_cfunction:
-<<<<<<< HEAD
                 self.entry = dest_scope.declare_cfunction(name, type, declarator.pos,
                     cname = cname, visibility = self.visibility, in_pxd = self.in_pxd,
                     api = self.api)
@@ -1060,20 +1047,6 @@
                         "Only 'extern' C variable declaration allowed in .pxd file")
                 self.entry = dest_scope.declare_var(name, type, declarator.pos,
                             cname=cname, visibility=visibility, api=self.api, is_cdef=1)
-                self.entry.needs_property = need_property
-=======
-                entry = dest_scope.declare_cfunction(name, type, declarator.pos,
-                    cname = cname, visibility = self.visibility,
-                    in_pxd = self.in_pxd, api = self.api)
-                if entry is not None:
-                    entry.directive_locals = copy.copy(self.directive_locals)
-            else:
-                if self.directive_locals:
-                    error(self.pos, "Decorators can only be followed by functions")
-                entry = dest_scope.declare_var(name, type, declarator.pos,
-                    cname = cname, visibility = visibility,
-                    in_pxd = self.in_pxd, api = self.api, is_cdef = 1)
->>>>>>> ca393626
 
 
 class CStructOrUnionDefNode(StatNode):
