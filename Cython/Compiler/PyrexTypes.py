--- conflicted
+++ resolved
@@ -1633,7 +1633,6 @@
         s = self.declaration_code("(*)", with_calling_convention=False)
         return '(%s)' % s
     
-<<<<<<< HEAD
     def specialize(self, values):
         if self.templates is None:
             new_templates = None
@@ -1650,11 +1649,10 @@
                              is_overridable = self.is_overridable,
                              optional_arg_count = self.optional_arg_count,
                              templates = new_templates)
-=======
+    
     def opt_arg_cname(self, arg_name):
         return self.op_arg_struct.base_type.scope.lookup(arg_name).cname
 
->>>>>>> 5109df24
 
 class CFuncTypeArg(object):
     #  name       string
@@ -2364,7 +2362,6 @@
         return error_type
     else:
         return CPtrType(base_type)
-<<<<<<< HEAD
 
 def c_ref_type(base_type):
     # Construct a C reference type
@@ -2385,8 +2382,6 @@
             pass
     else:
         error(node.pos, "Bad type")
-=======
->>>>>>> 5109df24
 
 def same_type(type1, type2):
     return type1.same_as(type2)
