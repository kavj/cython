#
#   Cython/Python language types
#

<<<<<<< HEAD
import cython

from Code import UtilityCode
=======
from Code import UtilityCode, LazyUtilityCode, ContentHashingUtilityCode
>>>>>>> dfa31de0
import StringEncoding
import Naming
import copy
from Errors import error

import cython

class BaseType(object):
    #
    #  Base class for all Cython types including pseudo-types.

    # List of attribute names of any subtypes
    subtypes = []

    def can_coerce_to_pyobject(self, env):
        return False

    def cast_code(self, expr_code):
        return "((%s)%s)" % (self.declaration_code(""), expr_code)

    def specialization_name(self):
        return self.declaration_code("").replace(" ", "__")

    def base_declaration_code(self, base_code, entity_code):
        if entity_code:
            return "%s %s" % (base_code, entity_code)
        else:
            return base_code

<<<<<<< HEAD
    def __deepcopy__(self, memo):
        """
        Types never need to be copied, if we do copy, Unfortunate Things
        Will Happen!
        """
        return self

    def get_fused_types(self, result=None, seen=None, subtypes=None):
        subtypes = subtypes or self.subtypes
        if subtypes:
            if result is None:
                result = []
                seen = cython.set()

            for attr in subtypes:
                list_or_subtype = getattr(self, attr)

                if isinstance(list_or_subtype, BaseType):
                    list_or_subtype.get_fused_types(result, seen)
                else:
                    for subtype in list_or_subtype:
                        subtype.get_fused_types(result, seen)

            return result

        return None

    is_fused = property(get_fused_types, doc="Whether this type or any of its "
                                             "subtypes is a fused type")

    def __lt__(self, other):
        """
        For sorting. The sorting order should correspond to the preference of
        conversion from Python types.
        """
        return NotImplemented

    def py_type_name(self):
        """
        Return the name of the Python type that can coerce to this type.
        """

    def typeof_name(self):
        """
        Return the string with which fused python functions can be indexed.
        """
        if self.is_builtin_type or self.py_type_name() == 'object':
            index_name = self.py_type_name()
        else:
            index_name = str(self)

        return index_name

=======
    def check_for_null_code(self, cname):
        """
        Return the code for a NULL-check in case an UnboundLocalError should
        be raised if an entry of this type is referenced before assignment.
        Returns None if no check should be performed.
        """
        return None

>>>>>>> dfa31de0
    def invalid_value(self):
        """
        Returns the most invalid value an object of this type can assume as a
        C expression string. Returns None if no such value exists.
        """


class PyrexType(BaseType):
    #
    #  Base class for all Cython types
    #
    #  is_pyobject           boolean     Is a Python object type
    #  is_extension_type     boolean     Is a Python extension type
    #  is_final_type         boolean     Is a final extension type
    #  is_numeric            boolean     Is a C numeric type
    #  is_int                boolean     Is a C integer type
    #  is_float              boolean     Is a C floating point type
    #  is_complex            boolean     Is a C complex type
    #  is_void               boolean     Is the C void type
    #  is_array              boolean     Is a C array type
    #  is_ptr                boolean     Is a C pointer type
    #  is_null_ptr           boolean     Is the type of NULL
    #  is_reference          boolean     Is a C reference type
    #  is_cfunction          boolean     Is a C function type
    #  is_struct_or_union    boolean     Is a C struct or union type
    #  is_struct             boolean     Is a C struct type
    #  is_enum               boolean     Is a C enum type
    #  is_typedef            boolean     Is a typedef type
    #  is_string             boolean     Is a C char * type
    #  is_unicode            boolean     Is a UTF-8 encoded C char * type
    #  is_unicode_char       boolean     Is either Py_UCS4 or Py_UNICODE
    #  is_returncode         boolean     Is used only to signal exceptions
    #  is_error              boolean     Is the dummy error type
    #  is_buffer             boolean     Is buffer access type
    #  has_attributes        boolean     Has C dot-selectable attributes
    #  default_value         string      Initial value
    #  entry                 Entry       The Entry for this type
    #
    #  declaration_code(entity_code,
    #      for_display = 0, dll_linkage = None, pyrex = 0)
    #    Returns a code fragment for the declaration of an entity
    #    of this type, given a code fragment for the entity.
    #    * If for_display, this is for reading by a human in an error
    #      message; otherwise it must be valid C code.
    #    * If dll_linkage is not None, it must be 'DL_EXPORT' or
    #      'DL_IMPORT', and will be added to the base type part of
    #      the declaration.
    #    * If pyrex = 1, this is for use in a 'cdef extern'
    #      statement of a Cython include file.
    #
    #  assignable_from(src_type)
    #    Tests whether a variable of this type can be
    #    assigned a value of type src_type.
    #
    #  same_as(other_type)
    #    Tests whether this type represents the same type
    #    as other_type.
    #
    #  as_argument_type():
    #    Coerces array type into pointer type for use as
    #    a formal argument type.
    #

    is_pyobject = 0
    is_unspecified = 0
    is_extension_type = 0
    is_final_type = 0
    is_builtin_type = 0
    is_numeric = 0
    is_int = 0
    is_float = 0
    is_complex = 0
    is_void = 0
    is_array = 0
    is_ptr = 0
    is_null_ptr = 0
    is_reference = 0
    is_cfunction = 0
    is_struct_or_union = 0
    is_cpp_class = 0
    is_struct = 0
    is_enum = 0
    is_typedef = 0
    is_string = 0
    is_unicode = 0
    is_unicode_char = 0
    is_returncode = 0
    is_error = 0
    is_buffer = 0
    is_memoryviewslice = 0
    has_attributes = 0
    default_value = ""

    def resolve(self):
        # If a typedef, returns the base type.
        return self

    def specialize(self, values):
        # TODO(danilo): Override wherever it makes sense.
        return self

    def literal_code(self, value):
        # Returns a C code fragment representing a literal
        # value of this type.
        return str(value)

    def __str__(self):
        return self.declaration_code("", for_display = 1).strip()

    def same_as(self, other_type, **kwds):
        return self.same_as_resolved_type(other_type.resolve(), **kwds)

    def same_as_resolved_type(self, other_type):
        return self == other_type or other_type is error_type

    def subtype_of(self, other_type):
        return self.subtype_of_resolved_type(other_type.resolve())

    def subtype_of_resolved_type(self, other_type):
        return self.same_as(other_type)

    def assignable_from(self, src_type):
        return self.assignable_from_resolved_type(src_type.resolve())

    def assignable_from_resolved_type(self, src_type):
        return self.same_as(src_type)

    def as_argument_type(self):
        return self

    def is_complete(self):
        # A type is incomplete if it is an unsized array,
        # a struct whose attributes are not defined, etc.
        return 1

    def is_simple_buffer_dtype(self):
        return (self.is_int or self.is_float or self.is_complex or self.is_pyobject or
                self.is_extension_type or self.is_ptr)

    def struct_nesting_depth(self):
        # Returns the number levels of nested structs. This is
        # used for constructing a stack for walking the run-time
        # type information of the struct.
        return 1

    def global_init_code(self, entry, code):
        # abstract
        pass

    def needs_nonecheck(self):
        return 0


def public_decl(base_code, dll_linkage):
    if dll_linkage:
        return "%s(%s)" % (dll_linkage, base_code)
    else:
        return base_code

def create_typedef_type(name, base_type, cname, is_external=0):
    is_fused = base_type.is_fused
    if base_type.is_complex or is_fused:
        if is_external:
            if is_fused:
                msg = "Fused"
            else:
                msg = "Complex"

            raise ValueError("%s external typedefs not supported" % msg)

        return base_type
    else:
        return CTypedefType(name, base_type, cname, is_external)


class CTypedefType(BaseType):
    #
    #  Pseudo-type defined with a ctypedef statement in a
    #  'cdef extern from' block. Delegates most attribute
    #  lookups to the base type. ANYTHING NOT DEFINED
    #  HERE IS DELEGATED!
    #
    #  qualified_name      string
    #  typedef_name        string
    #  typedef_cname       string
    #  typedef_base_type   PyrexType
    #  typedef_is_external bool

    is_typedef = 1
    typedef_is_external = 0

    to_py_utility_code = None
    from_py_utility_code = None

    subtypes = ['typedef_base_type']

    def __init__(self, name, base_type, cname, is_external=0):
        assert not base_type.is_complex
        self.typedef_name = name
        self.typedef_cname = cname
        self.typedef_base_type = base_type
        self.typedef_is_external = is_external

    def invalid_value(self):
        return self.typedef_base_type.invalid_value()

    def resolve(self):
        return self.typedef_base_type.resolve()

    def declaration_code(self, entity_code,
            for_display = 0, dll_linkage = None, pyrex = 0):
        if pyrex or for_display:
            base_code = self.typedef_name
        else:
            base_code = public_decl(self.typedef_cname, dll_linkage)
        return self.base_declaration_code(base_code, entity_code)

    def as_argument_type(self):
        return self

    def cast_code(self, expr_code):
        # If self is really an array (rather than pointer), we can't cast.
        # For example, the gmp mpz_t.
        if self.typedef_base_type.is_array:
            base_type = self.typedef_base_type.base_type
            return CPtrType(base_type).cast_code(expr_code)
        else:
            return BaseType.cast_code(self, expr_code)

    def __repr__(self):
        return "<CTypedefType %s>" % self.typedef_cname

    def __str__(self):
        return self.typedef_name

    def _create_utility_code(self, template_utility_code,
                             template_function_name):
        type_name = self.typedef_cname.replace(" ","_").replace("::","__")
        utility_code = template_utility_code.specialize(
            type     = self.typedef_cname,
            TypeName = type_name)
        function_name = template_function_name % type_name
        return utility_code, function_name

    def create_to_py_utility_code(self, env):
        if self.typedef_is_external:
            if not self.to_py_utility_code:
                base_type = self.typedef_base_type
                if type(base_type) is CIntType:
                    # Various subclasses have special methods
                    # that should be inherited.
                    self.to_py_utility_code, self.to_py_function = \
                        self._create_utility_code(c_typedef_int_to_py_function,
                                                  '__Pyx_PyInt_to_py_%s')
                elif base_type.is_float:
                    pass # XXX implement!
                elif base_type.is_complex:
                    pass # XXX implement!
                    pass
            if self.to_py_utility_code:
                env.use_utility_code(self.to_py_utility_code)
                return True
        # delegation
        return self.typedef_base_type.create_to_py_utility_code(env)

    def create_from_py_utility_code(self, env):
        if self.typedef_is_external:
            if not self.from_py_utility_code:
                base_type = self.typedef_base_type
                if type(base_type) is CIntType:
                    # Various subclasses have special methods
                    # that should be inherited.
                    self.from_py_utility_code, self.from_py_function = \
                        self._create_utility_code(c_typedef_int_from_py_function,
                                                  '__Pyx_PyInt_from_py_%s')
                elif base_type.is_float:
                    pass # XXX implement!
                elif base_type.is_complex:
                    pass # XXX implement!
            if self.from_py_utility_code:
                env.use_utility_code(self.from_py_utility_code)
                return True
        # delegation
        return self.typedef_base_type.create_from_py_utility_code(env)

    def error_condition(self, result_code):
        if self.typedef_is_external:
            if self.exception_value:
                condition = "(%s == (%s)%s)" % (
                    result_code, self.typedef_cname, self.exception_value)
                if self.exception_check:
                    condition += " && PyErr_Occurred()"
                return condition
        # delegation
        return self.typedef_base_type.error_condition(result_code)

    def __getattr__(self, name):
        return getattr(self.typedef_base_type, name)

<<<<<<< HEAD
    def py_type_name(self):
        return self.typedef_base_type.py_type_name()
=======
class MemoryViewSliceType(PyrexType):

    is_memoryviewslice = 1

    has_attributes = 1
    scope = None

    # These are specialcased in Defnode
    from_py_function = None
    to_py_function = None

    exception_value = None
    exception_check = True

    def __init__(self, base_dtype, axes):
        '''
        MemoryViewSliceType(base, axes)

        Base is the C base type; axes is a list of (access, packing) strings,
        where access is one of 'full', 'direct' or 'ptr' and packing is one of
        'contig', 'strided' or 'follow'.  There is one (access, packing) tuple
        for each dimension.

        the access specifiers determine whether the array data contains
        pointers that need to be dereferenced along that axis when
        retrieving/setting:

        'direct' -- No pointers stored in this dimension.
        'ptr' -- Pointer stored in this dimension.
        'full' -- Check along this dimension, don't assume either.

        the packing specifiers specify how the array elements are layed-out
        in memory.

        'contig' -- The data are contiguous in memory along this dimension.
                At most one dimension may be specified as 'contig'.
        'strided' -- The data aren't contiguous along this dimenison.
        'follow' -- Used for C/Fortran contiguous arrays, a 'follow' dimension
            has its stride automatically computed from extents of the other
            dimensions to ensure C or Fortran memory layout.

        C-contiguous memory has 'direct' as the access spec, 'contig' as the
        *last* axis' packing spec and 'follow' for all other packing specs.

        Fortran-contiguous memory has 'direct' as the access spec, 'contig' as
        the *first* axis' packing spec and 'follow' for all other packing
        specs.
        '''
        import MemoryView

        self.dtype = base_dtype
        self.axes = axes
        self.ndim = len(axes)
        self.flags = MemoryView.get_buf_flags(self.axes)

        self.is_c_contig, self.is_f_contig = MemoryView.is_cf_contig(self.axes)
        assert not (self.is_c_contig and self.is_f_contig)

        self.mode = MemoryView.get_mode(axes)
        self.writable_needed = False

        self.dtype_name = MemoryView.mangle_dtype_name(self.dtype)

    def same_as_resolved_type(self, other_type):
        return ((other_type.is_memoryviewslice and
            self.dtype.same_as(other_type.dtype) and
            self.axes == other_type.axes) or
            other_type is error_type)

    def needs_nonecheck(self):
        return True

    def is_complete(self):
        # incomplete since the underlying struct doesn't have a cython.memoryview object.
        return 0

    def declaration_code(self, entity_code,
            for_display = 0, dll_linkage = None, pyrex = 0):
        # XXX: we put these guards in for now...
        assert not pyrex
        assert not dll_linkage
        import MemoryView
        return self.base_declaration_code(
                MemoryView.memviewslice_cname,
                entity_code)

    def attributes_known(self):
        if self.scope is None:
            import Symtab

            self.scope = scope = Symtab.CClassScope(
                    'mvs_class_'+self.specialization_suffix(),
                    None,
                    visibility='extern')

            scope.parent_type = self
            scope.directives = {}

            scope.declare_var('_data', c_char_ptr_type, None,
                              cname='data', is_cdef=1)

        return True

    def declare_attribute(self, attribute):
        import MemoryView, Options

        scope = self.scope

        if attribute == 'shape':
            scope.declare_var('shape',
                    c_array_type(c_py_ssize_t_type,
                        Options.buffer_max_dims),
                    None,
                    cname='shape',
                    is_cdef=1)

        elif attribute == 'strides':
            scope.declare_var('strides',
                    c_array_type(c_py_ssize_t_type,
                        Options.buffer_max_dims),
                    None,
                    cname='strides',
                    is_cdef=1)

        elif attribute == 'suboffsets':
            scope.declare_var('suboffsets',
                    c_array_type(c_py_ssize_t_type,
                        Options.buffer_max_dims),
                    None,
                    cname='suboffsets',
                    is_cdef=1)

        elif attribute in ("copy", "copy_fortran"):
            ndim = len(self.axes)

            to_axes_c = [('direct', 'contig')]
            to_axes_f = [('direct', 'contig')]
            if ndim-1:
                to_axes_c = [('direct', 'follow')]*(ndim-1) + to_axes_c
                to_axes_f = to_axes_f + [('direct', 'follow')]*(ndim-1)

            to_memview_c = MemoryViewSliceType(self.dtype, to_axes_c)
            to_memview_f = MemoryViewSliceType(self.dtype, to_axes_f)

            cython_name_c, cython_name_f = "copy", "copy_fortran"
            copy_name_c, copy_name_f = (
                    MemoryView.get_copy_func_name(to_memview_c),
                    MemoryView.get_copy_func_name(to_memview_f))


            for (to_memview, cython_name, copy_name) in ((to_memview_c, cython_name_c, copy_name_c),
                                                         (to_memview_f, cython_name_f, copy_name_f)):

                entry = scope.declare_cfunction(cython_name,
                            CFuncType(self,
                                [CFuncTypeArg("memviewslice", self, None)]),
                            pos = None,
                            defining = 1,
                            cname = copy_name)

                entry.utility_code_definition = \
                        MemoryView.CopyFuncUtilCode(self, to_memview)

        elif attribute in ("is_c_contig", "is_f_contig"):
            # is_c_contig and is_f_contig functions
            for (c_or_f, cython_name) in (('c', 'is_c_contig'), ('fortran', 'is_f_contig')):

                is_contig_name = \
                        MemoryView.get_is_contig_func_name(c_or_f)

                cfunctype = CFuncType(
                        return_type=c_int_type,
                        args=[CFuncTypeArg("memviewslice", self, None)],
                        exception_value="-1",
                )

                entry = scope.declare_cfunction(cython_name,
                            cfunctype,
                            pos = None,
                            defining = 1,
                            cname = is_contig_name)

                entry.utility_code_definition = \
                        MemoryView.IsContigFuncUtilCode(c_or_f)

        return True

    def specialization_suffix(self):
        return "%s_%s" % (self.axes_to_name(), self.dtype_name)

    def can_coerce_to_pyobject(self, env):
        return True

    #def global_init_code(self, entry, code):
    #    code.putln("%s.data = NULL;" % entry.cname)
    #    code.putln("%s.memview = NULL;" % entry.cname)

    def check_for_null_code(self, cname):
        return cname + '.memview'

    def create_from_py_utility_code(self, env):
        import MemoryView, Buffer, Code

        # We don't have 'code', so use a LazyUtilityCode with a callback.
        def lazy_utility_callback(code):
            context['dtype_typeinfo'] = Buffer.get_type_information_cname(
                                                          code, self.dtype)
            return ContentHashingUtilityCode.load(
                        "ObjectToMemviewSlice", "MemoryView_C.c", context)

        env.use_utility_code(Buffer.acquire_utility_code)
        env.use_utility_code(MemoryView.memviewslice_init_code)
        env.use_utility_code(LazyUtilityCode(lazy_utility_callback))

        if self.is_c_contig:
            c_or_f_flag = "__Pyx_IS_C_CONTIG"
        elif self.is_f_contig:
            c_or_f_flag = "__Pyx_IS_F_CONTIG"
        else:
            c_or_f_flag = "0"

        suffix = self.specialization_suffix()
        funcname = "__Pyx_PyObject_to_MemoryviewSlice_" + suffix

        context = dict(
            MemoryView.context,
            buf_flag = self.flags,
            ndim = self.ndim,
            axes_specs = ', '.join(self.axes_to_code()),
            dtype_typedecl = self.dtype.declaration_code(""),
            struct_nesting_depth = self.dtype.struct_nesting_depth(),
            c_or_f_flag = c_or_f_flag,
            funcname = funcname,
        )

        self.from_py_function = funcname
        return True

    def create_to_py_utility_code(self, env):
        return True

    def get_to_py_function(self, env, obj):
        to_py_func, from_py_func = self.dtype_object_conversion_funcs(env)
        to_py_func = "(PyObject *(*)(char *)) " + to_py_func
        from_py_func = "(int (*)(char *, PyObject *)) " + from_py_func

        tup = (obj.result(), self.ndim, to_py_func, from_py_func)
        return "__pyx_memoryview_fromslice(&%s, %s, %s, %s);" % tup

    def dtype_object_conversion_funcs(self, env):
        import MemoryView, Code

        get_function = "__pyx_memview_get_%s" % self.dtype_name
        set_function = "__pyx_memview_set_%s" % self.dtype_name

        context = dict(
            get_function = get_function,
            set_function = set_function,
        )

        if self.dtype.is_pyobject:
            utility_name = "MemviewObjectToObject"
        else:
            to_py = self.dtype.create_to_py_utility_code(env)
            from_py = self.dtype.create_from_py_utility_code(env)
            if not (to_py or from_py):
                return "NULL", "NULL"

            if not self.dtype.to_py_function:
                get_function = "NULL"

            if not self.dtype.from_py_function:
                set_function = "NULL"

            utility_name = "MemviewDtypeToObject"
            error_condition = (self.dtype.error_condition('value') or
                               'PyErr_Occurred()')
            context.update(
                to_py_function = self.dtype.to_py_function,
                from_py_function = self.dtype.from_py_function,
                dtype = self.dtype.declaration_code(""),
                error_condition = error_condition,
            )

        utility = ContentHashingUtilityCode.load(
                        utility_name, "MemoryView_C.c", context=context)
        env.use_utility_code(utility)
        return get_function, set_function

    def axes_to_code(self):
        "Return a list of code constants for each axis"
        import MemoryView
        d = MemoryView._spec_to_const
        return ["(%s | %s)" % (d[a], d[p]) for a, p in self.axes]

    def axes_to_name(self):
        "Return an abbreviated name for our axes"
        import MemoryView
        d = MemoryView._spec_to_abbrev
        return "".join(["%s%s" % (d[a], d[p]) for a, p in self.axes])

    def error_condition(self, result_code):
        return "!%s.memview" % result_code

    def __str__(self):
        import MemoryView

        axes_code_list = []
        for access, packing in self.axes:
            flag = MemoryView.get_memoryview_flag(access, packing)
            if flag == "strided":
                axes_code_list.append(":")
            else:
                axes_code_list.append("::" + flag)

        if self.dtype.is_pyobject:
            dtype_name = self.dtype.name
        else:
            dtype_name = self.dtype

        return "%s[%s]" % (dtype_name, ", ".join(axes_code_list))

>>>>>>> dfa31de0

class BufferType(BaseType):
    #
    #  Delegates most attribute
    #  lookups to the base type. ANYTHING NOT DEFINED
    #  HERE IS DELEGATED!

    # dtype            PyrexType
    # ndim             int
    # mode             str
    # negative_indices bool
    # cast             bool
    # is_buffer        bool
    # writable         bool

    is_buffer = 1
    writable = True

    subtypes = ['dtype']

    def __init__(self, base, dtype, ndim, mode, negative_indices, cast):
        self.base = base
        self.dtype = dtype
        self.ndim = ndim
        self.buffer_ptr_type = CPtrType(dtype)
        self.mode = mode
        self.negative_indices = negative_indices
        self.cast = cast

    def as_argument_type(self):
        return self

    def __getattr__(self, name):
        return getattr(self.base, name)

    def __repr__(self):
        return "<BufferType %r>" % self.base


class PyObjectType(PyrexType):
    #
    #  Base class for all Python object types (reference-counted).
    #
    #  buffer_defaults  dict or None     Default options for bu

    name = "object"
    is_pyobject = 1
    default_value = "0"
    buffer_defaults = None
    is_extern = False
    is_subclassed = False

    def __str__(self):
        return "Python object"

    def __repr__(self):
        return "<PyObjectType>"

    def can_coerce_to_pyobject(self, env):
        return True

    def default_coerced_ctype(self):
        "The default C type that this Python type coerces to, or None."
        return None

    def assignable_from(self, src_type):
        # except for pointers, conversion will be attempted
        return not src_type.is_ptr or src_type.is_string

    def declaration_code(self, entity_code,
            for_display = 0, dll_linkage = None, pyrex = 0):
        if pyrex or for_display:
            base_code = "object"
        else:
            base_code = public_decl("PyObject", dll_linkage)
            entity_code = "*%s" % entity_code
        return self.base_declaration_code(base_code, entity_code)

    def as_pyobject(self, cname):
        if (not self.is_complete()) or self.is_extension_type:
            return "(PyObject *)" + cname
        else:
            return cname

<<<<<<< HEAD
    def py_type_name(self):
        return "object"

    def __lt__(self, other):
        """
        Make sure we sort highest, as instance checking on py_type_name
        ('object') is always true
        """
        return False

    def invalid_value(self):
        return "1"
=======
    def global_init_code(self, entry, code):
        code.put_init_var_to_py_none(entry, nanny=False)

    def check_for_null_code(self, cname):
        return cname
>>>>>>> dfa31de0


class BuiltinObjectType(PyObjectType):
    #  objstruct_cname  string           Name of PyObject struct

    is_builtin_type = 1
    has_attributes = 1
    base_type = None
    module_name = '__builtin__'

    # fields that let it look like an extension type
    vtabslot_cname = None
    vtabstruct_cname = None
    vtabptr_cname = None
    typedef_flag = True
    is_external = True

    def __init__(self, name, cname, objstruct_cname=None):
        self.name = name
        self.cname = cname
        self.typeptr_cname = "(&%s)" % cname
        self.objstruct_cname = objstruct_cname

    def set_scope(self, scope):
        self.scope = scope
        if scope:
            scope.parent_type = self

    def __str__(self):
        return "%s object" % self.name

    def __repr__(self):
        return "<%s>"% self.cname

    def default_coerced_ctype(self):
        if self.name == 'bytes':
            return c_char_ptr_type
        elif self.name == 'bool':
            return c_bint_type
        elif self.name == 'float':
            return c_double_type
        return None

    def assignable_from(self, src_type):
        if isinstance(src_type, BuiltinObjectType):
            return src_type.name == self.name
        elif src_type.is_extension_type:
            # FIXME: This is an ugly special case that we currently
            # keep supporting.  It allows users to specify builtin
            # types as external extension types, while keeping them
            # compatible with the real builtin types.  We already
            # generate a warning for it.  Big TODO: remove!
            return (src_type.module_name == '__builtin__' and
                    src_type.name == self.name)
        else:
            return True

    def typeobj_is_available(self):
        return True

    def attributes_known(self):
        return True

    def subtype_of(self, type):
        return type.is_pyobject and type.assignable_from(self)

    def type_check_function(self, exact=True):
        type_name = self.name
        if type_name == 'str':
            type_check = 'PyString_Check'
        elif type_name == 'frozenset':
            type_check = 'PyFrozenSet_Check'
        else:
            type_check = 'Py%s_Check' % type_name.capitalize()
        if exact and type_name not in ('bool', 'slice'):
            type_check += 'Exact'
        return type_check

    def isinstance_code(self, arg):
        return '%s(%s)' % (self.type_check_function(exact=False), arg)

    def type_test_code(self, arg, notnone=False):
        type_check = self.type_check_function(exact=True)
        check = 'likely(%s(%s))' % (type_check, arg)
        if not notnone:
            check = check + ('||((%s) == Py_None)' % arg)
        error = '(PyErr_Format(PyExc_TypeError, "Expected %s, got %%.200s", Py_TYPE(%s)->tp_name), 0)' % (self.name, arg)
        return check + '||' + error

    def declaration_code(self, entity_code,
            for_display = 0, dll_linkage = None, pyrex = 0):
        if pyrex or for_display:
            base_code = self.name
        else:
            base_code = public_decl("PyObject", dll_linkage)
            entity_code = "*%s" % entity_code
        return self.base_declaration_code(base_code, entity_code)

    def cast_code(self, expr_code, to_object_struct = False):
        return "((%s*)%s)" % (
            to_object_struct and self.objstruct_cname or "PyObject", # self.objstruct_cname may be None
            expr_code)

    def py_type_name(self):
        return self.name



class PyExtensionType(PyObjectType):
    #
    #  A Python extension type.
    #
    #  name             string
    #  scope            CClassScope      Attribute namespace
    #  visibility       string
    #  typedef_flag     boolean
    #  base_type        PyExtensionType or None
    #  module_name      string or None   Qualified name of defining module
    #  objstruct_cname  string           Name of PyObject struct
    #  objtypedef_cname string           Name of PyObject struct typedef
    #  typeobj_cname    string or None   C code fragment referring to type object
    #  typeptr_cname    string or None   Name of pointer to external type object
    #  vtabslot_cname   string           Name of C method table member
    #  vtabstruct_cname string           Name of C method table struct
    #  vtabptr_cname    string           Name of pointer to C method table
    #  vtable_cname     string           Name of C method table definition

    is_extension_type = 1
    has_attributes = 1

    def needs_nonecheck(self):
        return True

    objtypedef_cname = None

    def __init__(self, name, typedef_flag, base_type, is_external=0):
        self.name = name
        self.scope = None
        self.typedef_flag = typedef_flag
        if base_type is not None:
            base_type.is_subclassed = True
        self.base_type = base_type
        self.module_name = None
        self.objstruct_cname = None
        self.typeobj_cname = None
        self.typeptr_cname = None
        self.vtabslot_cname = None
        self.vtabstruct_cname = None
        self.vtabptr_cname = None
        self.vtable_cname = None
        self.is_external = is_external

    def set_scope(self, scope):
        self.scope = scope
        if scope:
            scope.parent_type = self

    def subtype_of_resolved_type(self, other_type):
        if other_type.is_extension_type or other_type.is_builtin_type:
            return self is other_type or (
                self.base_type and self.base_type.subtype_of(other_type))
        else:
            return other_type is py_object_type

    def typeobj_is_available(self):
        # Do we have a pointer to the type object?
        return self.typeptr_cname

    def typeobj_is_imported(self):
        # If we don't know the C name of the type object but we do
        # know which module it's defined in, it will be imported.
        return self.typeobj_cname is None and self.module_name is not None

    def assignable_from(self, src_type):
        if self == src_type:
            return True
        if isinstance(src_type, PyExtensionType):
            if src_type.base_type is not None:
                return self.assignable_from(src_type.base_type)
        if isinstance(src_type, BuiltinObjectType):
            # FIXME: This is an ugly special case that we currently
            # keep supporting.  It allows users to specify builtin
            # types as external extension types, while keeping them
            # compatible with the real builtin types.  We already
            # generate a warning for it.  Big TODO: remove!
            return (self.module_name == '__builtin__' and
                    self.name == src_type.name)
        return False

    def declaration_code(self, entity_code,
            for_display = 0, dll_linkage = None, pyrex = 0, deref = 0):
        if pyrex or for_display:
            base_code = self.name
        else:
            if self.typedef_flag:
                objstruct = self.objstruct_cname
            else:
                objstruct = "struct %s" % self.objstruct_cname
            base_code = public_decl(objstruct, dll_linkage)
            if deref:
                assert not entity_code
            else:
                entity_code = "*%s" % entity_code
        return self.base_declaration_code(base_code, entity_code)

    def type_test_code(self, py_arg, notnone=False):

        none_check = "((%s) == Py_None)" % py_arg
        type_check = "likely(__Pyx_TypeTest(%s, %s))" % (
            py_arg, self.typeptr_cname)
        if notnone:
            return type_check
        else:
            return "likely(%s || %s)" % (none_check, type_check)

    def attributes_known(self):
        return self.scope is not None

    def __str__(self):
        return self.name

    def __repr__(self):
        return "<PyExtensionType %s%s>" % (self.scope.class_name,
            ("", " typedef")[self.typedef_flag])

    def py_type_name(self):
        if not self.module_name:
            return self.name

        return "__import__(%r, None, None, ['']).%s" % (self.module_name,
                                                        self.name)

class CType(PyrexType):
    #
    #  Base class for all C types (non-reference-counted).
    #
    #  to_py_function     string     C function for converting to Python object
    #  from_py_function   string     C function for constructing from Python object
    #

    to_py_function = None
    from_py_function = None
    exception_value = None
    exception_check = 1

    def create_to_py_utility_code(self, env):
        return self.to_py_function is not None

    def create_from_py_utility_code(self, env):
        return self.from_py_function is not None

    def can_coerce_to_pyobject(self, env):
        return self.create_to_py_utility_code(env)

    def error_condition(self, result_code):
        conds = []
        if self.is_string:
            conds.append("(!%s)" % result_code)
        elif self.exception_value is not None:
            conds.append("(%s == (%s)%s)" % (result_code, self.sign_and_name(), self.exception_value))
        if self.exception_check:
            conds.append("PyErr_Occurred()")
        if len(conds) > 0:
            return " && ".join(conds)
        else:
            return 0


class FusedType(PyrexType):
    """
    Represents a Fused Type. All it needs to do is keep track of the types
    it aggregates, as it will be replaced with its specific version wherever
    needed.

    See http://wiki.cython.org/enhancements/fusedtypes

    types           [PyrexType]             is the list of types to be fused
    name            str                     the name of the ctypedef
    """

    is_fused = 1

    def __init__(self, types, name=None):
        self.types = types
        self.name = name

    def declaration_code(self, entity_code, for_display = 0,
                         dll_linkage = None, pyrex = 0):
        if pyrex or for_display:
            return self.name

        raise Exception("This may never happen, please report a bug")

    def __repr__(self):
        return 'FusedType(name=%r)' % self.name

    def specialize(self, values):
        return values[self]

    def get_fused_types(self, result=None, seen=None):
        if result is None:
            return [self]

        if self not in seen:
            result.append(self)
            seen.add(self)


class CVoidType(CType):
    #
    #   C "void" type
    #

    is_void = 1

    def __repr__(self):
        return "<CVoidType>"

    def declaration_code(self, entity_code,
            for_display = 0, dll_linkage = None, pyrex = 0):
        if pyrex or for_display:
            base_code = "void"
        else:
            base_code = public_decl("void", dll_linkage)
        return self.base_declaration_code(base_code, entity_code)

    def is_complete(self):
        return 0


class CNumericType(CType):
    #
    #   Base class for all C numeric types.
    #
    #   rank      integer     Relative size
    #   signed    integer     0 = unsigned, 1 = unspecified, 2 = explicitly signed
    #

    is_numeric = 1
    default_value = "0"
    has_attributes = True
    scope = None

    sign_words = ("unsigned ", "", "signed ")

    def __init__(self, rank, signed = 1):
        self.rank = rank
        self.signed = signed

    def sign_and_name(self):
        s = self.sign_words[self.signed]
        n = rank_to_type_name[self.rank]
        return s + n

    def __repr__(self):
        return "<CNumericType %s>" % self.sign_and_name()

    def declaration_code(self, entity_code,
            for_display = 0, dll_linkage = None, pyrex = 0):
        type_name = self.sign_and_name()
        if pyrex or for_display:
            base_code = type_name.replace('PY_LONG_LONG', 'long long')
        else:
            base_code = public_decl(type_name, dll_linkage)
        return self.base_declaration_code(base_code, entity_code)

    def attributes_known(self):
        if self.scope is None:
            import Symtab
            self.scope = scope = Symtab.CClassScope(
                    '',
                    None,
                    visibility="extern")
            scope.parent_type = self
            scope.directives = {}
            entry = scope.declare_cfunction(
                    "conjugate",
                    CFuncType(self, [CFuncTypeArg("self", self, None)], nogil=True),
                    pos=None,
                    defining=1,
                    cname=" ")
        return True

    def __lt__(self, other):
        "Sort based on rank, preferring signed over unsigned"
        if other.is_numeric:
            return self.rank > other.rank and self.signed >= other.signed

        return NotImplemented

    def py_type_name(self):
        if self.rank <= 4:
            return "(int, long)"
        return "float"

type_conversion_predeclarations = ""
type_conversion_functions = ""

c_int_from_py_function = UtilityCode(
proto="""
static CYTHON_INLINE %(type)s __Pyx_PyInt_As%(SignWord)s%(TypeName)s(PyObject *);
""",
impl="""
static CYTHON_INLINE %(type)s __Pyx_PyInt_As%(SignWord)s%(TypeName)s(PyObject* x) {
    const %(type)s neg_one = (%(type)s)-1, const_zero = 0;
    const int is_unsigned = neg_one > const_zero;
    if (sizeof(%(type)s) < sizeof(long)) {
        long val = __Pyx_PyInt_AsLong(x);
        if (unlikely(val != (long)(%(type)s)val)) {
            if (!unlikely(val == -1 && PyErr_Occurred())) {
                PyErr_SetString(PyExc_OverflowError,
                    (is_unsigned && unlikely(val < 0)) ?
                    "can't convert negative value to %(type)s" :
                    "value too large to convert to %(type)s");
            }
            return (%(type)s)-1;
        }
        return (%(type)s)val;
    }
    return (%(type)s)__Pyx_PyInt_As%(SignWord)sLong(x);
}
""") #fool emacs: '

c_long_from_py_function = UtilityCode(
proto="""
static CYTHON_INLINE %(type)s __Pyx_PyInt_As%(SignWord)s%(TypeName)s(PyObject *);
""",
impl="""
static CYTHON_INLINE %(type)s __Pyx_PyInt_As%(SignWord)s%(TypeName)s(PyObject* x) {
    const %(type)s neg_one = (%(type)s)-1, const_zero = 0;
    const int is_unsigned = neg_one > const_zero;
#if PY_VERSION_HEX < 0x03000000
    if (likely(PyInt_Check(x))) {
        long val = PyInt_AS_LONG(x);
        if (is_unsigned && unlikely(val < 0)) {
            PyErr_SetString(PyExc_OverflowError,
                            "can't convert negative value to %(type)s");
            return (%(type)s)-1;
        }
        return (%(type)s)val;
    } else
#endif
    if (likely(PyLong_Check(x))) {
        if (is_unsigned) {
            if (unlikely(Py_SIZE(x) < 0)) {
                PyErr_SetString(PyExc_OverflowError,
                                "can't convert negative value to %(type)s");
                return (%(type)s)-1;
            }
            return (%(type)s)PyLong_AsUnsigned%(TypeName)s(x);
        } else {
            return (%(type)s)PyLong_As%(TypeName)s(x);
        }
    } else {
        %(type)s val;
        PyObject *tmp = __Pyx_PyNumber_Int(x);
        if (!tmp) return (%(type)s)-1;
        val = __Pyx_PyInt_As%(SignWord)s%(TypeName)s(tmp);
        Py_DECREF(tmp);
        return val;
    }
}
""")

c_typedef_int_from_py_function = UtilityCode(
proto="""
static CYTHON_INLINE %(type)s __Pyx_PyInt_from_py_%(TypeName)s(PyObject *);
""",
impl="""
static CYTHON_INLINE %(type)s __Pyx_PyInt_from_py_%(TypeName)s(PyObject* x) {
    const %(type)s neg_one = (%(type)s)-1, const_zero = (%(type)s)0;
    const int is_unsigned = const_zero < neg_one;
    if (sizeof(%(type)s) == sizeof(char)) {
        if (is_unsigned)
            return (%(type)s)__Pyx_PyInt_AsUnsignedChar(x);
        else
            return (%(type)s)__Pyx_PyInt_AsSignedChar(x);
    } else if (sizeof(%(type)s) == sizeof(short)) {
        if (is_unsigned)
            return (%(type)s)__Pyx_PyInt_AsUnsignedShort(x);
        else
            return (%(type)s)__Pyx_PyInt_AsSignedShort(x);
    } else if (sizeof(%(type)s) == sizeof(int)) {
        if (is_unsigned)
            return (%(type)s)__Pyx_PyInt_AsUnsignedInt(x);
        else
            return (%(type)s)__Pyx_PyInt_AsSignedInt(x);
    } else if (sizeof(%(type)s) == sizeof(long)) {
        if (is_unsigned)
            return (%(type)s)__Pyx_PyInt_AsUnsignedLong(x);
        else
            return (%(type)s)__Pyx_PyInt_AsSignedLong(x);
    } else if (sizeof(%(type)s) == sizeof(PY_LONG_LONG)) {
        if (is_unsigned)
            return (%(type)s)__Pyx_PyInt_AsUnsignedLongLong(x);
        else
            return (%(type)s)__Pyx_PyInt_AsSignedLongLong(x);
    }  else {
        %(type)s val;
        PyObject *v = __Pyx_PyNumber_Int(x);
        #if PY_VERSION_HEX < 0x03000000
        if (likely(v) && !PyLong_Check(v)) {
            PyObject *tmp = v;
            v = PyNumber_Long(tmp);
            Py_DECREF(tmp);
        }
        #endif
        if (likely(v)) {
            int one = 1; int is_little = (int)*(unsigned char *)&one;
            unsigned char *bytes = (unsigned char *)&val;
            int ret = _PyLong_AsByteArray((PyLongObject *)v,
                                          bytes, sizeof(val),
                                          is_little, !is_unsigned);
            Py_DECREF(v);
            if (likely(!ret))
                return val;
        }
        return (%(type)s)-1;
    }
}
""")

c_typedef_int_to_py_function = UtilityCode(
proto="""
static CYTHON_INLINE PyObject *__Pyx_PyInt_to_py_%(TypeName)s(%(type)s);
""",
impl="""
static CYTHON_INLINE PyObject *__Pyx_PyInt_to_py_%(TypeName)s(%(type)s val) {
    const %(type)s neg_one = (%(type)s)-1, const_zero = (%(type)s)0;
    const int is_unsigned = const_zero < neg_one;
    if ((sizeof(%(type)s) == sizeof(char))  ||
        (sizeof(%(type)s) == sizeof(short))) {
        return PyInt_FromLong((long)val);
    } else if ((sizeof(%(type)s) == sizeof(int)) ||
               (sizeof(%(type)s) == sizeof(long))) {
        if (is_unsigned)
            return PyLong_FromUnsignedLong((unsigned long)val);
        else
            return PyInt_FromLong((long)val);
    } else if (sizeof(%(type)s) == sizeof(PY_LONG_LONG)) {
        if (is_unsigned)
            return PyLong_FromUnsignedLongLong((unsigned PY_LONG_LONG)val);
        else
            return PyLong_FromLongLong((PY_LONG_LONG)val);
    } else {
        int one = 1; int little = (int)*(unsigned char *)&one;
        unsigned char *bytes = (unsigned char *)&val;
        return _PyLong_FromByteArray(bytes, sizeof(%(type)s),
                                     little, !is_unsigned);
    }
}
""")

class CIntType(CNumericType):

    is_int = 1
    typedef_flag = 0
    to_py_function = None
    from_py_function = None
    exception_value = -1

    def __init__(self, rank, signed = 1):
        CNumericType.__init__(self, rank, signed)
        if self.to_py_function is None:
            self.to_py_function = self.get_to_py_type_conversion()
        if self.from_py_function is None:
            self.from_py_function = self.get_from_py_type_conversion()

    def get_to_py_type_conversion(self):
        if self.rank < list(rank_to_type_name).index('int'):
            # This assumes sizeof(short) < sizeof(int)
            return "PyInt_FromLong"
        else:
            # Py{Int|Long}_From[Unsigned]Long[Long]
            Prefix = "Int"
            SignWord = ""
            TypeName = "Long"
            if not self.signed:
                Prefix = "Long"
                SignWord = "Unsigned"
            if self.rank >= list(rank_to_type_name).index('PY_LONG_LONG'):
                Prefix = "Long"
                TypeName = "LongLong"
            return "Py%s_From%s%s" % (Prefix, SignWord, TypeName)

    def get_from_py_type_conversion(self):
        type_name = rank_to_type_name[self.rank]
        type_name = type_name.replace("PY_LONG_LONG", "long long")
        TypeName = type_name.title().replace(" ", "")
        SignWord = self.sign_words[self.signed].strip().title()
        if self.rank >= list(rank_to_type_name).index('long'):
            utility_code = c_long_from_py_function
        else:
            utility_code = c_int_from_py_function
        utility_code.specialize(self,
                                SignWord=SignWord,
                                TypeName=TypeName)
        func_name = "__Pyx_PyInt_As%s%s" % (SignWord, TypeName)
        return func_name

    def assignable_from_resolved_type(self, src_type):
        return src_type.is_int or src_type.is_enum or src_type is error_type

    def invalid_value(self):
        if rank_to_type_name[int(self.rank)] == 'char':
            return "'?'"
        else:
            # We do not really know the size of the type, so return
            # a 32-bit literal and rely on casting to final type. It will
            # be negative for signed ints, which is good.
            return "0xbad0bad0";

class CAnonEnumType(CIntType):

    is_enum = 1

    def sign_and_name(self):
        return 'int'


class CReturnCodeType(CIntType):

    to_py_function = "__Pyx_Owned_Py_None"

    is_returncode = 1


class CBIntType(CIntType):

    to_py_function = "__Pyx_PyBool_FromLong"
    from_py_function = "__Pyx_PyObject_IsTrue"
    exception_check = 1 # for C++ bool

    def __repr__(self):
        return "<CNumericType bint>"

    def __str__(self):
        return 'bint'

    def py_type_name(self):
        return "bool"


class CPyUCS4IntType(CIntType):
    # Py_UCS4

    is_unicode_char = True

    # Py_UCS4 coerces from and to single character unicode strings (or
    # at most two characters on 16bit Unicode builds), but we also
    # allow Python integers as input.  The value range for Py_UCS4
    # is 0..1114111, which is checked when converting from an integer
    # value.

    to_py_function = "PyUnicode_FromOrdinal"
    from_py_function = "__Pyx_PyObject_AsPy_UCS4"

    def create_from_py_utility_code(self, env):
        env.use_utility_code(pyobject_as_py_ucs4_utility_code)
        return True

    def sign_and_name(self):
        return "Py_UCS4"


pyobject_as_py_ucs4_utility_code = UtilityCode(
proto='''
static CYTHON_INLINE Py_UCS4 __Pyx_PyObject_AsPy_UCS4(PyObject*);
''',
impl='''
static CYTHON_INLINE Py_UCS4 __Pyx_PyObject_AsPy_UCS4(PyObject* x) {
   long ival;
   if (PyUnicode_Check(x)) {
       Py_ssize_t length;
       #ifdef CYTHON_PEP393_ENABLED
       length = PyUnicode_GET_LENGTH(x);
       if (likely(length == 1)) {
           return PyUnicode_READ_CHAR(x, 0);
       }
       #else
       length = PyUnicode_GET_SIZE(x);
       if (likely(length == 1)) {
           return PyUnicode_AS_UNICODE(x)[0];
       }
       #if Py_UNICODE_SIZE == 2
       else if (PyUnicode_GET_SIZE(x) == 2) {
           Py_UCS4 high_val = PyUnicode_AS_UNICODE(x)[0];
           if (high_val >= 0xD800 && high_val <= 0xDBFF) {
               Py_UCS4 low_val = PyUnicode_AS_UNICODE(x)[1];
               if (low_val >= 0xDC00 && low_val <= 0xDFFF) {
                   return 0x10000 + (((high_val & ((1<<10)-1)) << 10) | (low_val & ((1<<10)-1)));
               }
           }
       }
       #endif
       #endif
       PyErr_Format(PyExc_ValueError,
                    "only single character unicode strings can be converted to Py_UCS4, "
                    "got length %"PY_FORMAT_SIZE_T"d", length);
       return (Py_UCS4)-1;
   }
   ival = __Pyx_PyInt_AsLong(x);
   if (unlikely(ival < 0)) {
       if (!PyErr_Occurred())
           PyErr_SetString(PyExc_OverflowError,
                           "cannot convert negative value to Py_UCS4");
       return (Py_UCS4)-1;
   } else if (unlikely(ival > 1114111)) {
       PyErr_SetString(PyExc_OverflowError,
                       "value too large to convert to Py_UCS4");
       return (Py_UCS4)-1;
   }
   return (Py_UCS4)ival;
}
''')


class CPyUnicodeIntType(CIntType):
    # Py_UNICODE

    is_unicode_char = True

    # Py_UNICODE coerces from and to single character unicode strings,
    # but we also allow Python integers as input.  The value range for
    # Py_UNICODE is 0..1114111, which is checked when converting from
    # an integer value.

    to_py_function = "PyUnicode_FromOrdinal"
    from_py_function = "__Pyx_PyObject_AsPy_UNICODE"

    def create_from_py_utility_code(self, env):
        env.use_utility_code(pyobject_as_py_unicode_utility_code)
        return True

    def sign_and_name(self):
        return "Py_UNICODE"

pyobject_as_py_unicode_utility_code = UtilityCode(
proto='''
static CYTHON_INLINE Py_UNICODE __Pyx_PyObject_AsPy_UNICODE(PyObject*);
''',
impl='''
static CYTHON_INLINE Py_UNICODE __Pyx_PyObject_AsPy_UNICODE(PyObject* x) {
    long ival;
    #ifdef CYTHON_PEP393_ENABLED
    const long maxval = 1114111;
    #else
    static long maxval = 0;
    #endif
    if (PyUnicode_Check(x)) {
        if (unlikely(__Pyx_PyUnicode_GET_LENGTH(x) != 1)) {
            PyErr_Format(PyExc_ValueError,
                         "only single character unicode strings can be converted to Py_UNICODE, "
                         "got length %"PY_FORMAT_SIZE_T"d", __Pyx_PyUnicode_GET_LENGTH(x));
            return (Py_UNICODE)-1;
        }
        #ifdef CYTHON_PEP393_ENABLED
        ival = PyUnicode_READ_CHAR(x, 0);
        #else
        return PyUnicode_AS_UNICODE(x)[0];
        #endif
    } else {
        #ifndef CYTHON_PEP393_ENABLED
        if (unlikely(!maxval))
            maxval = (long)PyUnicode_GetMax();
        #endif
        ival = __Pyx_PyInt_AsLong(x);
    }
    if (unlikely(ival < 0)) {
        if (!PyErr_Occurred())
            PyErr_SetString(PyExc_OverflowError,
                            "cannot convert negative value to Py_UNICODE");
        return (Py_UNICODE)-1;
    } else if (unlikely(ival > maxval)) {
        PyErr_SetString(PyExc_OverflowError,
                        "value too large to convert to Py_UNICODE");
        return (Py_UNICODE)-1;
    }
    return (Py_UNICODE)ival;
}
''')


class CPyHashTType(CIntType):

    to_py_function = "__Pyx_PyInt_FromHash_t"
    from_py_function = "__Pyx_PyInt_AsHash_t"

    def sign_and_name(self):
        return "Py_hash_t"

class CPySSizeTType(CIntType):

    to_py_function = "PyInt_FromSsize_t"
    from_py_function = "__Pyx_PyIndex_AsSsize_t"

    def sign_and_name(self):
        return "Py_ssize_t"

class CSSizeTType(CIntType):

    to_py_function = "PyInt_FromSsize_t"
    from_py_function = "PyInt_AsSsize_t"

    def sign_and_name(self):
        return "Py_ssize_t"

class CSizeTType(CIntType):

    to_py_function = "__Pyx_PyInt_FromSize_t"
    from_py_function = "__Pyx_PyInt_AsSize_t"

    def sign_and_name(self):
        return "size_t"


class CFloatType(CNumericType):

    is_float = 1
    to_py_function = "PyFloat_FromDouble"
    from_py_function = "__pyx_PyFloat_AsDouble"

    exception_value = -1

    def __init__(self, rank, math_h_modifier = ''):
        CNumericType.__init__(self, rank, 1)
        self.math_h_modifier = math_h_modifier

    def assignable_from_resolved_type(self, src_type):
        return (src_type.is_numeric and not src_type.is_complex) or src_type is error_type

    def invalid_value(self):
        return Naming.PYX_NAN

class CComplexType(CNumericType):

    is_complex = 1
    to_py_function = "__pyx_PyComplex_FromComplex"
    has_attributes = 1
    scope = None

    def __init__(self, real_type):
        while real_type.is_typedef and not real_type.typedef_is_external:
            real_type = real_type.typedef_base_type
        if real_type.is_typedef and real_type.typedef_is_external:
            # The below is not actually used: Coercions are currently disabled
            # so that complex types of external types can not be created
            self.funcsuffix = "_%s" % real_type.specialization_name()
        elif hasattr(real_type, 'math_h_modifier'):
            self.funcsuffix = real_type.math_h_modifier
        else:
            self.funcsuffix = "_%s" % real_type.specialization_name()

        self.real_type = real_type
        CNumericType.__init__(self, real_type.rank + 0.5, real_type.signed)
        self.binops = {}
        self.from_parts = "%s_from_parts" % self.specialization_name()
        self.default_value = "%s(0, 0)" % self.from_parts

    def __eq__(self, other):
        if isinstance(self, CComplexType) and isinstance(other, CComplexType):
            return self.real_type == other.real_type
        else:
            return False

    def __ne__(self, other):
        if isinstance(self, CComplexType) and isinstance(other, CComplexType):
            return self.real_type != other.real_type
        else:
            return True

    def __lt__(self, other):
        if isinstance(self, CComplexType) and isinstance(other, CComplexType):
            return self.real_type < other.real_type
        else:
            # this is arbitrary, but it makes sure we always have
            # *some* kind of order
            return False

    def __hash__(self):
        return ~hash(self.real_type)

    def declaration_code(self, entity_code,
            for_display = 0, dll_linkage = None, pyrex = 0):
        if pyrex or for_display:
            real_code = self.real_type.declaration_code("", for_display, dll_linkage, pyrex)
            base_code = "%s complex" % real_code
        else:
            base_code = public_decl(self.sign_and_name(), dll_linkage)
        return self.base_declaration_code(base_code, entity_code)

    def sign_and_name(self):
        real_type_name = self.real_type.specialization_name()
        real_type_name = real_type_name.replace('long__double','long_double')
        real_type_name = real_type_name.replace('PY_LONG_LONG','long_long')
        return Naming.type_prefix + real_type_name + "_complex"

    def assignable_from(self, src_type):
        # Temporary hack/feature disabling, see #441
        if (not src_type.is_complex and src_type.is_numeric and src_type.is_typedef
            and src_type.typedef_is_external):
             return False
        else:
            return super(CComplexType, self).assignable_from(src_type)

    def assignable_from_resolved_type(self, src_type):
        return (src_type.is_complex and self.real_type.assignable_from_resolved_type(src_type.real_type)
                    or src_type.is_numeric and self.real_type.assignable_from_resolved_type(src_type)
                    or src_type is error_type)

    def attributes_known(self):
        if self.scope is None:
            import Symtab
            self.scope = scope = Symtab.CClassScope(
                    '',
                    None,
                    visibility="extern")
            scope.parent_type = self
            scope.directives = {}
            scope.declare_var("real", self.real_type, None, cname="real", is_cdef=True)
            scope.declare_var("imag", self.real_type, None, cname="imag", is_cdef=True)
            entry = scope.declare_cfunction(
                    "conjugate",
                    CFuncType(self, [CFuncTypeArg("self", self, None)], nogil=True),
                    pos=None,
                    defining=1,
                    cname="__Pyx_c_conj%s" % self.funcsuffix)

        return True

    def create_declaration_utility_code(self, env):
        # This must always be run, because a single CComplexType instance can be shared
        # across multiple compilations (the one created in the module scope)
        env.use_utility_code(complex_header_utility_code)
        env.use_utility_code(complex_real_imag_utility_code)
        for utility_code in (complex_type_utility_code,
                             complex_from_parts_utility_code,
                             complex_arithmetic_utility_code):
            env.use_utility_code(
                utility_code.specialize(
                    self,
                    real_type = self.real_type.declaration_code(''),
                    m = self.funcsuffix,
                    is_float = self.real_type.is_float))
        return True

    def create_to_py_utility_code(self, env):
        env.use_utility_code(complex_real_imag_utility_code)
        env.use_utility_code(complex_to_py_utility_code)
        return True

    def create_from_py_utility_code(self, env):
        self.real_type.create_from_py_utility_code(env)

        for utility_code in (complex_from_parts_utility_code,
                             complex_from_py_utility_code):
            env.use_utility_code(
                utility_code.specialize(
                    self,
                    real_type = self.real_type.declaration_code(''),
                    m = self.funcsuffix,
                    is_float = self.real_type.is_float))
        self.from_py_function = "__Pyx_PyComplex_As_" + self.specialization_name()
        return True

    def lookup_op(self, nargs, op):
        try:
            return self.binops[nargs, op]
        except KeyError:
            pass
        try:
            op_name = complex_ops[nargs, op]
            self.binops[nargs, op] = func_name = "__Pyx_c_%s%s" % (op_name, self.funcsuffix)
            return func_name
        except KeyError:
            return None

    def unary_op(self, op):
        return self.lookup_op(1, op)

    def binary_op(self, op):
        return self.lookup_op(2, op)

    def py_type_name(self):
        return "complex"

complex_ops = {
    (1, '-'): 'neg',
    (1, 'zero'): 'is_zero',
    (2, '+'): 'sum',
    (2, '-'): 'diff',
    (2, '*'): 'prod',
    (2, '/'): 'quot',
    (2, '=='): 'eq',
}

complex_header_utility_code = UtilityCode(
proto_block='h_code',
proto="""
#if !defined(CYTHON_CCOMPLEX)
  #if defined(__cplusplus)
    #define CYTHON_CCOMPLEX 1
  #elif defined(_Complex_I)
    #define CYTHON_CCOMPLEX 1
  #else
    #define CYTHON_CCOMPLEX 0
  #endif
#endif

#if CYTHON_CCOMPLEX
  #ifdef __cplusplus
    #include <complex>
  #else
    #include <complex.h>
  #endif
#endif

#if CYTHON_CCOMPLEX && !defined(__cplusplus) && defined(__sun__) && defined(__GNUC__)
  #undef _Complex_I
  #define _Complex_I 1.0fj
#endif
""")

complex_real_imag_utility_code = UtilityCode(
proto="""
#if CYTHON_CCOMPLEX
  #ifdef __cplusplus
    #define __Pyx_CREAL(z) ((z).real())
    #define __Pyx_CIMAG(z) ((z).imag())
  #else
    #define __Pyx_CREAL(z) (__real__(z))
    #define __Pyx_CIMAG(z) (__imag__(z))
  #endif
#else
    #define __Pyx_CREAL(z) ((z).real)
    #define __Pyx_CIMAG(z) ((z).imag)
#endif

#if defined(_WIN32) && defined(__cplusplus) && CYTHON_CCOMPLEX
    #define __Pyx_SET_CREAL(z,x) ((z).real(x))
    #define __Pyx_SET_CIMAG(z,y) ((z).imag(y))
#else
    #define __Pyx_SET_CREAL(z,x) __Pyx_CREAL(z) = (x)
    #define __Pyx_SET_CIMAG(z,y) __Pyx_CIMAG(z) = (y)
#endif
""")

complex_type_utility_code = UtilityCode(
proto_block='complex_type_declarations',
proto="""
#if CYTHON_CCOMPLEX
  #ifdef __cplusplus
    typedef ::std::complex< %(real_type)s > %(type_name)s;
  #else
    typedef %(real_type)s _Complex %(type_name)s;
  #endif
#else
    typedef struct { %(real_type)s real, imag; } %(type_name)s;
#endif
""")

complex_from_parts_utility_code = UtilityCode(
proto_block='utility_code_proto',
proto="""
static CYTHON_INLINE %(type)s %(type_name)s_from_parts(%(real_type)s, %(real_type)s);
""",
impl="""
#if CYTHON_CCOMPLEX
  #ifdef __cplusplus
    static CYTHON_INLINE %(type)s %(type_name)s_from_parts(%(real_type)s x, %(real_type)s y) {
      return ::std::complex< %(real_type)s >(x, y);
    }
  #else
    static CYTHON_INLINE %(type)s %(type_name)s_from_parts(%(real_type)s x, %(real_type)s y) {
      return x + y*(%(type)s)_Complex_I;
    }
  #endif
#else
    static CYTHON_INLINE %(type)s %(type_name)s_from_parts(%(real_type)s x, %(real_type)s y) {
      %(type)s z;
      z.real = x;
      z.imag = y;
      return z;
    }
#endif
""")

complex_to_py_utility_code = UtilityCode(
proto="""
#define __pyx_PyComplex_FromComplex(z) \\
        PyComplex_FromDoubles((double)__Pyx_CREAL(z), \\
                              (double)__Pyx_CIMAG(z))
""")

complex_from_py_utility_code = UtilityCode(
proto="""
static %(type)s __Pyx_PyComplex_As_%(type_name)s(PyObject*);
""",
impl="""
static %(type)s __Pyx_PyComplex_As_%(type_name)s(PyObject* o) {
    Py_complex cval;
    if (PyComplex_CheckExact(o))
        cval = ((PyComplexObject *)o)->cval;
    else
        cval = PyComplex_AsCComplex(o);
    return %(type_name)s_from_parts(
               (%(real_type)s)cval.real,
               (%(real_type)s)cval.imag);
}
""")

complex_arithmetic_utility_code = UtilityCode(
proto="""
#if CYTHON_CCOMPLEX
    #define __Pyx_c_eq%(m)s(a, b)   ((a)==(b))
    #define __Pyx_c_sum%(m)s(a, b)  ((a)+(b))
    #define __Pyx_c_diff%(m)s(a, b) ((a)-(b))
    #define __Pyx_c_prod%(m)s(a, b) ((a)*(b))
    #define __Pyx_c_quot%(m)s(a, b) ((a)/(b))
    #define __Pyx_c_neg%(m)s(a)     (-(a))
  #ifdef __cplusplus
    #define __Pyx_c_is_zero%(m)s(z) ((z)==(%(real_type)s)0)
    #define __Pyx_c_conj%(m)s(z)    (::std::conj(z))
    #if %(is_float)s
        #define __Pyx_c_abs%(m)s(z)     (::std::abs(z))
        #define __Pyx_c_pow%(m)s(a, b)  (::std::pow(a, b))
    #endif
  #else
    #define __Pyx_c_is_zero%(m)s(z) ((z)==0)
    #define __Pyx_c_conj%(m)s(z)    (conj%(m)s(z))
    #if %(is_float)s
        #define __Pyx_c_abs%(m)s(z)     (cabs%(m)s(z))
        #define __Pyx_c_pow%(m)s(a, b)  (cpow%(m)s(a, b))
    #endif
 #endif
#else
    static CYTHON_INLINE int __Pyx_c_eq%(m)s(%(type)s, %(type)s);
    static CYTHON_INLINE %(type)s __Pyx_c_sum%(m)s(%(type)s, %(type)s);
    static CYTHON_INLINE %(type)s __Pyx_c_diff%(m)s(%(type)s, %(type)s);
    static CYTHON_INLINE %(type)s __Pyx_c_prod%(m)s(%(type)s, %(type)s);
    static CYTHON_INLINE %(type)s __Pyx_c_quot%(m)s(%(type)s, %(type)s);
    static CYTHON_INLINE %(type)s __Pyx_c_neg%(m)s(%(type)s);
    static CYTHON_INLINE int __Pyx_c_is_zero%(m)s(%(type)s);
    static CYTHON_INLINE %(type)s __Pyx_c_conj%(m)s(%(type)s);
    #if %(is_float)s
        static CYTHON_INLINE %(real_type)s __Pyx_c_abs%(m)s(%(type)s);
        static CYTHON_INLINE %(type)s __Pyx_c_pow%(m)s(%(type)s, %(type)s);
    #endif
#endif
""",
impl="""
#if CYTHON_CCOMPLEX
#else
    static CYTHON_INLINE int __Pyx_c_eq%(m)s(%(type)s a, %(type)s b) {
       return (a.real == b.real) && (a.imag == b.imag);
    }
    static CYTHON_INLINE %(type)s __Pyx_c_sum%(m)s(%(type)s a, %(type)s b) {
        %(type)s z;
        z.real = a.real + b.real;
        z.imag = a.imag + b.imag;
        return z;
    }
    static CYTHON_INLINE %(type)s __Pyx_c_diff%(m)s(%(type)s a, %(type)s b) {
        %(type)s z;
        z.real = a.real - b.real;
        z.imag = a.imag - b.imag;
        return z;
    }
    static CYTHON_INLINE %(type)s __Pyx_c_prod%(m)s(%(type)s a, %(type)s b) {
        %(type)s z;
        z.real = a.real * b.real - a.imag * b.imag;
        z.imag = a.real * b.imag + a.imag * b.real;
        return z;
    }
    static CYTHON_INLINE %(type)s __Pyx_c_quot%(m)s(%(type)s a, %(type)s b) {
        %(type)s z;
        %(real_type)s denom = b.real * b.real + b.imag * b.imag;
        z.real = (a.real * b.real + a.imag * b.imag) / denom;
        z.imag = (a.imag * b.real - a.real * b.imag) / denom;
        return z;
    }
    static CYTHON_INLINE %(type)s __Pyx_c_neg%(m)s(%(type)s a) {
        %(type)s z;
        z.real = -a.real;
        z.imag = -a.imag;
        return z;
    }
    static CYTHON_INLINE int __Pyx_c_is_zero%(m)s(%(type)s a) {
       return (a.real == 0) && (a.imag == 0);
    }
    static CYTHON_INLINE %(type)s __Pyx_c_conj%(m)s(%(type)s a) {
        %(type)s z;
        z.real =  a.real;
        z.imag = -a.imag;
        return z;
    }
    #if %(is_float)s
        static CYTHON_INLINE %(real_type)s __Pyx_c_abs%(m)s(%(type)s z) {
          #if !defined(HAVE_HYPOT) || defined(_MSC_VER)
            return sqrt%(m)s(z.real*z.real + z.imag*z.imag);
          #else
            return hypot%(m)s(z.real, z.imag);
          #endif
        }
        static CYTHON_INLINE %(type)s __Pyx_c_pow%(m)s(%(type)s a, %(type)s b) {
            %(type)s z;
            %(real_type)s r, lnr, theta, z_r, z_theta;
            if (b.imag == 0 && b.real == (int)b.real) {
                if (b.real < 0) {
                    %(real_type)s denom = a.real * a.real + a.imag * a.imag;
                    a.real = a.real / denom;
                    a.imag = -a.imag / denom;
                    b.real = -b.real;
                }
                switch ((int)b.real) {
                    case 0:
                        z.real = 1;
                        z.imag = 0;
                        return z;
                    case 1:
                        return a;
                    case 2:
                        z = __Pyx_c_prod%(m)s(a, a);
                        return __Pyx_c_prod%(m)s(a, a);
                    case 3:
                        z = __Pyx_c_prod%(m)s(a, a);
                        return __Pyx_c_prod%(m)s(z, a);
                    case 4:
                        z = __Pyx_c_prod%(m)s(a, a);
                        return __Pyx_c_prod%(m)s(z, z);
                }
            }
            if (a.imag == 0) {
                if (a.real == 0) {
                    return a;
                }
                r = a.real;
                theta = 0;
            } else {
                r = __Pyx_c_abs%(m)s(a);
                theta = atan2%(m)s(a.imag, a.real);
            }
            lnr = log%(m)s(r);
            z_r = exp%(m)s(lnr * b.real - theta * b.imag);
            z_theta = theta * b.real + lnr * b.imag;
            z.real = z_r * cos%(m)s(z_theta);
            z.imag = z_r * sin%(m)s(z_theta);
            return z;
        }
    #endif
#endif
""")

class CArrayType(CType):
    #  base_type     CType              Element type
    #  size          integer or None    Number of elements

    is_array = 1

    subtypes = ['base_type']

    def __init__(self, base_type, size):
        self.base_type = base_type
        self.size = size
        if base_type in (c_char_type, c_uchar_type, c_schar_type):
            self.is_string = 1

    def __repr__(self):
        return "<CArrayType %s %s>" % (self.size, repr(self.base_type))

    def same_as_resolved_type(self, other_type):
        return ((other_type.is_array and
            self.base_type.same_as(other_type.base_type))
                or other_type is error_type)

    def assignable_from_resolved_type(self, src_type):
        # Can't assign to a variable of an array type
        return 0

    def element_ptr_type(self):
        return c_ptr_type(self.base_type)

    def declaration_code(self, entity_code,
            for_display = 0, dll_linkage = None, pyrex = 0):
        if self.size is not None:
            dimension_code = self.size
        else:
            dimension_code = ""
        if entity_code.startswith("*"):
            entity_code = "(%s)" % entity_code
        return self.base_type.declaration_code(
            "%s[%s]" % (entity_code, dimension_code),
            for_display, dll_linkage, pyrex)

    def as_argument_type(self):
        return c_ptr_type(self.base_type)

    def is_complete(self):
        return self.size is not None


class CPtrType(CType):
    #  base_type     CType    Referenced type

    is_ptr = 1
    default_value = "0"

    subtypes = ['base_type']

    def __init__(self, base_type):
        self.base_type = base_type

    def __repr__(self):
        return "<CPtrType %s>" % repr(self.base_type)

    def same_as_resolved_type(self, other_type):
        return ((other_type.is_ptr and
            self.base_type.same_as(other_type.base_type))
                or other_type is error_type)

    def declaration_code(self, entity_code,
            for_display = 0, dll_linkage = None, pyrex = 0):
        #print "CPtrType.declaration_code: pointer to", self.base_type ###
        return self.base_type.declaration_code(
            "*%s" % entity_code,
            for_display, dll_linkage, pyrex)

    def assignable_from_resolved_type(self, other_type):
        if other_type is error_type:
            return 1
        if other_type.is_null_ptr:
            return 1
        if self.base_type.is_cfunction:
            if other_type.is_ptr:
                other_type = other_type.base_type.resolve()
            if other_type.is_cfunction:
                return self.base_type.pointer_assignable_from_resolved_type(other_type)
            else:
                return 0
        if (self.base_type.is_cpp_class and other_type.is_ptr
                and other_type.base_type.is_cpp_class and other_type.base_type.is_subclass(self.base_type)):
            return 1
        if other_type.is_array or other_type.is_ptr:
            return self.base_type.is_void or self.base_type.same_as(other_type.base_type)
        return 0

    def specialize(self, values):
        base_type = self.base_type.specialize(values)
        if base_type == self.base_type:
            return self
        else:
            return CPtrType(base_type)

    def invalid_value(self):
        return "1"

class CNullPtrType(CPtrType):

    is_null_ptr = 1


class CReferenceType(BaseType):

    is_reference = 1

    def __init__(self, base_type):
        self.ref_base_type = base_type

    def __repr__(self):
        return "<CReferenceType %s>" % repr(self.ref_base_type)

    def __str__(self):
        return "%s &" % self.ref_base_type

    def as_argument_type(self):
        return self

    def declaration_code(self, entity_code,
            for_display = 0, dll_linkage = None, pyrex = 0):
        #print "CReferenceType.declaration_code: pointer to", self.base_type ###
        return self.ref_base_type.declaration_code(
            "&%s" % entity_code,
            for_display, dll_linkage, pyrex)

    def specialize(self, values):
        base_type = self.ref_base_type.specialize(values)
        if base_type == self.ref_base_type:
            return self
        else:
            return CReferenceType(base_type)

    def __getattr__(self, name):
        return getattr(self.ref_base_type, name)


class CFuncType(CType):
    #  return_type      CType
    #  args             [CFuncTypeArg]
    #  has_varargs      boolean
    #  exception_value  string
    #  exception_check  boolean    True if PyErr_Occurred check needed
    #  calling_convention  string  Function calling convention
    #  nogil            boolean    Can be called without gil
    #  with_gil         boolean    Acquire gil around function body
    #  templates        [string] or None
<<<<<<< HEAD
    #  cached_specialized_types [CFuncType]   cached specialized versions of the CFuncType if defined in a pxd
    #  from_fused       boolean    Indicates whether this is a specialized
    #                              C function
=======
    #  is_strict_signature boolean  function refuses to accept coerced arguments
    #                               (used for optimisation overrides)
>>>>>>> dfa31de0

    is_cfunction = 1
    original_sig = None
    cached_specialized_types = None
    from_fused = False

    subtypes = ['return_type', 'args']

    def __init__(self, return_type, args, has_varargs = 0,
            exception_value = None, exception_check = 0, calling_convention = "",
            nogil = 0, with_gil = 0, is_overridable = 0, optional_arg_count = 0,
            templates = None, is_strict_signature = False):
        self.return_type = return_type
        self.args = args
        self.has_varargs = has_varargs
        self.optional_arg_count = optional_arg_count
        self.exception_value = exception_value
        self.exception_check = exception_check
        self.calling_convention = calling_convention
        self.nogil = nogil
        self.with_gil = with_gil
        self.is_overridable = is_overridable
        self.templates = templates
        self.is_strict_signature = is_strict_signature

    def __repr__(self):
        arg_reprs = map(repr, self.args)
        if self.has_varargs:
            arg_reprs.append("...")
        if self.exception_value:
            except_clause = " %r" % self.exception_value
        else:
            except_clause = ""
        if self.exception_check:
            except_clause += "?"
        return "<CFuncType %s %s[%s]%s>" % (
            repr(self.return_type),
            self.calling_convention_prefix(),
            ",".join(arg_reprs),
            except_clause)

    def calling_convention_prefix(self):
        cc = self.calling_convention
        if cc:
            return cc + " "
        else:
            return ""

    def same_c_signature_as(self, other_type, as_cmethod = 0):
        return self.same_c_signature_as_resolved_type(
            other_type.resolve(), as_cmethod)

    def same_c_signature_as_resolved_type(self, other_type, as_cmethod = 0):
        #print "CFuncType.same_c_signature_as_resolved_type:", \
        #    self, other_type, "as_cmethod =", as_cmethod ###
        if other_type is error_type:
            return 1
        if not other_type.is_cfunction:
            return 0
        if self.is_overridable != other_type.is_overridable:
            return 0
        nargs = len(self.args)
        if nargs != len(other_type.args):
            return 0
        # When comparing C method signatures, the first argument
        # is exempt from compatibility checking (the proper check
        # is performed elsewhere).
        for i in range(as_cmethod, nargs):
            if not self.args[i].type.same_as(
                other_type.args[i].type):
                    return 0
        if self.has_varargs != other_type.has_varargs:
            return 0
        if self.optional_arg_count != other_type.optional_arg_count:
            return 0
        if not self.return_type.same_as(other_type.return_type):
            return 0
        if not self.same_calling_convention_as(other_type):
            return 0
        return 1

    def compatible_signature_with(self, other_type, as_cmethod = 0):
        return self.compatible_signature_with_resolved_type(other_type.resolve(), as_cmethod)

    def compatible_signature_with_resolved_type(self, other_type, as_cmethod):
        #print "CFuncType.same_c_signature_as_resolved_type:", \
        #    self, other_type, "as_cmethod =", as_cmethod ###
        if other_type is error_type:
            return 1
        if not other_type.is_cfunction:
            return 0
        if not self.is_overridable and other_type.is_overridable:
            return 0
        nargs = len(self.args)
        if nargs - self.optional_arg_count != len(other_type.args) - other_type.optional_arg_count:
            return 0
        if self.optional_arg_count < other_type.optional_arg_count:
            return 0
        # When comparing C method signatures, the first argument
        # is exempt from compatibility checking (the proper check
        # is performed elsewhere).
        for i in range(as_cmethod, len(other_type.args)):
            if not self.args[i].type.same_as(
                other_type.args[i].type):
                    return 0
        if self.has_varargs != other_type.has_varargs:
            return 0
        if not self.return_type.subtype_of_resolved_type(other_type.return_type):
            return 0
        if not self.same_calling_convention_as(other_type):
            return 0
        if self.nogil != other_type.nogil:
            return 0
        self.original_sig = other_type.original_sig or other_type
        if as_cmethod:
            self.args[0] = other_type.args[0]
        return 1


    def narrower_c_signature_than(self, other_type, as_cmethod = 0):
        return self.narrower_c_signature_than_resolved_type(other_type.resolve(), as_cmethod)

    def narrower_c_signature_than_resolved_type(self, other_type, as_cmethod):
        if other_type is error_type:
            return 1
        if not other_type.is_cfunction:
            return 0
        nargs = len(self.args)
        if nargs != len(other_type.args):
            return 0
        for i in range(as_cmethod, nargs):
            if not self.args[i].type.subtype_of_resolved_type(other_type.args[i].type):
                return 0
            else:
                self.args[i].needs_type_test = other_type.args[i].needs_type_test \
                        or not self.args[i].type.same_as(other_type.args[i].type)
        if self.has_varargs != other_type.has_varargs:
            return 0
        if self.optional_arg_count != other_type.optional_arg_count:
            return 0
        if not self.return_type.subtype_of_resolved_type(other_type.return_type):
            return 0
        return 1

    def same_calling_convention_as(self, other):
        ## XXX Under discussion ...
        ## callspec_words = ("__stdcall", "__cdecl", "__fastcall")
        ## cs1 = self.calling_convention
        ## cs2 = other.calling_convention
        ## if (cs1 in callspec_words or
        ##     cs2 in callspec_words):
        ##     return cs1 == cs2
        ## else:
        ##     return True
        sc1 = self.calling_convention == '__stdcall'
        sc2 = other.calling_convention == '__stdcall'
        return sc1 == sc2

    def same_exception_signature_as(self, other_type):
        return self.same_exception_signature_as_resolved_type(
            other_type.resolve())

    def same_exception_signature_as_resolved_type(self, other_type):
        return self.exception_value == other_type.exception_value \
            and self.exception_check == other_type.exception_check

    def same_as_resolved_type(self, other_type, as_cmethod = 0):
        return self.same_c_signature_as_resolved_type(other_type, as_cmethod) \
            and self.same_exception_signature_as_resolved_type(other_type) \
            and self.nogil == other_type.nogil

    def pointer_assignable_from_resolved_type(self, other_type):
        return self.same_c_signature_as_resolved_type(other_type) \
            and self.same_exception_signature_as_resolved_type(other_type) \
            and not (self.nogil and not other_type.nogil)

    def declaration_code(self, entity_code,
                         for_display = 0, dll_linkage = None, pyrex = 0,
                         with_calling_convention = 1):
        arg_decl_list = []
        for arg in self.args[:len(self.args)-self.optional_arg_count]:
            arg_decl_list.append(
                arg.type.declaration_code("", for_display, pyrex = pyrex))
        if self.is_overridable:
            arg_decl_list.append("int %s" % Naming.skip_dispatch_cname)
        if self.optional_arg_count:
            arg_decl_list.append(self.op_arg_struct.declaration_code(Naming.optional_args_cname))
        if self.has_varargs:
            arg_decl_list.append("...")
        arg_decl_code = ", ".join(arg_decl_list)
        if not arg_decl_code and not pyrex:
            arg_decl_code = "void"
        trailer = ""
        if (pyrex or for_display) and not self.return_type.is_pyobject:
            if self.exception_value and self.exception_check:
                trailer = " except? %s" % self.exception_value
            elif self.exception_value:
                trailer = " except %s" % self.exception_value
            elif self.exception_check == '+':
                trailer = " except +"
            else:
                " except *" # ignored
            if self.nogil:
                trailer += " nogil"
        if not with_calling_convention:
            cc = ''
        else:
            cc = self.calling_convention_prefix()
            if (not entity_code and cc) or entity_code.startswith("*"):
                entity_code = "(%s%s)" % (cc, entity_code)
                cc = ""
        return self.return_type.declaration_code(
            "%s%s(%s)%s" % (cc, entity_code, arg_decl_code, trailer),
            for_display, dll_linkage, pyrex)

    def function_header_code(self, func_name, arg_code):
        return "%s%s(%s)" % (self.calling_convention_prefix(),
            func_name, arg_code)

    def signature_string(self):
        s = self.declaration_code("")
        return s

    def signature_cast_string(self):
        s = self.declaration_code("(*)", with_calling_convention=False)
        return '(%s)' % s

    def specialize(self, values):
        if self.templates is None:
            new_templates = None
        else:
            new_templates = [v.specialize(values) for v in self.templates]

        result = CFuncType(self.return_type.specialize(values),
                           [arg.specialize(values) for arg in self.args],
                           has_varargs = 0,
                           exception_value = self.exception_value,
                           exception_check = self.exception_check,
                           calling_convention = self.calling_convention,
                           nogil = self.nogil,
                           with_gil = self.with_gil,
                           is_overridable = self.is_overridable,
                           optional_arg_count = self.optional_arg_count,
                           templates = new_templates)

        result.from_fused = self.is_fused
        return result

    def opt_arg_cname(self, arg_name):
        return self.op_arg_struct.base_type.scope.lookup(arg_name).cname

    # Methods that deal with Fused Types
    # All but map_with_specific_entries should be called only on functions
    # with fused types (and not on their corresponding specific versions).

    def get_all_specific_permutations(self, fused_types=None):
        """
        Permute all the types. For every specific instance of a fused type, we
        want all other specific instances of all other fused types.

        It returns an iterable of two-tuples of the cname that should prefix
        the cname of the function, and a dict mapping any fused types to their
        respective specific types.
        """
        assert self.is_fused

        if fused_types is None:
            fused_types = self.get_fused_types()

        return get_all_specific_permutations(fused_types)

    def get_all_specific_function_types(self):
        """
        Get all the specific function types of this one.
        """
        assert self.is_fused

        if self.entry.fused_cfunction:
            return [n.type for n in self.entry.fused_cfunction.nodes]
        elif self.cached_specialized_types is not None:
            return self.cached_specialized_types

        cfunc_entries = self.entry.scope.cfunc_entries
        cfunc_entries.remove(self.entry)

        result = []
        permutations = self.get_all_specific_permutations()

        for cname, fused_to_specific in permutations:
            new_func_type = self.entry.type.specialize(fused_to_specific)

            if self.optional_arg_count:
                # Remember, this method is set by CFuncDeclaratorNode
                self.declare_opt_arg_struct(new_func_type, cname)

            new_entry = copy.deepcopy(self.entry)
            new_func_type.specialize_entry(new_entry, cname)

            new_entry.type = new_func_type
            new_func_type.entry = new_entry
            result.append(new_func_type)

            cfunc_entries.append(new_entry)

        self.cached_specialized_types = result

        return result

    def get_fused_types(self, result=None, seen=None, subtypes=None):
        "Return fused types in the order they appear as parameter types"
        return super(CFuncType, self).get_fused_types(result, seen,
                                                      subtypes=['args'])

    def specialize_entry(self, entry, cname):
        assert not self.is_fused
        specialize_entry(entry, cname)


def specialize_entry(entry, cname):
    """
    Specialize an entry of a copied fused function or method
    """
    entry.name = get_fused_cname(cname, entry.name)

    if entry.is_cmethod:
        entry.cname = entry.name
        if entry.is_inherited:
            entry.cname = StringEncoding.EncodedString(
                    "%s.%s" % (Naming.obj_base_cname, entry.cname))
    else:
        entry.cname = get_fused_cname(cname, entry.cname)

    if entry.func_cname:
        entry.func_cname = get_fused_cname(cname, entry.func_cname)

def get_fused_cname(fused_cname, orig_cname):
    """
    Given the fused cname id and an original cname, return a specialized cname
    """
    assert fused_cname and orig_cname
    return StringEncoding.EncodedString('%s%s%s' % (Naming.fused_func_prefix,
                                                    fused_cname, orig_cname))

def get_all_specific_permutations(fused_types, id="", f2s=()):
    fused_type = fused_types[0]
    result = []

    for newid, specific_type in enumerate(sorted(fused_type.types)):
        # f2s = dict(f2s, **{ fused_type: specific_type })
        f2s = dict(f2s)
        f2s.update({ fused_type: specific_type })

        if id:
            cname = '%s_%s' % (id, newid)
        else:
            cname = str(newid)

        if len(fused_types) > 1:
            result.extend(get_all_specific_permutations(
                                            fused_types[1:], cname, f2s))
        else:
            result.append((cname, f2s))

    return result

def get_specialized_types(type):
    """
    Return a list of specialized types sorted in reverse order in accordance
    with their preference in runtime fused-type dispatch
    """
    assert type.is_fused

    if isinstance(type, FusedType):
        result = type.types
    else:
        result = []
        for cname, f2s in get_all_specific_permutations(type.get_fused_types()):
            result.append(type.specialize(f2s))

    return sorted(result)


class CFuncTypeArg(BaseType):
    #  name       string
    #  cname      string
    #  type       PyrexType
    #  pos        source file position

    # FIXME: is this the right setup? should None be allowed here?
    not_none = False
    or_none = False
    accept_none = True
    accept_builtin_subtypes = False

    subtypes = ['type']

    def __init__(self, name, type, pos, cname=None):
        self.name = name
        if cname is not None:
            self.cname = cname
        else:
            self.cname = Naming.var_prefix + name
        self.type = type
        self.pos = pos
        self.needs_type_test = False # TODO: should these defaults be set in analyse_types()?

    def __repr__(self):
        return "%s:%s" % (self.name, repr(self.type))

    def declaration_code(self, for_display = 0):
        return self.type.declaration_code(self.cname, for_display)

    def specialize(self, values):
        return CFuncTypeArg(self.name, self.type.specialize(values), self.pos, self.cname)

class ToPyStructUtilityCode(object):

    requires = None

    def __init__(self, type, forward_decl):
        self.type = type
        self.header = "static PyObject* %s(%s)" % (type.to_py_function,
                                                   type.declaration_code('s'))
        self.forward_decl = forward_decl

    def __eq__(self, other):
        return isinstance(other, ToPyStructUtilityCode) and self.header == other.header

    def __hash__(self):
        return hash(self.header)

    def get_tree(self):
        pass

    def put_code(self, output):
        code = output['utility_code_def']
        proto = output['utility_code_proto']

        code.putln("%s {" % self.header)
        code.putln("PyObject* res;")
        code.putln("PyObject* member;")
        code.putln("res = PyDict_New(); if (res == NULL) return NULL;")
        for member in self.type.scope.var_entries:
            nameconst_cname = code.get_py_string_const(member.name, identifier=True)
            code.putln("member = %s(s.%s); if (member == NULL) goto bad;" % (
                member.type.to_py_function, member.cname))
            code.putln("if (PyDict_SetItem(res, %s, member) < 0) goto bad;" % nameconst_cname)
            code.putln("Py_DECREF(member);")
        code.putln("return res;")
        code.putln("bad:")
        code.putln("Py_XDECREF(member);")
        code.putln("Py_DECREF(res);")
        code.putln("return NULL;")
        code.putln("}")

        # This is a bit of a hack, we need a forward declaration
        # due to the way things are ordered in the module...
        if self.forward_decl:
            proto.putln(self.type.declaration_code('') + ';')
        proto.putln(self.header + ";")

    def inject_tree_and_scope_into(self, module_node):
        pass


class CStructOrUnionType(CType):
    #  name          string
    #  cname         string
    #  kind          string              "struct" or "union"
    #  scope         StructOrUnionScope, or None if incomplete
    #  typedef_flag  boolean
    #  packed        boolean

    # entry          Entry

    is_struct_or_union = 1
    has_attributes = 1
    exception_check = True

    def __init__(self, name, kind, scope, typedef_flag, cname, packed=False):
        self.name = name
        self.cname = cname
        self.kind = kind
        self.scope = scope
        self.typedef_flag = typedef_flag
        self.is_struct = kind == 'struct'
        if self.is_struct:
            self.to_py_function = "%s_to_py_%s" % (Naming.convert_func_prefix, self.cname)
            self.from_py_function = "%s_from_py_%s" % (Naming.convert_func_prefix, self.cname)
        self.exception_check = True
        self._convert_to_py_code = None
        self._convert_from_py_code = None
        self.packed = packed

    def create_to_py_utility_code(self, env):
        if env.outer_scope is None:
            return False

        if self._convert_to_py_code is False: return # tri-state-ish

        if self._convert_to_py_code is None:
            for member in self.scope.var_entries:
                if not member.type.to_py_function or not member.type.create_to_py_utility_code(env):
                    self.to_py_function = None
                    self._convert_to_py_code = False
                    return False
            forward_decl = (self.entry.visibility != 'extern')
            self._convert_to_py_code = ToPyStructUtilityCode(self, forward_decl)

        env.use_utility_code(self._convert_to_py_code)
        return True

    def create_from_py_utility_code(self, env):
        if env.outer_scope is None:
            return False

        if self._convert_from_py_code is False: return # tri-state-ish

        if self._convert_from_py_code is None:
            for member in self.scope.var_entries:
                if (not member.type.from_py_function or not
                        member.type.create_from_py_utility_code(env)):
                    self.from_py_function = None
                    self._convert_from_py_code = False
                    return False

            forward_decl = (self.entry.visibility != 'extern')

            # Avoid C compiler warnings
            nesting_depth = 0
            type = self
            while type.is_struct_or_union:
                type = type.scope.var_entries[0].type
                nesting_depth += 1

            context = dict(
                struct_type_decl = self.declaration_code(""),
                var_entries = self.scope.var_entries,
                funcname = self.from_py_function,
                init = '%s 0 %s' % ('{' * nesting_depth, '}' * nesting_depth)
            )
            self._convert_from_py_code = ContentHashingUtilityCode.load(
                      "FromPyStructUtility", "TypeConversion.c", context)

        env.use_utility_code(self._convert_from_py_code)
        return True

    def __repr__(self):
        return "<CStructOrUnionType %s %s%s>" % (self.name, self.cname,
            ("", " typedef")[self.typedef_flag])

    def declaration_code(self, entity_code,
            for_display = 0, dll_linkage = None, pyrex = 0):
        if pyrex or for_display:
            base_code = self.name
        else:
            if self.typedef_flag:
                base_code = self.cname
            else:
                base_code = "%s %s" % (self.kind, self.cname)
            base_code = public_decl(base_code, dll_linkage)
        return self.base_declaration_code(base_code, entity_code)

    def __eq__(self, other):
        try:
            return (isinstance(other, CStructOrUnionType) and
                    self.name == other.name)
        except AttributeError:
            return False

    def __lt__(self, other):
        try:
            return self.name < other.name
        except AttributeError:
            # this is arbitrary, but it makes sure we always have
            # *some* kind of order
            return False

    def __hash__(self):
        return hash(self.cname) ^ hash(self.kind)

    def is_complete(self):
        return self.scope is not None

    def attributes_known(self):
        return self.is_complete()

    def can_be_complex(self):
        # Does the struct consist of exactly two identical floats?
        fields = self.scope.var_entries
        if len(fields) != 2: return False
        a, b = fields
        return (a.type.is_float and b.type.is_float and
                a.type.declaration_code("") ==
                b.type.declaration_code(""))

    def struct_nesting_depth(self):
        child_depths = [x.type.struct_nesting_depth()
                        for x in self.scope.var_entries]
        return max(child_depths) + 1

class CppClassType(CType):
    #  name          string
    #  cname         string
    #  scope         CppClassScope
    #  templates     [string] or None

    is_cpp_class = 1
    has_attributes = 1
    exception_check = True
    namespace = None

    def __init__(self, name, scope, cname, base_classes, templates = None, template_type = None):
        self.name = name
        self.cname = cname
        self.scope = scope
        self.base_classes = base_classes
        self.operators = []
        self.templates = templates
        self.template_type = template_type
        self.specializations = {}

    def specialize_here(self, pos, template_values = None):
        if self.templates is None:
            error(pos, "'%s' type is not a template" % self);
            return PyrexTypes.error_type
        if len(self.templates) != len(template_values):
            error(pos, "%s templated type receives %d arguments, got %d" %
                  (self.name, len(self.templates), len(template_values)))
            return error_type
        return self.specialize(dict(zip(self.templates, template_values)))

    def specialize(self, values):
        if not self.templates and not self.namespace:
            return self
        if self.templates is None:
            self.templates = []
        key = tuple(values.items())
        if key in self.specializations:
            return self.specializations[key]
        template_values = [t.specialize(values) for t in self.templates]
        specialized = self.specializations[key] = \
            CppClassType(self.name, None, self.cname, [], template_values, template_type=self)
        # Need to do these *after* self.specializations[key] is set
        # to avoid infinite recursion on circular references.
        specialized.base_classes = [b.specialize(values) for b in self.base_classes]
        specialized.scope = self.scope.specialize(values)
        if self.namespace is not None:
            specialized.namespace = self.namespace.specialize(values)
        return specialized

    def declaration_code(self, entity_code,
            for_display = 0, dll_linkage = None, pyrex = 0):
        if self.templates:
            template_strings = [param.declaration_code('', for_display, None, pyrex)
                                for param in self.templates]
            templates = "<%s>" % ",".join(template_strings)
            if templates[-2:] == ">>":
                templates = templates[:-2] + "> >"
        else:
            templates = ""
        if pyrex or for_display:
            base_code = "%s%s" % (self.name, templates)
        else:
            base_code = "%s%s" % (self.cname, templates)
            if self.namespace is not None:
                base_code = "%s::%s" % (self.namespace.declaration_code(''), base_code)
            base_code = public_decl(base_code, dll_linkage)
        return self.base_declaration_code(base_code, entity_code)

    def is_subclass(self, other_type):
        # TODO(danilo): Handle templates.
        if self.same_as_resolved_type(other_type):
            return 1
        for base_class in self.base_classes:
            if base_class.is_subclass(other_type):
                return 1
        return 0

    def same_as_resolved_type(self, other_type):
        if other_type.is_cpp_class:
            if self == other_type:
                return 1
            elif self.template_type and self.template_type == other_type.template_type:
                if self.templates == other_type.templates:
                    return 1
                for t1, t2 in zip(self.templates, other_type.templates):
                    if not t1.same_as_resolved_type(t2):
                        return 0
                return 1
        return 0

    def assignable_from_resolved_type(self, other_type):
        # TODO: handle operator=(...) here?
        if other_type is error_type:
            return True
        return other_type.is_cpp_class and other_type.is_subclass(self)

    def attributes_known(self):
        return self.scope is not None


class TemplatePlaceholderType(CType):

    def __init__(self, name):
        self.name = name

    def declaration_code(self, entity_code,
            for_display = 0, dll_linkage = None, pyrex = 0):
        if entity_code:
            return self.name + " " + entity_code
        else:
            return self.name

    def specialize(self, values):
        if self in values:
            return values[self]
        else:
            return self

    def same_as_resolved_type(self, other_type):
        if isinstance(other_type, TemplatePlaceholderType):
            return self.name == other_type.name
        else:
            return 0

    def __hash__(self):
        return hash(self.name)

    def __cmp__(self, other):
        if isinstance(other, TemplatePlaceholderType):
            return cmp(self.name, other.name)
        else:
            return cmp(type(self), type(other))

    def __eq__(self, other):
        if isinstance(other, TemplatePlaceholderType):
            return self.name == other.name
        else:
            return False

class CEnumType(CType):
    #  name           string
    #  cname          string or None
    #  typedef_flag   boolean

    is_enum = 1
    signed = 1
    rank = -1 # Ranks below any integer type
    to_py_function = "PyInt_FromLong"
    from_py_function = "PyInt_AsLong"

    def __init__(self, name, cname, typedef_flag):
        self.name = name
        self.cname = cname
        self.values = []
        self.typedef_flag = typedef_flag

    def __str__(self):
        return self.name

    def __repr__(self):
        return "<CEnumType %s %s%s>" % (self.name, self.cname,
            ("", " typedef")[self.typedef_flag])

    def declaration_code(self, entity_code,
            for_display = 0, dll_linkage = None, pyrex = 0):
        if pyrex or for_display:
            base_code = self.name
        else:
            if self.typedef_flag:
                base_code = self.cname
            else:
                base_code = "enum %s" % self.cname
            base_code = public_decl(base_code, dll_linkage)
        return self.base_declaration_code(base_code, entity_code)


class CStringType(object):
    #  Mixin class for C string types.

    is_string = 1
    is_unicode = 0

    to_py_function = "PyBytes_FromString"
    from_py_function = "PyBytes_AsString"
    exception_value = "NULL"

    def literal_code(self, value):
        assert isinstance(value, str)
        return '"%s"' % StringEncoding.escape_byte_string(value)

    def py_type_name(self):
        if self.is_unicode:
            return "unicode"
        return "bytes"

class CUTF8CharArrayType(CStringType, CArrayType):
    #  C 'char []' type.

    is_unicode = 1

    to_py_function = "PyUnicode_DecodeUTF8"
    exception_value = "NULL"

    def __init__(self, size):
        CArrayType.__init__(self, c_char_type, size)

class CCharArrayType(CStringType, CArrayType):
    #  C 'char []' type.

    def __init__(self, size):
        CArrayType.__init__(self, c_char_type, size)


class CCharPtrType(CStringType, CPtrType):
    # C 'char *' type.

    def __init__(self):
        CPtrType.__init__(self, c_char_type)


class CUCharPtrType(CStringType, CPtrType):
    # C 'unsigned char *' type.

    to_py_function = "__Pyx_PyBytes_FromUString"
    from_py_function = "__Pyx_PyBytes_AsUString"

    def __init__(self):
        CPtrType.__init__(self, c_uchar_type)


class UnspecifiedType(PyrexType):
    # Used as a placeholder until the type can be determined.

    is_unspecified = 1

    def declaration_code(self, entity_code,
            for_display = 0, dll_linkage = None, pyrex = 0):
        return "<unspecified>"

    def same_as_resolved_type(self, other_type):
        return False


class ErrorType(PyrexType):
    # Used to prevent propagation of error messages.

    is_error = 1
    exception_value = "0"
    exception_check    = 0
    to_py_function = "dummy"
    from_py_function = "dummy"

    def create_to_py_utility_code(self, env):
        return True

    def create_from_py_utility_code(self, env):
        return True

    def declaration_code(self, entity_code,
            for_display = 0, dll_linkage = None, pyrex = 0):
        return "<error>"

    def same_as_resolved_type(self, other_type):
        return 1

    def error_condition(self, result_code):
        return "dummy"


rank_to_type_name = (
    "char",         # 0
    "short",        # 1
    "int",          # 2
    "long",         # 3
    "PY_LONG_LONG", # 4
    "float",        # 5
    "double",       # 6
    "long double",  # 7
)

RANK_INT  = list(rank_to_type_name).index('int')
RANK_LONG = list(rank_to_type_name).index('long')
UNSIGNED = 0
SIGNED = 2


py_object_type = PyObjectType()

c_void_type =        CVoidType()

c_uchar_type =       CIntType(0, UNSIGNED)
c_ushort_type =      CIntType(1, UNSIGNED)
c_uint_type =        CIntType(2, UNSIGNED)
c_ulong_type =       CIntType(3, UNSIGNED)
c_ulonglong_type =   CIntType(4, UNSIGNED)

c_char_type =        CIntType(0)
c_short_type =       CIntType(1)
c_int_type =         CIntType(2)
c_long_type =        CIntType(3)
c_longlong_type =    CIntType(4)

c_schar_type =       CIntType(0, SIGNED)
c_sshort_type =      CIntType(1, SIGNED)
c_sint_type =        CIntType(2, SIGNED)
c_slong_type =       CIntType(3, SIGNED)
c_slonglong_type =   CIntType(4, SIGNED)

c_float_type =       CFloatType(5, math_h_modifier='f')
c_double_type =      CFloatType(6)
c_longdouble_type =  CFloatType(7, math_h_modifier='l')

c_float_complex_type =      CComplexType(c_float_type)
c_double_complex_type =     CComplexType(c_double_type)
c_longdouble_complex_type = CComplexType(c_longdouble_type)

c_anon_enum_type =   CAnonEnumType(-1)
c_returncode_type =  CReturnCodeType(RANK_INT)
c_bint_type =        CBIntType(RANK_INT)
c_py_unicode_type =  CPyUnicodeIntType(RANK_INT-0.5, UNSIGNED)
c_py_ucs4_type =     CPyUCS4IntType(RANK_LONG-0.5, UNSIGNED)
c_py_hash_t_type =   CPyHashTType(RANK_LONG+0.5, SIGNED)
c_py_ssize_t_type =  CPySSizeTType(RANK_LONG+0.5, SIGNED)
c_ssize_t_type =     CSSizeTType(RANK_LONG+0.5, SIGNED)
c_size_t_type =      CSizeTType(RANK_LONG+0.5, UNSIGNED)

c_null_ptr_type =     CNullPtrType(c_void_type)
c_void_ptr_type =     CPtrType(c_void_type)
c_void_ptr_ptr_type = CPtrType(c_void_ptr_type)
c_char_array_type =   CCharArrayType(None)
c_char_ptr_type =     CCharPtrType()
c_uchar_ptr_type =    CUCharPtrType()
c_utf8_char_array_type = CUTF8CharArrayType(None)
c_char_ptr_ptr_type = CPtrType(c_char_ptr_type)
c_int_ptr_type =      CPtrType(c_int_type)
c_py_unicode_ptr_type = CPtrType(c_py_unicode_type)
c_py_ssize_t_ptr_type =  CPtrType(c_py_ssize_t_type)
c_ssize_t_ptr_type =  CPtrType(c_ssize_t_type)
c_size_t_ptr_type =  CPtrType(c_size_t_type)


# the Py_buffer type is defined in Builtin.py
c_py_buffer_type = CStructOrUnionType("Py_buffer", "struct", None, 1, "Py_buffer")
c_py_buffer_ptr_type = CPtrType(c_py_buffer_type)

<<<<<<< HEAD
# Not sure whether the unsigned versions and 'long long' should be in there
# long long requires C99 and might be slow, and would always get preferred
# when specialization happens through calling and not indexing
cy_integral_type = FusedType([c_int_type, c_long_type], name="integral")
# Omitting long double as it might be slow
cy_floating_type = FusedType([c_float_type, c_double_type], name="floating")
cy_numeric_type = FusedType([c_long_type,
                             c_double_type,
                             c_double_complex_type], name="numeric")

=======
# buffer-related structs
c_buf_diminfo_type =  CStructOrUnionType("__Pyx_Buf_DimInfo", "struct",
                                      None, 1, "__Pyx_Buf_DimInfo")
c_pyx_buffer_type = CStructOrUnionType("__Pyx_Buffer", "struct", None, 1, "__Pyx_Buffer")
c_pyx_buffer_ptr_type = CPtrType(c_pyx_buffer_type)
c_pyx_buffer_nd_type = CStructOrUnionType("__Pyx_LocalBuf_ND", "struct",
                                      None, 1, "__Pyx_LocalBuf_ND")

cython_memoryview_type = CStructOrUnionType("__pyx_memoryview_obj", "struct",
                                      None, 0, "__pyx_memoryview_obj")

cython_memoryview_ptr_type = CPtrType(cython_memoryview_type)

memoryviewslice_type = CStructOrUnionType("memoryviewslice", "struct",
                                          None, 1, "__Pyx_memviewslice")
>>>>>>> dfa31de0

error_type =    ErrorType()
unspecified_type = UnspecifiedType()

modifiers_and_name_to_type = {
    #(signed, longness, name) : type
    (0,  0, "char"): c_uchar_type,
    (1,  0, "char"): c_char_type,
    (2,  0, "char"): c_schar_type,

    (0, -1, "int"): c_ushort_type,
    (0,  0, "int"): c_uint_type,
    (0,  1, "int"): c_ulong_type,
    (0,  2, "int"): c_ulonglong_type,

    (1, -1, "int"): c_short_type,
    (1,  0, "int"): c_int_type,
    (1,  1, "int"): c_long_type,
    (1,  2, "int"): c_longlong_type,

    (2, -1, "int"): c_sshort_type,
    (2,  0, "int"): c_sint_type,
    (2,  1, "int"): c_slong_type,
    (2,  2, "int"): c_slonglong_type,

    (1,  0, "float"):  c_float_type,
    (1,  0, "double"): c_double_type,
    (1,  1, "double"): c_longdouble_type,

    (1,  0, "complex"):  c_double_complex_type,  # C: float, Python: double => Python wins
    (1,  0, "floatcomplex"):  c_float_complex_type,
    (1,  0, "doublecomplex"): c_double_complex_type,
    (1,  1, "doublecomplex"): c_longdouble_complex_type,

    #
    (1,  0, "void"): c_void_type,

    (1,  0, "bint"):       c_bint_type,
    (0,  0, "Py_UNICODE"): c_py_unicode_type,
    (0,  0, "Py_UCS4"):    c_py_ucs4_type,
    (2,  0, "Py_hash_t"):  c_py_hash_t_type,
    (2,  0, "Py_ssize_t"): c_py_ssize_t_type,
    (2,  0, "ssize_t") :   c_ssize_t_type,
    (0,  0, "size_t") :    c_size_t_type,

    (1,  0, "object"): py_object_type,
}

def is_promotion(src_type, dst_type):
    # It's hard to find a hard definition of promotion, but empirical
    # evidence suggests that the below is all that's allowed.
    if src_type.is_numeric:
        if dst_type.same_as(c_int_type):
            unsigned = (not src_type.signed)
            return (src_type.is_enum or
                    (src_type.is_int and
                     unsigned + src_type.rank < dst_type.rank))
        elif dst_type.same_as(c_double_type):
            return src_type.is_float and src_type.rank <= dst_type.rank
    return False

def best_match(args, functions, pos=None, env=None):
    """
    Given a list args of arguments and a list of functions, choose one
    to call which seems to be the "best" fit for this list of arguments.
    This function is used, e.g., when deciding which overloaded method
    to dispatch for C++ classes.

    We first eliminate functions based on arity, and if only one
    function has the correct arity, we return it. Otherwise, we weight
    functions based on how much work must be done to convert the
    arguments, with the following priorities:
      * identical types or pointers to identical types
      * promotions
      * non-Python types
    That is, we prefer functions where no arguments need converted,
    and failing that, functions where only promotions are required, and
    so on.

    If no function is deemed a good fit, or if two or more functions have
    the same weight, we return None (as there is no best match). If pos
    is not None, we also generate an error.
    """
    from Cython import Utils

    # TODO: args should be a list of types, not a list of Nodes.
    actual_nargs = len(args)

    candidates = []
    errors = []
    for func in functions:
        error_mesg = ""
        func_type = func.type
        if func_type.is_ptr:
            func_type = func_type.base_type
        # Check function type
        if not func_type.is_cfunction:
            if not func_type.is_error and pos is not None:
                error_mesg = "Calling non-function type '%s'" % func_type
            errors.append((func, error_mesg))
            continue
        # Check no. of args
        max_nargs = len(func_type.args)
        min_nargs = max_nargs - func_type.optional_arg_count
        if actual_nargs < min_nargs or \
            (not func_type.has_varargs and actual_nargs > max_nargs):
            if max_nargs == min_nargs and not func_type.has_varargs:
                expectation = max_nargs
            elif actual_nargs < min_nargs:
                expectation = "at least %s" % min_nargs
            else:
                expectation = "at most %s" % max_nargs
            error_mesg = "Call with wrong number of arguments (expected %s, got %s)" \
                         % (expectation, actual_nargs)
            errors.append((func, error_mesg))
            continue
        candidates.append((func, func_type))

    # Optimize the most common case of no overloading...
    if len(candidates) == 1:
        return candidates[0][0]
    elif len(candidates) == 0:
        if pos is not None:
            func, errmsg = errors[0]
            if len(errors) == 1 or [1 for func, e in errors if e == errmsg]:
                error(pos, errmsg)
            else:
                error(pos, "no suitable method found")
        return None

    possibilities = []
    bad_types = []
    needed_coercions = {}

    for index, (func, func_type) in enumerate(candidates):
        score = [0,0,0,0]
        for i in range(min(len(args), len(func_type.args))):
            src_type = args[i].type
            dst_type = func_type.args[i].type

            assignable = dst_type.assignable_from(src_type)

            # Now take care of normal string literals. So when you call a cdef
            # function that takes a char *, the coercion will mean that the
            # type will simply become bytes. We need to do this coercion
            # manually for overloaded and fused functions
            if not assignable and src_type.is_pyobject:
                if (src_type.is_builtin_type and src_type.name == 'str' and
                        dst_type.resolve() is c_char_ptr_type):
                    c_src_type = c_char_ptr_type
                else:
                    c_src_type = src_type.default_coerced_ctype()

                if c_src_type:
                    assignable = dst_type.assignable_from(c_src_type)
                    if assignable:
                        src_type = c_src_type
                        needed_coercions[func] = i, dst_type

            if assignable:
                if src_type == dst_type or dst_type.same_as(src_type):
                    pass # score 0
<<<<<<< HEAD
                elif ((src_type.is_int and dst_type.is_int) or
                      (src_type.is_float and dst_type.is_float)):
                    score[2] += abs(dst_type.rank + (not dst_type.signed) -
                                    (src_type.rank + (not src_type.signed)))
=======
                elif func_type.is_strict_signature:
                    break # exact match requested but not found
                elif is_promotion(src_type, dst_type):
                    score[2] += 1
>>>>>>> dfa31de0
                elif not src_type.is_pyobject:
                    score[1] += 1
                else:
                    score[0] += 1
            else:
                error_mesg = "Invalid conversion from '%s' to '%s'"%(src_type,
                                                                     dst_type)
                bad_types.append((func, error_mesg))
                break
        else:
            possibilities.append((score, index, func)) # so we can sort it

    if possibilities:
        possibilities.sort()
        if len(possibilities) > 1 and possibilities[0][0] == possibilities[1][0]:
            if pos is not None:
                error(pos, "ambiguous overloaded method")
            return None

        function = possibilities[0][-1]

        if function in needed_coercions and env:
            arg_i, coerce_to_type = needed_coercions[function]
            args[arg_i] = args[arg_i].coerce_to(coerce_to_type, env)

        return function

    if pos is not None:
        if len(bad_types) == 1:
            error(pos, bad_types[0][1])
        else:
            error(pos, "no suitable method found")

    return None

def widest_numeric_type(type1, type2):
    # Given two numeric types, return the narrowest type
    # encompassing both of them.
    if type1 == type2:
        widest_type = type1
    elif type1.is_complex or type2.is_complex:
        def real_type(ntype):
            if ntype.is_complex:
                return ntype.real_type
            return ntype
        widest_type = CComplexType(
            widest_numeric_type(
                real_type(type1),
                real_type(type2)))
    elif type1.is_enum and type2.is_enum:
        widest_type = c_int_type
    elif type1.rank < type2.rank:
        widest_type = type2
    elif type1.rank > type2.rank:
        widest_type = type1
    elif type1.signed < type2.signed:
        widest_type = type1
    else:
        widest_type = type2
    return widest_type

def independent_spanning_type(type1, type2):
    # Return a type assignable independently from both type1 and
    # type2, but do not require any interoperability between the two.
    # For example, in "True * 2", it is safe to assume an integer
    # result type (so spanning_type() will do the right thing),
    # whereas "x = True or 2" must evaluate to a type that can hold
    # both a boolean value and an integer, so this function works
    # better.
    if type1 == type2:
        return type1
    elif (type1 is c_bint_type or type2 is c_bint_type) and (type1.is_numeric and type2.is_numeric):
        # special case: if one of the results is a bint and the other
        # is another C integer, we must prevent returning a numeric
        # type so that we do not lose the ability to coerce to a
        # Python bool if we have to.
        return py_object_type
    span_type = _spanning_type(type1, type2)
    if span_type is None:
        return error_type
    return span_type

def spanning_type(type1, type2):
    # Return a type assignable from both type1 and type2, or
    # py_object_type if no better type is found.  Assumes that the
    # code that calls this will try a coercion afterwards, which will
    # fail if the types cannot actually coerce to a py_object_type.
    if type1 == type2:
        return type1
    elif type1 is py_object_type or type2 is py_object_type:
        return py_object_type
    elif type1 is c_py_unicode_type or type2 is c_py_unicode_type:
        # Py_UNICODE behaves more like a string than an int
        return py_object_type
    span_type = _spanning_type(type1, type2)
    if span_type is None:
        return py_object_type
    return span_type

def _spanning_type(type1, type2):
    if type1.is_numeric and type2.is_numeric:
        return widest_numeric_type(type1, type2)
    elif type1.is_builtin_type and type1.name == 'float' and type2.is_numeric:
        return widest_numeric_type(c_double_type, type2)
    elif type2.is_builtin_type and type2.name == 'float' and type1.is_numeric:
        return widest_numeric_type(type1, c_double_type)
    elif type1.is_extension_type and type2.is_extension_type:
        return widest_extension_type(type1, type2)
    elif type1.is_pyobject or type2.is_pyobject:
        return py_object_type
    elif type1.assignable_from(type2):
        if type1.is_extension_type and type1.typeobj_is_imported():
            # external types are unsafe, so we use PyObject instead
            return py_object_type
        return type1
    elif type2.assignable_from(type1):
        if type2.is_extension_type and type2.typeobj_is_imported():
            # external types are unsafe, so we use PyObject instead
            return py_object_type
        return type2
    else:
        return None

def widest_extension_type(type1, type2):
    if type1.typeobj_is_imported() or type2.typeobj_is_imported():
        return py_object_type
    while True:
        if type1.subtype_of(type2):
            return type2
        elif type2.subtype_of(type1):
            return type1
        type1, type2 = type1.base_type, type2.base_type
        if type1 is None or type2 is None:
            return py_object_type

def simple_c_type(signed, longness, name):
    # Find type descriptor for simple type given name and modifiers.
    # Returns None if arguments don't make sense.
    return modifiers_and_name_to_type.get((signed, longness, name))

def parse_basic_type(name):
    base = None
    if name.startswith('p_'):
        base = parse_basic_type(name[2:])
    elif name.startswith('p'):
        base = parse_basic_type(name[1:])
    elif name.endswith('*'):
        base = parse_basic_type(name[:-1])
    if base:
        return CPtrType(base)
    #
    basic_type = simple_c_type(1, 0, name)
    if basic_type:
        return basic_type
    #
    signed = 1
    longness = 0
    if name == 'Py_UNICODE':
        signed = 0
    elif name == 'Py_UCS4':
        signed = 0
    elif name == 'Py_hash_t':
        signed = 2
    elif name == 'Py_ssize_t':
        signed = 2
    elif name == 'ssize_t':
        signed = 2
    elif name == 'size_t':
        signed = 0
    else:
        if name.startswith('u'):
            name = name[1:]
            signed = 0
        elif (name.startswith('s') and
              not name.startswith('short')):
            name = name[1:]
            signed = 2
        longness = 0
        while name.startswith('short'):
            name = name.replace('short', '', 1).strip()
            longness -= 1
        while name.startswith('long'):
            name = name.replace('long', '', 1).strip()
            longness += 1
        if longness != 0 and not name:
            name = 'int'
    return simple_c_type(signed, longness, name)

def c_array_type(base_type, size):
    # Construct a C array type.
    if base_type is c_char_type:
        return CCharArrayType(size)
    elif base_type is error_type:
        return error_type
    else:
        return CArrayType(base_type, size)

def c_ptr_type(base_type):
    # Construct a C pointer type.
    if base_type is c_char_type:
        return c_char_ptr_type
    elif base_type is c_uchar_type:
        return c_uchar_ptr_type
    elif base_type is error_type:
        return error_type
    else:
        return CPtrType(base_type)

def c_ref_type(base_type):
    # Construct a C reference type
    if base_type is error_type:
        return error_type
    else:
        return CReferenceType(base_type)

def same_type(type1, type2):
    return type1.same_as(type2)

def assignable_from(type1, type2):
    return type1.assignable_from(type2)

def typecast(to_type, from_type, expr_code):
    #  Return expr_code cast to a C type which can be
    #  assigned to to_type, assuming its existing C type
    #  is from_type.
    if to_type is from_type or \
        (not to_type.is_pyobject and assignable_from(to_type, from_type)):
            return expr_code
    else:
        #print "typecast: to", to_type, "from", from_type ###
        return to_type.cast_code(expr_code)


type_conversion_predeclarations = """
/* Type Conversion Predeclarations */

#define __Pyx_PyBytes_FromUString(s) PyBytes_FromString((char*)s)
#define __Pyx_PyBytes_AsUString(s)   ((unsigned char*) PyBytes_AsString(s))

#define __Pyx_Owned_Py_None(b) (Py_INCREF(Py_None), Py_None)
#define __Pyx_PyBool_FromLong(b) ((b) ? (Py_INCREF(Py_True), Py_True) : (Py_INCREF(Py_False), Py_False))
static CYTHON_INLINE int __Pyx_PyObject_IsTrue(PyObject*);
static CYTHON_INLINE PyObject* __Pyx_PyNumber_Int(PyObject* x);

static CYTHON_INLINE Py_ssize_t __Pyx_PyIndex_AsSsize_t(PyObject*);
static CYTHON_INLINE PyObject * __Pyx_PyInt_FromSize_t(size_t);
static CYTHON_INLINE size_t __Pyx_PyInt_AsSize_t(PyObject*);

#define __pyx_PyFloat_AsDouble(x) (PyFloat_CheckExact(x) ? PyFloat_AS_DOUBLE(x) : PyFloat_AsDouble(x))

""" + type_conversion_predeclarations

# Note: __Pyx_PyObject_IsTrue is written to minimize branching.
type_conversion_functions = """
/* Type Conversion Functions */

static CYTHON_INLINE int __Pyx_PyObject_IsTrue(PyObject* x) {
   int is_true = x == Py_True;
   if (is_true | (x == Py_False) | (x == Py_None)) return is_true;
   else return PyObject_IsTrue(x);
}

static CYTHON_INLINE PyObject* __Pyx_PyNumber_Int(PyObject* x) {
  PyNumberMethods *m;
  const char *name = NULL;
  PyObject *res = NULL;
#if PY_VERSION_HEX < 0x03000000
  if (PyInt_Check(x) || PyLong_Check(x))
#else
  if (PyLong_Check(x))
#endif
    return Py_INCREF(x), x;
  m = Py_TYPE(x)->tp_as_number;
#if PY_VERSION_HEX < 0x03000000
  if (m && m->nb_int) {
    name = "int";
    res = PyNumber_Int(x);
  }
  else if (m && m->nb_long) {
    name = "long";
    res = PyNumber_Long(x);
  }
#else
  if (m && m->nb_int) {
    name = "int";
    res = PyNumber_Long(x);
  }
#endif
  if (res) {
#if PY_VERSION_HEX < 0x03000000
    if (!PyInt_Check(res) && !PyLong_Check(res)) {
#else
    if (!PyLong_Check(res)) {
#endif
      PyErr_Format(PyExc_TypeError,
                   "__%s__ returned non-%s (type %.200s)",
                   name, name, Py_TYPE(res)->tp_name);
      Py_DECREF(res);
      return NULL;
    }
  }
  else if (!PyErr_Occurred()) {
    PyErr_SetString(PyExc_TypeError,
                    "an integer is required");
  }
  return res;
}

static CYTHON_INLINE Py_ssize_t __Pyx_PyIndex_AsSsize_t(PyObject* b) {
  Py_ssize_t ival;
  PyObject* x = PyNumber_Index(b);
  if (!x) return -1;
  ival = PyInt_AsSsize_t(x);
  Py_DECREF(x);
  return ival;
}

static CYTHON_INLINE PyObject * __Pyx_PyInt_FromSize_t(size_t ival) {
#if PY_VERSION_HEX < 0x02050000
   if (ival <= LONG_MAX)
       return PyInt_FromLong((long)ival);
   else {
       unsigned char *bytes = (unsigned char *) &ival;
       int one = 1; int little = (int)*(unsigned char*)&one;
       return _PyLong_FromByteArray(bytes, sizeof(size_t), little, 0);
   }
#else
   return PyInt_FromSize_t(ival);
#endif
}

static CYTHON_INLINE size_t __Pyx_PyInt_AsSize_t(PyObject* x) {
   unsigned PY_LONG_LONG val = __Pyx_PyInt_AsUnsignedLongLong(x);
   if (unlikely(val == (unsigned PY_LONG_LONG)-1 && PyErr_Occurred())) {
       return (size_t)-1;
   } else if (unlikely(val != (unsigned PY_LONG_LONG)(size_t)val)) {
       PyErr_SetString(PyExc_OverflowError,
                       "value too large to convert to size_t");
       return (size_t)-1;
   }
   return (size_t)val;
}

""" + type_conversion_functions
<|MERGE_RESOLUTION|>--- conflicted
+++ resolved
@@ -2,13 +2,9 @@
 #   Cython/Python language types
 #
 
-<<<<<<< HEAD
 import cython
 
-from Code import UtilityCode
-=======
 from Code import UtilityCode, LazyUtilityCode, ContentHashingUtilityCode
->>>>>>> dfa31de0
 import StringEncoding
 import Naming
 import copy
@@ -38,7 +34,6 @@
         else:
             return base_code
 
-<<<<<<< HEAD
     def __deepcopy__(self, memo):
         """
         Types never need to be copied, if we do copy, Unfortunate Things
@@ -51,7 +46,7 @@
         if subtypes:
             if result is None:
                 result = []
-                seen = cython.set()
+                seen = set()
 
             for attr in subtypes:
                 list_or_subtype = getattr(self, attr)
@@ -92,7 +87,6 @@
 
         return index_name
 
-=======
     def check_for_null_code(self, cname):
         """
         Return the code for a NULL-check in case an UnboundLocalError should
@@ -101,7 +95,6 @@
         """
         return None
 
->>>>>>> dfa31de0
     def invalid_value(self):
         """
         Returns the most invalid value an object of this type can assume as a
@@ -401,10 +394,10 @@
     def __getattr__(self, name):
         return getattr(self.typedef_base_type, name)
 
-<<<<<<< HEAD
     def py_type_name(self):
         return self.typedef_base_type.py_type_name()
-=======
+
+
 class MemoryViewSliceType(PyrexType):
 
     is_memoryviewslice = 1
@@ -727,7 +720,6 @@
 
         return "%s[%s]" % (dtype_name, ", ".join(axes_code_list))
 
->>>>>>> dfa31de0
 
 class BufferType(BaseType):
     #
@@ -812,7 +804,6 @@
         else:
             return cname
 
-<<<<<<< HEAD
     def py_type_name(self):
         return "object"
 
@@ -825,13 +816,12 @@
 
     def invalid_value(self):
         return "1"
-=======
+
     def global_init_code(self, entry, code):
         code.put_init_var_to_py_none(entry, nanny=False)
 
     def check_for_null_code(self, cname):
         return cname
->>>>>>> dfa31de0
 
 
 class BuiltinObjectType(PyObjectType):
@@ -2237,14 +2227,11 @@
     #  nogil            boolean    Can be called without gil
     #  with_gil         boolean    Acquire gil around function body
     #  templates        [string] or None
-<<<<<<< HEAD
     #  cached_specialized_types [CFuncType]   cached specialized versions of the CFuncType if defined in a pxd
     #  from_fused       boolean    Indicates whether this is a specialized
     #                              C function
-=======
     #  is_strict_signature boolean  function refuses to accept coerced arguments
     #                               (used for optimisation overrides)
->>>>>>> dfa31de0
 
     is_cfunction = 1
     original_sig = None
@@ -3192,7 +3179,6 @@
 c_py_buffer_type = CStructOrUnionType("Py_buffer", "struct", None, 1, "Py_buffer")
 c_py_buffer_ptr_type = CPtrType(c_py_buffer_type)
 
-<<<<<<< HEAD
 # Not sure whether the unsigned versions and 'long long' should be in there
 # long long requires C99 and might be slow, and would always get preferred
 # when specialization happens through calling and not indexing
@@ -3203,7 +3189,6 @@
                              c_double_type,
                              c_double_complex_type], name="numeric")
 
-=======
 # buffer-related structs
 c_buf_diminfo_type =  CStructOrUnionType("__Pyx_Buf_DimInfo", "struct",
                                       None, 1, "__Pyx_Buf_DimInfo")
@@ -3219,7 +3204,6 @@
 
 memoryviewslice_type = CStructOrUnionType("memoryviewslice", "struct",
                                           None, 1, "__Pyx_memviewslice")
->>>>>>> dfa31de0
 
 error_type =    ErrorType()
 unspecified_type = UnspecifiedType()
@@ -3382,17 +3366,14 @@
             if assignable:
                 if src_type == dst_type or dst_type.same_as(src_type):
                     pass # score 0
-<<<<<<< HEAD
+                elif func_type.is_strict_signature:
+                    break # exact match requested but not found
+                elif is_promotion(src_type, dst_type):
+                    score[2] += 1
                 elif ((src_type.is_int and dst_type.is_int) or
                       (src_type.is_float and dst_type.is_float)):
                     score[2] += abs(dst_type.rank + (not dst_type.signed) -
                                     (src_type.rank + (not src_type.signed)))
-=======
-                elif func_type.is_strict_signature:
-                    break # exact match requested but not found
-                elif is_promotion(src_type, dst_type):
-                    score[2] += 1
->>>>>>> dfa31de0
                 elif not src_type.is_pyobject:
                     score[1] += 1
                 else:
