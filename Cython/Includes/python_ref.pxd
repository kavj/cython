cdef extern from "Python.h":
    ctypedef struct PyTypeObject
    ctypedef struct PyObject:
        Py_ssize_t ob_refcnt
        PyTypeObject *ob_type
<<<<<<< HEAD
    ctypedef struct FILE:
        pass
=======
>>>>>>> 5109df24


    #####################################################################
    # 3. Reference Counts
    #####################################################################
    # The macros in this section are used for managing reference counts of Python objects.
    void Py_INCREF(object o)
    # Increment the reference count for object o. The object must not
    # be NULL; if you aren't sure that it isn't NULL, use
    # Py_XINCREF().

    void Py_XINCREF(PyObject* o)
    # Increment the reference count for object o. The object may be NULL, in which case the macro has no effect. 

    void Py_DECREF(object o)
    # Decrement the reference count for object o. The object must not
    # be NULL; if you aren't sure that it isn't NULL, use
    # Py_XDECREF(). If the reference count reaches zero, the object's
    # type's deallocation function (which must not be NULL) is
    # invoked.

    # Warning: The deallocation function can cause arbitrary Python
    # code to be invoked (e.g. when a class instance with a __del__()
    # method is deallocated). While exceptions in such code are not
    # propagated, the executed code has free access to all Python
    # global variables. This means that any object that is reachable
    # from a global variable should be in a consistent state before
    # Py_DECREF() is invoked. For example, code to delete an object
    # from a list should copy a reference to the deleted object in a
    # temporary variable, update the list data structure, and then
    # call Py_DECREF() for the temporary variable.

    void Py_XDECREF(PyObject* o)
    # Decrement the reference count for object o. The object may be
    # NULL, in which case the macro has no effect; otherwise the
    # effect is the same as for Py_DECREF(), and the same warning
    # applies.

    void Py_CLEAR(PyObject* o)
    # Decrement the reference count for object o. The object may be
    # NULL, in which case the macro has no effect; otherwise the
    # effect is the same as for Py_DECREF(), except that the argument
    # is also set to NULL. The warning for Py_DECREF() does not apply
    # with respect to the object passed because the macro carefully
    # uses a temporary variable and sets the argument to NULL before
    # decrementing its reference count.
    # It is a good idea to use this macro whenever decrementing the
    # value of a variable that might be traversed during garbage
    # collection.
<|MERGE_RESOLUTION|>--- conflicted
+++ resolved
@@ -3,11 +3,6 @@
     ctypedef struct PyObject:
         Py_ssize_t ob_refcnt
         PyTypeObject *ob_type
-<<<<<<< HEAD
-    ctypedef struct FILE:
-        pass
-=======
->>>>>>> 5109df24
 
 
     #####################################################################
