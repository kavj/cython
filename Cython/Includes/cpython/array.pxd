--- conflicted
+++ resolved
@@ -93,28 +93,13 @@
             # requirements, and does not yet fullfill the PEP.
             # In particular strided access is always provided regardless
             # of flags
-<<<<<<< HEAD
-            cdef unsigned rows, columns
-            
-=======
             item_count = Py_SIZE(self)
 
->>>>>>> 38ea166b
             info.suboffsets = NULL
             info.buf = self.data.as_chars
             info.readonly = 0
             info.ndim = 1
             info.itemsize = self.ob_descr.itemsize   # e.g. sizeof(float)
-<<<<<<< HEAD
-            
-            info.strides = <Py_ssize_t*> \
-                           stdlib.malloc(sizeof(Py_ssize_t) * info.ndim * 2 + 2)
-            info.shape = info.strides + 1
-            info.shape[0] = self.length            # number of items
-            info.strides[0] = info.itemsize
-
-            info.format = <char*>(info.strides + 2 * info.ndim)
-=======
             info.len = info.itemsize * item_count
 
             info.shape = <Py_ssize_t*> PyMem_Malloc(sizeof(Py_ssize_t) + 2)
@@ -124,7 +109,6 @@
             info.strides = &info.itemsize
 
             info.format = <char*> (info.shape + 1)
->>>>>>> 38ea166b
             info.format[0] = self.ob_descr.typecode
             info.format[1] = 0
             info.obj = self
