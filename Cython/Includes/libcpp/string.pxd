--- conflicted
+++ resolved
@@ -7,10 +7,7 @@
 
 cdef extern from "<string>" namespace "std" nogil:
     cdef cppclass string:
-<<<<<<< HEAD
-=======
-
->>>>>>> 06607884
+
         cppclass iterator:
             iterator()
             char& operator*()
@@ -69,10 +66,7 @@
         void reserve(size_t) except +
         void clear()
         bint empty()
-<<<<<<< HEAD
-=======
-
->>>>>>> 06607884
+
         iterator erase(iterator first, iterator last)
         iterator erase(iterator p)
         iterator erase(const_iterator first, const_iterator last)
@@ -101,19 +95,11 @@
         void push_back(char c) except +
         void pop_back()
 
-<<<<<<< HEAD
-        string& assign (const string& s) except +
-        string& assign (const string& s, size_t subpos, size_t sublen) except +
-        string& assign (const char* s, size_t n) except +
-        string& assign (const char* s) except +
-        string& assign (size_t n, char c) except +
-=======
         string& assign(const string& s) except +
         string& assign(const string& s, size_t subpos, size_t sublen) except +
         string& assign(const char* s, size_t n) except +
         string& assign(const char* s) except +
         string& assign(size_t n, char c) except +
->>>>>>> 06607884
 
         string& insert(size_t pos, const string& s, size_t subpos, size_t sublen) except +
         string& insert(size_t pos, const string& s) except +
