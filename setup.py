--- conflicted
+++ resolved
@@ -71,11 +71,7 @@
 setuptools_extra_args = {}
 
 # tells whether to include cygdb (the script and the Cython.Debugger package
-<<<<<<< HEAD
 include_debugger = sys.version_info[:2] > (2, 5)
-=======
-include_debugger = sys.version_info[:2] >= (2, 5)
->>>>>>> 645bec2f
 
 if 'setuptools' in sys.modules:
     setuptools_extra_args['zip_safe'] = False
